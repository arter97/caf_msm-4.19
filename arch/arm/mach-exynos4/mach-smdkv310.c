/* linux/arch/arm/mach-exynos4/mach-smdkv310.c
 *
 * Copyright (c) 2010-2011 Samsung Electronics Co., Ltd.
 *		http://www.samsung.com
 *
 * This program is free software; you can redistribute it and/or modify
 * it under the terms of the GNU General Public License version 2 as
 * published by the Free Software Foundation.
*/

#include <linux/serial_core.h>
#include <linux/delay.h>
#include <linux/gpio.h>
#include <linux/lcd.h>
#include <linux/mmc/host.h>
#include <linux/platform_device.h>
#include <linux/smsc911x.h>
#include <linux/io.h>
#include <linux/i2c.h>
#include <linux/input.h>
#include <linux/pwm_backlight.h>

#include <asm/mach/arch.h>
#include <asm/mach-types.h>

#include <video/platform_lcd.h>
#include <plat/regs-serial.h>
#include <plat/regs-srom.h>
#include <plat/regs-fb-v4.h>
#include <plat/exynos4.h>
#include <plat/cpu.h>
#include <plat/devs.h>
#include <plat/fb.h>
#include <plat/keypad.h>
#include <plat/sdhci.h>
#include <plat/iic.h>
#include <plat/pd.h>
#include <plat/gpio-cfg.h>
#include <plat/backlight.h>

#include <mach/map.h>

/* Following are default values for UCON, ULCON and UFCON UART registers */
#define SMDKV310_UCON_DEFAULT	(S3C2410_UCON_TXILEVEL |	\
				 S3C2410_UCON_RXILEVEL |	\
				 S3C2410_UCON_TXIRQMODE |	\
				 S3C2410_UCON_RXIRQMODE |	\
				 S3C2410_UCON_RXFIFO_TOI |	\
				 S3C2443_UCON_RXERR_IRQEN)

#define SMDKV310_ULCON_DEFAULT	S3C2410_LCON_CS8

#define SMDKV310_UFCON_DEFAULT	(S3C2410_UFCON_FIFOMODE |	\
				 S5PV210_UFCON_TXTRIG4 |	\
				 S5PV210_UFCON_RXTRIG4)

static struct s3c2410_uartcfg smdkv310_uartcfgs[] __initdata = {
	[0] = {
		.hwport		= 0,
		.flags		= 0,
		.ucon		= SMDKV310_UCON_DEFAULT,
		.ulcon		= SMDKV310_ULCON_DEFAULT,
		.ufcon		= SMDKV310_UFCON_DEFAULT,
	},
	[1] = {
		.hwport		= 1,
		.flags		= 0,
		.ucon		= SMDKV310_UCON_DEFAULT,
		.ulcon		= SMDKV310_ULCON_DEFAULT,
		.ufcon		= SMDKV310_UFCON_DEFAULT,
	},
	[2] = {
		.hwport		= 2,
		.flags		= 0,
		.ucon		= SMDKV310_UCON_DEFAULT,
		.ulcon		= SMDKV310_ULCON_DEFAULT,
		.ufcon		= SMDKV310_UFCON_DEFAULT,
	},
	[3] = {
		.hwport		= 3,
		.flags		= 0,
		.ucon		= SMDKV310_UCON_DEFAULT,
		.ulcon		= SMDKV310_ULCON_DEFAULT,
		.ufcon		= SMDKV310_UFCON_DEFAULT,
	},
};

static struct s3c_sdhci_platdata smdkv310_hsmmc0_pdata __initdata = {
	.cd_type		= S3C_SDHCI_CD_INTERNAL,
	.clk_type		= S3C_SDHCI_CLK_DIV_EXTERNAL,
#ifdef CONFIG_EXYNOS4_SDHCI_CH0_8BIT
	.max_width		= 8,
	.host_caps		= MMC_CAP_8_BIT_DATA,
#endif
};

static struct s3c_sdhci_platdata smdkv310_hsmmc1_pdata __initdata = {
	.cd_type		= S3C_SDHCI_CD_GPIO,
	.ext_cd_gpio		= EXYNOS4_GPK0(2),
	.ext_cd_gpio_invert	= 1,
	.clk_type		= S3C_SDHCI_CLK_DIV_EXTERNAL,
};

static struct s3c_sdhci_platdata smdkv310_hsmmc2_pdata __initdata = {
	.cd_type		= S3C_SDHCI_CD_INTERNAL,
	.clk_type		= S3C_SDHCI_CLK_DIV_EXTERNAL,
#ifdef CONFIG_EXYNOS4_SDHCI_CH2_8BIT
	.max_width		= 8,
	.host_caps		= MMC_CAP_8_BIT_DATA,
#endif
};

static struct s3c_sdhci_platdata smdkv310_hsmmc3_pdata __initdata = {
	.cd_type		= S3C_SDHCI_CD_GPIO,
	.ext_cd_gpio		= EXYNOS4_GPK2(2),
	.ext_cd_gpio_invert	= 1,
	.clk_type		= S3C_SDHCI_CLK_DIV_EXTERNAL,
};

static void lcd_lte480wv_set_power(struct plat_lcd_data *pd,
				   unsigned int power)
{
	if (power) {
#if !defined(CONFIG_BACKLIGHT_PWM)
		gpio_request_one(EXYNOS4_GPD0(1), GPIOF_OUT_INIT_HIGH, "GPD0");
		gpio_free(EXYNOS4_GPD0(1));
#endif
		/* fire nRESET on power up */
		gpio_request(EXYNOS4_GPX0(6), "GPX0");

		gpio_direction_output(EXYNOS4_GPX0(6), 1);
		mdelay(100);

		gpio_set_value(EXYNOS4_GPX0(6), 0);
		mdelay(10);

		gpio_set_value(EXYNOS4_GPX0(6), 1);
		mdelay(10);

		gpio_free(EXYNOS4_GPX0(6));
	} else {
#if !defined(CONFIG_BACKLIGHT_PWM)
		gpio_request_one(EXYNOS4_GPD0(1), GPIOF_OUT_INIT_LOW, "GPD0");
		gpio_free(EXYNOS4_GPD0(1));
#endif
	}
}

static struct plat_lcd_data smdkv310_lcd_lte480wv_data = {
	.set_power		= lcd_lte480wv_set_power,
};

static struct platform_device smdkv310_lcd_lte480wv = {
	.name			= "platform-lcd",
	.dev.parent		= &s5p_device_fimd0.dev,
	.dev.platform_data	= &smdkv310_lcd_lte480wv_data,
};

static struct s3c_fb_pd_win smdkv310_fb_win0 = {
	.win_mode = {
		.left_margin	= 13,
		.right_margin	= 8,
		.upper_margin	= 7,
		.lower_margin	= 5,
		.hsync_len	= 3,
		.vsync_len	= 1,
		.xres		= 800,
		.yres		= 480,
	},
	.max_bpp		= 32,
	.default_bpp		= 24,
};

static struct s3c_fb_platdata smdkv310_lcd0_pdata __initdata = {
	.win[0]		= &smdkv310_fb_win0,
	.vidcon0	= VIDCON0_VIDOUT_RGB | VIDCON0_PNRMODE_RGB,
	.vidcon1	= VIDCON1_INV_HSYNC | VIDCON1_INV_VSYNC,
	.setup_gpio	= exynos4_fimd0_gpio_setup_24bpp,
};

static struct resource smdkv310_smsc911x_resources[] = {
	[0] = {
		.start	= EXYNOS4_PA_SROM_BANK(1),
		.end	= EXYNOS4_PA_SROM_BANK(1) + SZ_64K - 1,
		.flags	= IORESOURCE_MEM,
	},
	[1] = {
		.start	= IRQ_EINT(5),
		.end	= IRQ_EINT(5),
		.flags	= IORESOURCE_IRQ | IRQF_TRIGGER_LOW,
	},
};

static struct smsc911x_platform_config smsc9215_config = {
	.irq_polarity	= SMSC911X_IRQ_POLARITY_ACTIVE_LOW,
	.irq_type	= SMSC911X_IRQ_TYPE_PUSH_PULL,
	.flags		= SMSC911X_USE_16BIT | SMSC911X_FORCE_INTERNAL_PHY,
	.phy_interface	= PHY_INTERFACE_MODE_MII,
	.mac		= {0x00, 0x80, 0x00, 0x23, 0x45, 0x67},
};

static struct platform_device smdkv310_smsc911x = {
	.name		= "smsc911x",
	.id		= -1,
	.num_resources	= ARRAY_SIZE(smdkv310_smsc911x_resources),
	.resource	= smdkv310_smsc911x_resources,
	.dev		= {
		.platform_data	= &smsc9215_config,
	},
};

static uint32_t smdkv310_keymap[] __initdata = {
	/* KEY(row, col, keycode) */
	KEY(0, 3, KEY_1), KEY(0, 4, KEY_2), KEY(0, 5, KEY_3),
	KEY(0, 6, KEY_4), KEY(0, 7, KEY_5),
	KEY(1, 3, KEY_A), KEY(1, 4, KEY_B), KEY(1, 5, KEY_C),
	KEY(1, 6, KEY_D), KEY(1, 7, KEY_E)
};

static struct matrix_keymap_data smdkv310_keymap_data __initdata = {
	.keymap		= smdkv310_keymap,
	.keymap_size	= ARRAY_SIZE(smdkv310_keymap),
};

static struct samsung_keypad_platdata smdkv310_keypad_data __initdata = {
	.keymap_data	= &smdkv310_keymap_data,
	.rows		= 2,
	.cols		= 8,
};

static struct i2c_board_info i2c_devs1[] __initdata = {
	{I2C_BOARD_INFO("wm8994", 0x1a),},
};

static struct platform_device *smdkv310_devices[] __initdata = {
	&s3c_device_hsmmc0,
	&s3c_device_hsmmc1,
	&s3c_device_hsmmc2,
	&s3c_device_hsmmc3,
	&s3c_device_i2c1,
	&s3c_device_rtc,
	&s3c_device_wdt,
	&exynos4_device_ac97,
	&exynos4_device_i2s0,
	&samsung_device_keypad,
	&exynos4_device_pd[PD_MFC],
	&exynos4_device_pd[PD_G3D],
	&exynos4_device_pd[PD_LCD0],
	&exynos4_device_pd[PD_LCD1],
	&exynos4_device_pd[PD_CAM],
	&exynos4_device_pd[PD_TV],
	&exynos4_device_pd[PD_GPS],
	&exynos4_device_spdif,
	&exynos4_device_sysmmu,
	&samsung_asoc_dma,
	&samsung_asoc_idma,
	&s5p_device_fimd0,
	&smdkv310_lcd_lte480wv,
	&smdkv310_smsc911x,
	&exynos4_device_ahci,
};

static void __init smdkv310_smsc911x_init(void)
{
	u32 cs1;

	/* configure nCS1 width to 16 bits */
	cs1 = __raw_readl(S5P_SROM_BW) &
		~(S5P_SROM_BW__CS_MASK << S5P_SROM_BW__NCS1__SHIFT);
	cs1 |= ((1 << S5P_SROM_BW__DATAWIDTH__SHIFT) |
		(1 << S5P_SROM_BW__WAITENABLE__SHIFT) |
		(1 << S5P_SROM_BW__BYTEENABLE__SHIFT)) <<
		S5P_SROM_BW__NCS1__SHIFT;
	__raw_writel(cs1, S5P_SROM_BW);

	/* set timing for nCS1 suitable for ethernet chip */
	__raw_writel((0x1 << S5P_SROM_BCX__PMC__SHIFT) |
		     (0x9 << S5P_SROM_BCX__TACP__SHIFT) |
		     (0xc << S5P_SROM_BCX__TCAH__SHIFT) |
		     (0x1 << S5P_SROM_BCX__TCOH__SHIFT) |
		     (0x6 << S5P_SROM_BCX__TACC__SHIFT) |
		     (0x1 << S5P_SROM_BCX__TCOS__SHIFT) |
		     (0x1 << S5P_SROM_BCX__TACS__SHIFT), S5P_SROM_BC1);
}

/* LCD Backlight data */
static struct samsung_bl_gpio_info smdkv310_bl_gpio_info = {
	.no = EXYNOS4_GPD0(1),
	.func = S3C_GPIO_SFN(2),
};

static struct platform_pwm_backlight_data smdkv310_bl_data = {
	.pwm_id = 1,
	.pwm_period_ns  = 1000,
};

static void __init smdkv310_map_io(void)
{
	s5p_init_io(NULL, 0, S5P_VA_CHIPID);
	s3c24xx_init_clocks(24000000);
	s3c24xx_init_uarts(smdkv310_uartcfgs, ARRAY_SIZE(smdkv310_uartcfgs));
}

static void __init smdkv310_machine_init(void)
{
	s3c_i2c1_set_platdata(NULL);
	i2c_register_board_info(1, i2c_devs1, ARRAY_SIZE(i2c_devs1));

	smdkv310_smsc911x_init();

	s3c_sdhci0_set_platdata(&smdkv310_hsmmc0_pdata);
	s3c_sdhci1_set_platdata(&smdkv310_hsmmc1_pdata);
	s3c_sdhci2_set_platdata(&smdkv310_hsmmc2_pdata);
	s3c_sdhci3_set_platdata(&smdkv310_hsmmc3_pdata);

	samsung_keypad_set_platdata(&smdkv310_keypad_data);

	samsung_bl_set(&smdkv310_bl_gpio_info, &smdkv310_bl_data);
	s5p_fimd0_set_platdata(&smdkv310_lcd0_pdata);

	platform_add_devices(smdkv310_devices, ARRAY_SIZE(smdkv310_devices));
}

MACHINE_START(SMDKV310, "SMDKV310")
	/* Maintainer: Kukjin Kim <kgene.kim@samsung.com> */
	/* Maintainer: Changhwan Youn <chaos.youn@samsung.com> */
	.atag_offset	= 0x100,
<<<<<<< HEAD
=======
	.init_irq	= exynos4_init_irq,
	.map_io		= smdkv310_map_io,
	.init_machine	= smdkv310_machine_init,
	.timer		= &exynos4_timer,
MACHINE_END

MACHINE_START(SMDKC210, "SMDKC210")
	/* Maintainer: Kukjin Kim <kgene.kim@samsung.com> */
	.atag_offset	= 0x100,
>>>>>>> 3e965b17
	.init_irq	= exynos4_init_irq,
	.map_io		= smdkv310_map_io,
	.init_machine	= smdkv310_machine_init,
	.timer		= &exynos4_timer,
MACHINE_END<|MERGE_RESOLUTION|>--- conflicted
+++ resolved
@@ -325,8 +325,6 @@
 	/* Maintainer: Kukjin Kim <kgene.kim@samsung.com> */
 	/* Maintainer: Changhwan Youn <chaos.youn@samsung.com> */
 	.atag_offset	= 0x100,
-<<<<<<< HEAD
-=======
 	.init_irq	= exynos4_init_irq,
 	.map_io		= smdkv310_map_io,
 	.init_machine	= smdkv310_machine_init,
@@ -336,7 +334,6 @@
 MACHINE_START(SMDKC210, "SMDKC210")
 	/* Maintainer: Kukjin Kim <kgene.kim@samsung.com> */
 	.atag_offset	= 0x100,
->>>>>>> 3e965b17
 	.init_irq	= exynos4_init_irq,
 	.map_io		= smdkv310_map_io,
 	.init_machine	= smdkv310_machine_init,
