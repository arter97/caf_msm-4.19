--- conflicted
+++ resolved
@@ -144,22 +144,14 @@
 	int bank;
 	u64 val;
 
-<<<<<<< HEAD
-	raw_spin_lock_irqsave(&cmci_discover_lock, flags);
-=======
 	spin_lock_irqsave(&cmci_discover_lock, flags);
->>>>>>> f58b8487
 	owned = __get_cpu_var(mce_banks_owned);
 	for_each_set_bit(bank, owned, MAX_NR_BANKS) {
 		rdmsrl(MSR_IA32_MCx_CTL2(bank), val);
 		val &= ~MCI_CTL2_CMCI_EN;
 		wrmsrl(MSR_IA32_MCx_CTL2(bank), val);
 	}
-<<<<<<< HEAD
-	raw_spin_unlock_irqrestore(&cmci_discover_lock, flags);
-=======
 	spin_unlock_irqrestore(&cmci_discover_lock, flags);
->>>>>>> f58b8487
 }
 
 static bool cmci_storm_detect(void)
