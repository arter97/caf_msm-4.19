--- conflicted
+++ resolved
@@ -829,10 +829,6 @@
 LDFLAGS_vmlinux += --gc-sections
 endif
 
-<<<<<<< HEAD
-ifdef CONFIG_CFI_CLANG
-cfi-clang-flags	+= -fsanitize=cfi
-=======
 ifdef CONFIG_LTO_CLANG
 lto-clang-flags	:= -flto -fvisibility=hidden
 
@@ -851,7 +847,6 @@
 
 ifdef CONFIG_CFI_CLANG
 cfi-clang-flags	+= -fsanitize=cfi $(call cc-option, -fsplit-lto-unit)
->>>>>>> 50f91435
 DISABLE_CFI_CLANG := -fno-sanitize=cfi
 ifdef CONFIG_MODULES
 cfi-clang-flags	+= -fsanitize-cfi-cross-dso
@@ -861,31 +856,19 @@
 cfi-clang-flags	+= -fsanitize-recover=cfi -fno-sanitize-trap=cfi
 endif
 
-<<<<<<< HEAD
-=======
 # also disable CFI when LTO is disabled
 DISABLE_LTO_CLANG += $(DISABLE_CFI_CLANG)
->>>>>>> 50f91435
 # allow disabling only clang CFI where needed
 export DISABLE_CFI_CLANG
 endif
 
 ifdef CONFIG_CFI
-<<<<<<< HEAD
-# cfi-flags are re-tested in prepare-compiler-check
-cfi-flags	:= $(cfi-clang-flags)
-KBUILD_CFLAGS	+= $(cfi-flags)
-
-DISABLE_CFI	:= $(DISABLE_CFI_CLANG)
-export DISABLE_CFI
-=======
 CFI_CFLAGS	:= $(cfi-clang-flags)
 KBUILD_CFLAGS	+= $(CFI_CFLAGS)
 
 DISABLE_CFI	:= $(DISABLE_CFI_CLANG)
 DISABLE_LTO	+= $(DISABLE_CFI)
 export CFI_CFLAGS DISABLE_CFI
->>>>>>> 50f91435
 endif
 
 # arch Makefile may override CC so keep this after arch Makefile is included
