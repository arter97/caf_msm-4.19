--- conflicted
+++ resolved
@@ -169,13 +169,9 @@
 }
 EXPORT_SYMBOL(msm_dump_data_register_nominidump);
 
-<<<<<<< HEAD
-static int init_memory_dump(void *dump_vaddr, phys_addr_t phys_addr)
-=======
 #define MSM_DUMP_TOTAL_SIZE_OFFSET	0x724
 static int init_memory_dump(void *dump_vaddr, phys_addr_t phys_addr,
 					size_t size)
->>>>>>> 771efa0c
 {
 	struct msm_dump_table *table;
 	struct msm_dump_entry entry;
@@ -201,12 +197,9 @@
 	memdump.table_phys = phys_addr;
 	memcpy_toio(imem_base, &memdump.table_phys,
 			sizeof(memdump.table_phys));
-<<<<<<< HEAD
-=======
 	memcpy_toio(imem_base + MSM_DUMP_TOTAL_SIZE_OFFSET,
 			&size, sizeof(size_t));
 
->>>>>>> 771efa0c
 	/* Ensure write to imem_base is complete before unmapping */
 	mb();
 	pr_info("MSM Memory Dump base table set up\n");
@@ -309,27 +302,6 @@
 						dump_vaddr, dma_handle);
 		return ret;
 	}
-<<<<<<< HEAD
-
-	memset(dump_vaddr, 0x0, total_size);
-
-	ret = init_memory_dump(dump_vaddr, phys_addr);
-	if (ret) {
-		dev_err(&pdev->dev, "Memory Dump table set up is failed\n");
-		qtee_shmbridge_deregister(shm_bridge_handle);
-		dma_free_coherent(&pdev->dev, total_size,
-						dump_vaddr, dma_handle);
-		return ret;
-	}
-
-	dump_vaddr += (sizeof(struct msm_dump_table) * 2);
-	phys_addr += (sizeof(struct msm_dump_table) * 2);
-	for_each_available_child_of_node(node, child_node) {
-		ret = of_property_read_u32(child_node, "qcom,dump-size", &size);
-		if (ret)
-			continue;
-
-=======
 
 	memset(dump_vaddr, 0x0, total_size);
 
@@ -349,7 +321,6 @@
 		if (ret)
 			continue;
 
->>>>>>> 771efa0c
 		ret = of_property_read_u32(child_node, "qcom,dump-id", &id);
 		if (ret) {
 			dev_err(&pdev->dev, "Unable to find id for %s\n",
