/*
 * This file is part of the Chelsio T4/T5 Ethernet driver for Linux.
 *
 * Copyright (c) 2003-2014 Chelsio Communications, Inc. All rights reserved.
 *
 * This software is available to you under a choice of one of two
 * licenses.  You may choose to be licensed under the terms of the GNU
 * General Public License (GPL) Version 2, available from the file
 * COPYING in the main directory of this source tree, or the
 * OpenIB.org BSD license below:
 *
 *     Redistribution and use in source and binary forms, with or
 *     without modification, are permitted provided that the following
 *     conditions are met:
 *
 *      - Redistributions of source code must retain the above
 *        copyright notice, this list of conditions and the following
 *        disclaimer.
 *
 *      - Redistributions in binary form must reproduce the above
 *        copyright notice, this list of conditions and the following
 *        disclaimer in the documentation and/or other materials
 *        provided with the distribution.
 *
 * THE SOFTWARE IS PROVIDED "AS IS", WITHOUT WARRANTY OF ANY KIND,
 * EXPRESS OR IMPLIED, INCLUDING BUT NOT LIMITED TO THE WARRANTIES OF
 * MERCHANTABILITY, FITNESS FOR A PARTICULAR PURPOSE AND
 * NONINFRINGEMENT. IN NO EVENT SHALL THE AUTHORS OR COPYRIGHT HOLDERS
 * BE LIABLE FOR ANY CLAIM, DAMAGES OR OTHER LIABILITY, WHETHER IN AN
 * ACTION OF CONTRACT, TORT OR OTHERWISE, ARISING FROM, OUT OF OR IN
 * CONNECTION WITH THE SOFTWARE OR THE USE OR OTHER DEALINGS IN THE
 * SOFTWARE.
 */
#ifndef __T4_PCI_ID_TBL_H__
#define __T4_PCI_ID_TBL_H__

/* The code can defined cpp macros for creating a PCI Device ID Table. This is
 * useful because it allows the PCI ID Table to be maintained in a single place.
 *
 * The macros are:
 *
 * CH_PCI_DEVICE_ID_TABLE_DEFINE_BEGIN
 *   -- Used to start the definition of the PCI ID Table.
 *
 * CH_PCI_DEVICE_ID_FUNCTION
 *   -- The PCI Function Number to use in the PCI Device ID Table.  "0"
 *   -- for drivers attaching to PF0-3, "4" for drivers attaching to PF4,
 *   -- "8" for drivers attaching to SR-IOV Virtual Functions, etc.
 *
 * CH_PCI_DEVICE_ID_FUNCTION2 [optional]
 *   -- If defined, create a PCI Device ID Table with both
 *   -- CH_PCI_DEVICE_ID_FUNCTION and CH_PCI_DEVICE_ID_FUNCTION2 populated.
 *
 * CH_PCI_ID_TABLE_ENTRY(DeviceID)
 *   -- Used for the individual PCI Device ID entries.  Note that we will
 *   -- be adding a trailing comma (",") after all of the entries (and
 *   -- between the pairs of entries if CH_PCI_DEVICE_ID_FUNCTION2 is defined).
 *
 * CH_PCI_DEVICE_ID_TABLE_DEFINE_END
 *   -- Used to finish the definition of the PCI ID Table.  Note that we
 *   -- will be adding a trailing semi-colon (";") here.
 */
#ifndef CH_PCI_DEVICE_ID_FUNCTION
#error CH_PCI_DEVICE_ID_FUNCTION not defined!
#endif
#ifndef CH_PCI_ID_TABLE_ENTRY
#error CH_PCI_ID_TABLE_ENTRY not defined!
#endif
#ifndef CH_PCI_DEVICE_ID_TABLE_DEFINE_END
#error CH_PCI_DEVICE_ID_TABLE_DEFINE_END not defined!
#endif

/* T4 and later ASICs use a PCI Device ID scheme of 0xVFPP where:
 *
 *   V  = "4" for T4; "5" for T5, etc.
 *   F  = "0" for PF 0..3; "4".."7" for PF4..7; and "8" for VFs
 *   PP = adapter product designation
 *
 * We use this consistency in order to create the proper PCI Device IDs
 * for the specified CH_PCI_DEVICE_ID_FUNCTION.
 */
#ifndef CH_PCI_DEVICE_ID_FUNCTION2
#define CH_PCI_ID_TABLE_FENTRY(devid) \
	CH_PCI_ID_TABLE_ENTRY((devid) | \
			      ((CH_PCI_DEVICE_ID_FUNCTION) << 8))
#else
#define CH_PCI_ID_TABLE_FENTRY(devid) \
	CH_PCI_ID_TABLE_ENTRY((devid) | \
			      ((CH_PCI_DEVICE_ID_FUNCTION) << 8)), \
	CH_PCI_ID_TABLE_ENTRY((devid) | \
			      ((CH_PCI_DEVICE_ID_FUNCTION2) << 8))
#endif

CH_PCI_DEVICE_ID_TABLE_DEFINE_BEGIN
	/* T4 adapters:
	 */
	CH_PCI_ID_TABLE_FENTRY(0x4000),	/* T440-dbg */
	CH_PCI_ID_TABLE_FENTRY(0x4001),	/* T420-cr */
	CH_PCI_ID_TABLE_FENTRY(0x4002),	/* T422-cr */
	CH_PCI_ID_TABLE_FENTRY(0x4003),	/* T440-cr */
	CH_PCI_ID_TABLE_FENTRY(0x4004),	/* T420-bch */
	CH_PCI_ID_TABLE_FENTRY(0x4005),	/* T440-bch */
	CH_PCI_ID_TABLE_FENTRY(0x4006),	/* T440-ch */
	CH_PCI_ID_TABLE_FENTRY(0x4007),	/* T420-so */
	CH_PCI_ID_TABLE_FENTRY(0x4008),	/* T420-cx */
	CH_PCI_ID_TABLE_FENTRY(0x4009),	/* T420-bt */
	CH_PCI_ID_TABLE_FENTRY(0x400a),	/* T404-bt */
	CH_PCI_ID_TABLE_FENTRY(0x400b),	/* B420-sr */
	CH_PCI_ID_TABLE_FENTRY(0x400c),	/* B404-bt */
	CH_PCI_ID_TABLE_FENTRY(0x400d),	/* T480-cr */
	CH_PCI_ID_TABLE_FENTRY(0x400e),	/* T440-LP-cr */
	CH_PCI_ID_TABLE_FENTRY(0x4080),	/* Custom T480-cr */
	CH_PCI_ID_TABLE_FENTRY(0x4081),	/* Custom T440-cr */
	CH_PCI_ID_TABLE_FENTRY(0x4082),	/* Custom T420-cr */
	CH_PCI_ID_TABLE_FENTRY(0x4083),	/* Custom T420-xaui */
	CH_PCI_ID_TABLE_FENTRY(0x4084),	/* Custom T440-cr */
	CH_PCI_ID_TABLE_FENTRY(0x4085),	/* Custom T420-cr */
	CH_PCI_ID_TABLE_FENTRY(0x4086),	/* Custom T440-bt */
	CH_PCI_ID_TABLE_FENTRY(0x4087),	/* Custom T440-cr */
	CH_PCI_ID_TABLE_FENTRY(0x4088),	/* Custom T440 2-xaui, 2-xfi */

	/* T5 adapters:
	 */
	CH_PCI_ID_TABLE_FENTRY(0x5000),	/* T580-dbg */
	CH_PCI_ID_TABLE_FENTRY(0x5001),	/* T520-cr */
	CH_PCI_ID_TABLE_FENTRY(0x5002),	/* T522-cr */
	CH_PCI_ID_TABLE_FENTRY(0x5003),	/* T540-cr */
	CH_PCI_ID_TABLE_FENTRY(0x5004),	/* T520-bch */
	CH_PCI_ID_TABLE_FENTRY(0x5005),	/* T540-bch */
	CH_PCI_ID_TABLE_FENTRY(0x5006),	/* T540-ch */
	CH_PCI_ID_TABLE_FENTRY(0x5007),	/* T520-so */
	CH_PCI_ID_TABLE_FENTRY(0x5008),	/* T520-cx */
	CH_PCI_ID_TABLE_FENTRY(0x5009),	/* T520-bt */
	CH_PCI_ID_TABLE_FENTRY(0x500a),	/* T504-bt */
	CH_PCI_ID_TABLE_FENTRY(0x500b),	/* B520-sr */
	CH_PCI_ID_TABLE_FENTRY(0x500c),	/* B504-bt */
	CH_PCI_ID_TABLE_FENTRY(0x500d),	/* T580-cr */
	CH_PCI_ID_TABLE_FENTRY(0x500e),	/* T540-LP-cr */
	CH_PCI_ID_TABLE_FENTRY(0x5010),	/* T580-LP-cr */
	CH_PCI_ID_TABLE_FENTRY(0x5011),	/* T520-LL-cr */
	CH_PCI_ID_TABLE_FENTRY(0x5012),	/* T560-cr */
	CH_PCI_ID_TABLE_FENTRY(0x5013),	/* T580-chr */
	CH_PCI_ID_TABLE_FENTRY(0x5014),	/* T580-so */
	CH_PCI_ID_TABLE_FENTRY(0x5015),	/* T502-bt */
	CH_PCI_ID_TABLE_FENTRY(0x5016),	/* T580-OCP-SO */
	CH_PCI_ID_TABLE_FENTRY(0x5017),	/* T520-OCP-SO */
	CH_PCI_ID_TABLE_FENTRY(0x5018),	/* T540-BT */
	CH_PCI_ID_TABLE_FENTRY(0x5080),	/* Custom T540-cr */
	CH_PCI_ID_TABLE_FENTRY(0x5081),	/* Custom T540-LL-cr */
	CH_PCI_ID_TABLE_FENTRY(0x5082),	/* Custom T504-cr */
	CH_PCI_ID_TABLE_FENTRY(0x5083),	/* Custom T540-LP-CR */
	CH_PCI_ID_TABLE_FENTRY(0x5084),	/* Custom T580-cr */
	CH_PCI_ID_TABLE_FENTRY(0x5085),	/* Custom 3x T580-CR */
	CH_PCI_ID_TABLE_FENTRY(0x5086),	/* Custom 2x T580-CR */
	CH_PCI_ID_TABLE_FENTRY(0x5087),	/* Custom T580-CR */
	CH_PCI_ID_TABLE_FENTRY(0x5088),	/* Custom T570-CR */
	CH_PCI_ID_TABLE_FENTRY(0x5089),	/* Custom T520-CR */
	CH_PCI_ID_TABLE_FENTRY(0x5090),	/* Custom T540-CR */
	CH_PCI_ID_TABLE_FENTRY(0x5091),	/* Custom T522-CR */
	CH_PCI_ID_TABLE_FENTRY(0x5092),	/* Custom T520-CR */
	CH_PCI_ID_TABLE_FENTRY(0x5093),	/* Custom T580-LP-CR */
	CH_PCI_ID_TABLE_FENTRY(0x5094),	/* Custom T540-CR */
	CH_PCI_ID_TABLE_FENTRY(0x5095),	/* Custom T540-CR-SO */
	CH_PCI_ID_TABLE_FENTRY(0x5096),	/* Custom T580-CR */
	CH_PCI_ID_TABLE_FENTRY(0x5097),	/* Custom T520-KR */
	CH_PCI_ID_TABLE_FENTRY(0x5098),	/* Custom 2x40G QSFP */
	CH_PCI_ID_TABLE_FENTRY(0x5099),	/* Custom 2x40G QSFP */
	CH_PCI_ID_TABLE_FENTRY(0x509a),	/* Custom T520-CR */
	CH_PCI_ID_TABLE_FENTRY(0x509b),	/* Custom T540-CR LOM */
	CH_PCI_ID_TABLE_FENTRY(0x509c),	/* Custom T520-CR*/
	CH_PCI_ID_TABLE_FENTRY(0x509d),	/* Custom T540-CR*/
	CH_PCI_ID_TABLE_FENTRY(0x509e), /* Custom T520-CR */
	CH_PCI_ID_TABLE_FENTRY(0x509f), /* Custom T540-CR */
	CH_PCI_ID_TABLE_FENTRY(0x50a0), /* Custom T540-CR */
	CH_PCI_ID_TABLE_FENTRY(0x50a1), /* Custom T540-CR */
	CH_PCI_ID_TABLE_FENTRY(0x50a2), /* Custom T540-KR4 */
	CH_PCI_ID_TABLE_FENTRY(0x50a3), /* Custom T580-KR4 */
	CH_PCI_ID_TABLE_FENTRY(0x50a4), /* Custom 2x T540-CR */
	CH_PCI_ID_TABLE_FENTRY(0x50a5), /* Custom T522-BT */
	CH_PCI_ID_TABLE_FENTRY(0x50a6), /* Custom T522-BT-SO */
	CH_PCI_ID_TABLE_FENTRY(0x50a7), /* Custom T580-CR */
	CH_PCI_ID_TABLE_FENTRY(0x50a8), /* Custom T580-KR */
	CH_PCI_ID_TABLE_FENTRY(0x50a9), /* Custom T580-KR */
	CH_PCI_ID_TABLE_FENTRY(0x50aa), /* Custom T580-CR */
	CH_PCI_ID_TABLE_FENTRY(0x50ab), /* Custom T520-CR */
<<<<<<< HEAD
=======
	CH_PCI_ID_TABLE_FENTRY(0x50ac), /* Custom T540-BT */
>>>>>>> 661e50bc

	/* T6 adapters:
	 */
	CH_PCI_ID_TABLE_FENTRY(0x6001),
	CH_PCI_ID_TABLE_FENTRY(0x6002),
	CH_PCI_ID_TABLE_FENTRY(0x6003),
	CH_PCI_ID_TABLE_FENTRY(0x6004),
	CH_PCI_ID_TABLE_FENTRY(0x6005),
	CH_PCI_ID_TABLE_FENTRY(0x6006),
	CH_PCI_ID_TABLE_FENTRY(0x6007),
	CH_PCI_ID_TABLE_FENTRY(0x6008),
	CH_PCI_ID_TABLE_FENTRY(0x6009),
	CH_PCI_ID_TABLE_FENTRY(0x600d),
	CH_PCI_ID_TABLE_FENTRY(0x6011),
	CH_PCI_ID_TABLE_FENTRY(0x6014),
	CH_PCI_ID_TABLE_FENTRY(0x6015),
	CH_PCI_ID_TABLE_FENTRY(0x6080),
	CH_PCI_ID_TABLE_FENTRY(0x6081),
	CH_PCI_ID_TABLE_FENTRY(0x6082), /* Custom T6225-CR SFP28 */
	CH_PCI_ID_TABLE_FENTRY(0x6083), /* Custom T62100-CR QSFP28 */
	CH_PCI_ID_TABLE_FENTRY(0x6084), /* Custom T64100-CR QSFP28 */
	CH_PCI_ID_TABLE_FENTRY(0x6085), /* Custom T6240-SO */
	CH_PCI_ID_TABLE_FENTRY(0x6086), /* Custom T6225-SO-CR */
<<<<<<< HEAD
=======
	CH_PCI_ID_TABLE_FENTRY(0x6087), /* Custom T6225-CR */
>>>>>>> 661e50bc
CH_PCI_DEVICE_ID_TABLE_DEFINE_END;

#endif /* __T4_PCI_ID_TBL_H__ */<|MERGE_RESOLUTION|>--- conflicted
+++ resolved
@@ -183,10 +183,7 @@
 	CH_PCI_ID_TABLE_FENTRY(0x50a9), /* Custom T580-KR */
 	CH_PCI_ID_TABLE_FENTRY(0x50aa), /* Custom T580-CR */
 	CH_PCI_ID_TABLE_FENTRY(0x50ab), /* Custom T520-CR */
-<<<<<<< HEAD
-=======
 	CH_PCI_ID_TABLE_FENTRY(0x50ac), /* Custom T540-BT */
->>>>>>> 661e50bc
 
 	/* T6 adapters:
 	 */
@@ -210,10 +207,7 @@
 	CH_PCI_ID_TABLE_FENTRY(0x6084), /* Custom T64100-CR QSFP28 */
 	CH_PCI_ID_TABLE_FENTRY(0x6085), /* Custom T6240-SO */
 	CH_PCI_ID_TABLE_FENTRY(0x6086), /* Custom T6225-SO-CR */
-<<<<<<< HEAD
-=======
 	CH_PCI_ID_TABLE_FENTRY(0x6087), /* Custom T6225-CR */
->>>>>>> 661e50bc
 CH_PCI_DEVICE_ID_TABLE_DEFINE_END;
 
 #endif /* __T4_PCI_ID_TBL_H__ */