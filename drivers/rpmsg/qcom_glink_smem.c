--- conflicted
+++ resolved
@@ -105,21 +105,11 @@
 		tail -= pipe->native.length;
 
 	len = min_t(size_t, count, pipe->native.length - tail);
-<<<<<<< HEAD
-	if (len) {
-		memcpy_fromio(data, pipe->fifo + tail, len);
-	}
-
-	if (len != count) {
-		memcpy_fromio(data + len, pipe->fifo, (count - len));
-	}
-=======
 	if (len)
 		memcpy_fromio(data, pipe->fifo + tail, len);
 
 	if (len != count)
 		memcpy_fromio(data + len, pipe->fifo, (count - len));
->>>>>>> 10f1d147
 }
 
 static void glink_smem_rx_advance(struct qcom_glink_pipe *np,
