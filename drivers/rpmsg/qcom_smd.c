--- conflicted
+++ resolved
@@ -915,11 +915,7 @@
 		ret = wait_event_interruptible(channel->fblockread_event,
 				       qcom_smd_get_tx_avail(channel) >= tlen ||
 				       channel->state != SMD_CHANNEL_OPENED ||
-<<<<<<< HEAD
-					channel->remote_state != SMD_CHANNEL_OPENED);
-=======
 				channel->remote_state != SMD_CHANNEL_OPENED);
->>>>>>> 970f4dd4
 		if (ret)
 			return ret;
 
