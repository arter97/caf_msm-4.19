--- conflicted
+++ resolved
@@ -2229,11 +2229,7 @@
 	select FB_CFB_COPYAREA
 	select FB_CFB_IMAGEBLIT
 	select SYNC_FILE
-<<<<<<< HEAD
-	---help---
-=======
-	help
->>>>>>> 67938f3f
+	help
 	 The MSM driver implements a frame buffer interface to
 	 provide access to the display hardware and provide
 	 a way for users to display graphics
