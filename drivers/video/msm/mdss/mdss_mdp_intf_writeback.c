--- conflicted
+++ resolved
@@ -159,19 +159,6 @@
 {
 	struct mdp_cdm_cfg setup;
 
-<<<<<<< HEAD
-	fmt = mdss_mdp_get_format_params(format);
-	if (!fmt) {
-		pr_err("%s: format %d not supported\n", __func__, format);
-		return -EINVAL;
-	}
-=======
-	if (fmt->is_yuv)
-		setup.csc_type = MDSS_MDP_CSC_RGB2YUV_601L;
-	else
-		setup.csc_type = MDSS_MDP_CSC_RGB2RGB;
->>>>>>> a010acca
-
 	switch (fmt->chroma_sample) {
 	case MDSS_MDP_CHROMA_RGB:
 		setup.horz_downsampling_type = MDP_CDM_CDWN_DISABLE;
