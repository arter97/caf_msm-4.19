/* Copyright (c) 2013-2016, The Linux Foundation. All rights reserved.
 *
 * This program is free software; you can redistribute it and/or modify
 * it under the terms of the GNU General Public License version 2 and
 * only version 2 as published by the Free Software Foundation.
 *
 * This program is distributed in the hope that it will be useful,
 * but WITHOUT ANY WARRANTY; without even the implied warranty of
 * MERCHANTABILITY or FITNESS FOR A PARTICULAR PURPOSE.  See the
 * GNU General Public License for more details.
 *
 */

#include <linux/kernel.h>
#include <linux/pm_runtime.h>
#include <linux/iopoll.h>
#include <linux/delay.h>

#include "mdss_mdp.h"
#include "mdss_panel.h"
#include "mdss_debug.h"
#include "mdss_mdp_trace.h"
#include "mdss_dsi_clk.h"

#define MAX_RECOVERY_TRIALS 10
#define MAX_SESSIONS 2

#define SPLIT_MIXER_OFFSET 0x800

#define STOP_TIMEOUT(hz) msecs_to_jiffies((1000 / hz) * (6 + 2))
#define POWER_COLLAPSE_TIME msecs_to_jiffies(100)
#define CMD_MODE_IDLE_TIMEOUT msecs_to_jiffies(16 * 4)
#define INPUT_EVENT_HANDLER_DELAY_USECS (16000 * 4)
#define AUTOREFRESH_MAX_FRAME_CNT 6

static DEFINE_MUTEX(cmd_clk_mtx);

enum mdss_mdp_cmd_autorefresh_state {
	MDP_AUTOREFRESH_OFF,
	MDP_AUTOREFRESH_ON_REQUESTED,
	MDP_AUTOREFRESH_ON,
	MDP_AUTOREFRESH_OFF_REQUESTED
};

struct mdss_mdp_cmd_ctx {
	struct mdss_mdp_ctl *ctl;

	u32 default_pp_num;
	u32 current_pp_num;
	/*
	 * aux_pp_num will be set only when topology is using split-lm.
	 * aux_pp_num will be used only when MDSS_QUIRK_DSC_RIGHT_ONLY_PU
	 * quirk is set and on following partial updates.
	 *
	 * right-only update on DUAL_LM_SINGLE_DISPLAY with DSC_MERGE
	 * right-only update on DUAL_LM_DUAL_DISPLAY with DSC
	 */
	u32 aux_pp_num;

	u8 ref_cnt;
	struct completion stop_comp;
	atomic_t rdptr_cnt;
	wait_queue_head_t rdptr_waitq;
	struct completion pp_done;
	wait_queue_head_t pp_waitq;
	struct list_head vsync_handlers;
	struct list_head lineptr_handlers;
	int panel_power_state;
	atomic_t koff_cnt;
	u32 intf_stopped;
	struct mutex mdp_rdptr_lock;
	struct mutex mdp_wrptr_lock;
	struct mutex clk_mtx;
	spinlock_t clk_lock;
	spinlock_t koff_lock;
	struct work_struct gate_clk_work;
	struct delayed_work delayed_off_clk_work;
	struct work_struct pp_done_work;
	struct work_struct early_wakeup_clk_work;
	atomic_t pp_done_cnt;
	struct completion rdptr_done;

	/*
	 * While autorefresh is on, partial update is not supported. So
	 * autorefresh state machine is always maintained through master ctx.
	 */
	struct mutex autorefresh_lock;
	struct completion autorefresh_ppdone;
	enum mdss_mdp_cmd_autorefresh_state autorefresh_state;
	int autorefresh_frame_cnt;
	bool ignore_external_te;
	struct completion autorefresh_done;

	int vsync_irq_cnt;
	int lineptr_irq_cnt;
	bool lineptr_enabled;
	u32 prev_wr_ptr_irq;

	struct mdss_intf_recovery intf_recovery;
	struct mdss_intf_recovery intf_mdp_callback;
	struct mdss_mdp_cmd_ctx *sync_ctx; /* for partial update */
	u32 pp_timeout_report_cnt;
	bool pingpong_split_slave;
};

struct mdss_mdp_cmd_ctx mdss_mdp_cmd_ctx_list[MAX_SESSIONS];

static int mdss_mdp_cmd_do_notifier(struct mdss_mdp_cmd_ctx *ctx);
static inline void mdss_mdp_cmd_clk_on(struct mdss_mdp_cmd_ctx *ctx);
static inline void mdss_mdp_cmd_clk_off(struct mdss_mdp_cmd_ctx *ctx);
static int mdss_mdp_cmd_wait4pingpong(struct mdss_mdp_ctl *ctl, void *arg);
static int mdss_mdp_disable_autorefresh(struct mdss_mdp_ctl *ctl,
	struct mdss_mdp_ctl *sctl);
static int mdss_mdp_setup_vsync(struct mdss_mdp_cmd_ctx *ctx, bool enable);

static bool __mdss_mdp_cmd_is_aux_pp_needed(struct mdss_data_type *mdata,
	struct mdss_mdp_ctl *mctl)
{
	return (mdata && mctl && mctl->is_master &&
		mdss_has_quirk(mdata, MDSS_QUIRK_DSC_RIGHT_ONLY_PU) &&
		is_dsc_compression(&mctl->panel_data->panel_info) &&
		((mctl->mfd->split_mode == MDP_DUAL_LM_DUAL_DISPLAY) ||
		 ((mctl->mfd->split_mode == MDP_DUAL_LM_SINGLE_DISPLAY) &&
		  (mctl->panel_data->panel_info.dsc_enc_total == 1))) &&
		!mctl->mixer_left->valid_roi &&
		mctl->mixer_right->valid_roi);
}

static bool __mdss_mdp_cmd_is_panel_power_off(struct mdss_mdp_cmd_ctx *ctx)
{
	return mdss_panel_is_power_off(ctx->panel_power_state);
}

static bool __mdss_mdp_cmd_is_panel_power_on_interactive(
		struct mdss_mdp_cmd_ctx *ctx)
{
	return mdss_panel_is_power_on_interactive(ctx->panel_power_state);
}

static inline u32 mdss_mdp_cmd_line_count(struct mdss_mdp_ctl *ctl)
{
	struct mdss_mdp_mixer *mixer;
	u32 cnt = 0xffff;	/* init it to an invalid value */
	u32 init;
	u32 height;

	mdss_mdp_clk_ctrl(MDP_BLOCK_POWER_ON);

	mixer = mdss_mdp_mixer_get(ctl, MDSS_MDP_MIXER_MUX_LEFT);
	if (!mixer) {
		mixer = mdss_mdp_mixer_get(ctl, MDSS_MDP_MIXER_MUX_RIGHT);
		if (!mixer) {
			mdss_mdp_clk_ctrl(MDP_BLOCK_POWER_OFF);
			goto exit;
		}
	}

	init = mdss_mdp_pingpong_read(mixer->pingpong_base,
		MDSS_MDP_REG_PP_VSYNC_INIT_VAL) & 0xffff;
	height = mdss_mdp_pingpong_read(mixer->pingpong_base,
		MDSS_MDP_REG_PP_SYNC_CONFIG_HEIGHT) & 0xffff;

	if (height < init) {
		mdss_mdp_clk_ctrl(MDP_BLOCK_POWER_OFF);
		goto exit;
	}

	cnt = mdss_mdp_pingpong_read(mixer->pingpong_base,
		MDSS_MDP_REG_PP_INT_COUNT_VAL) & 0xffff;

	if (cnt < init)		/* wrap around happened at height */
		cnt += (height - init);
	else
		cnt -= init;

	mdss_mdp_clk_ctrl(MDP_BLOCK_POWER_OFF);

	pr_debug("cnt=%d init=%d height=%d\n", cnt, init, height);
exit:
	return cnt;
}

static int mdss_mdp_tearcheck_enable(struct mdss_mdp_ctl *ctl, bool enable)
{
	struct mdss_data_type *mdata = mdss_mdp_get_mdata();
	struct mdss_mdp_ctl *sctl;
	struct mdss_mdp_pp_tear_check *te;
	struct mdss_mdp_mixer *mixer =
		mdss_mdp_mixer_get(ctl, MDSS_MDP_MIXER_MUX_LEFT);

	if (IS_ERR_OR_NULL(ctl->panel_data)) {
		pr_err("no panel data\n");
		return -ENODEV;
	}

	if (IS_ERR_OR_NULL(mixer)) {
		pr_err("mixer not configured\n");
		return -ENODEV;
	}

	sctl = mdss_mdp_get_split_ctl(ctl);
	te = &ctl->panel_data->panel_info.te;

	pr_debug("%s: enable=%d\n", __func__, enable);

	mdss_mdp_pingpong_write(mixer->pingpong_base,
		MDSS_MDP_REG_PP_TEAR_CHECK_EN,
		(te ? te->tear_check_en : 0) && enable);

	/*
	 * When there are two controls, driver needs to enable
	 * tear check configuration for both.
	 */
	if (sctl) {
		mixer = mdss_mdp_mixer_get(sctl, MDSS_MDP_MIXER_MUX_LEFT);
		te = &sctl->panel_data->panel_info.te;
		mdss_mdp_pingpong_write(mixer->pingpong_base,
				MDSS_MDP_REG_PP_TEAR_CHECK_EN,
				(te ? te->tear_check_en : 0) && enable);
	}

	/*
	 * In the case of pingpong split, there is no second
	 * control and enables only slave tear check block as
	 * defined in slave_pingpong_base.
	 */
	if (is_pingpong_split(ctl->mfd))
		mdss_mdp_pingpong_write(mdata->slave_pingpong_base,
				MDSS_MDP_REG_PP_TEAR_CHECK_EN,
				(te ? te->tear_check_en : 0) && enable);

	/*
	 * In case of DUAL_LM_SINGLE_DISPLAY, always keep right PP enabled
	 * if partial update is enabled. So when right-only update comes then
	 * by changing CTL topology, HW switches directly to right PP.
	 */
	if (ctl->panel_data->panel_info.partial_update_enabled &&
	    is_dual_lm_single_display(ctl->mfd)) {

		mixer = mdss_mdp_mixer_get(ctl, MDSS_MDP_MIXER_MUX_RIGHT);
		mdss_mdp_pingpong_write(mixer->pingpong_base,
				MDSS_MDP_REG_PP_TEAR_CHECK_EN,
				(te ? te->tear_check_en : 0) && enable);

	}

	return 0;
}

static int mdss_mdp_cmd_tearcheck_cfg(struct mdss_mdp_mixer *mixer,
		struct mdss_mdp_cmd_ctx *ctx, bool locked)
{
	struct mdss_mdp_pp_tear_check *te = NULL;
	struct mdss_panel_info *pinfo;
	u32 vsync_clk_speed_hz, total_lines, vclks_line, cfg = 0;
	char __iomem *pingpong_base;
	struct mdss_mdp_ctl *ctl = ctx->ctl;
	struct mdss_data_type *mdata = mdss_mdp_get_mdata();

	if (IS_ERR_OR_NULL(ctl->panel_data)) {
		pr_err("no panel data\n");
		return -ENODEV;
	}

	pinfo = &ctl->panel_data->panel_info;
	te = &ctl->panel_data->panel_info.te;

	mdss_mdp_vsync_clk_enable(1, locked);

	vsync_clk_speed_hz =
		mdss_mdp_get_clk_rate(MDSS_CLK_MDP_VSYNC, locked);

	total_lines = mdss_panel_get_vtotal(pinfo);

	total_lines *= pinfo->mipi.frame_rate;

	vclks_line = (total_lines) ? vsync_clk_speed_hz/total_lines : 0;

	cfg = BIT(19);
	if (pinfo->mipi.hw_vsync_mode)
		cfg |= BIT(20);

	if (te->refx100) {
		vclks_line = vclks_line * pinfo->mipi.frame_rate *
			100 / te->refx100;
	} else {
		pr_warn("refx100 cannot be zero! Use 6000 as default\n");
		vclks_line = vclks_line * pinfo->mipi.frame_rate *
			100 / 6000;
	}

	cfg |= vclks_line;

	pr_debug("%s: yres=%d vclks=%x height=%d init=%d rd=%d start=%d wr=%d\n",
		__func__, pinfo->yres, vclks_line, te->sync_cfg_height,
		te->vsync_init_val, te->rd_ptr_irq, te->start_pos,
		te->wr_ptr_irq);
	pr_debug("thrd_start =%d thrd_cont=%d pp_split=%d\n",
		te->sync_threshold_start, te->sync_threshold_continue,
		ctx->pingpong_split_slave);

	pingpong_base = mixer->pingpong_base;

	if (ctx->pingpong_split_slave)
		pingpong_base = mdata->slave_pingpong_base;

	mdss_mdp_pingpong_write(pingpong_base,
		MDSS_MDP_REG_PP_SYNC_CONFIG_VSYNC, cfg);
	mdss_mdp_pingpong_write(pingpong_base,
		MDSS_MDP_REG_PP_SYNC_CONFIG_HEIGHT,
		te ? te->sync_cfg_height : 0);
	mdss_mdp_pingpong_write(pingpong_base,
		MDSS_MDP_REG_PP_VSYNC_INIT_VAL,
		te ? te->vsync_init_val : 0);
	mdss_mdp_pingpong_write(pingpong_base,
		MDSS_MDP_REG_PP_RD_PTR_IRQ,
		te ? te->rd_ptr_irq : 0);
	mdss_mdp_pingpong_write(pingpong_base,
		MDSS_MDP_REG_PP_WR_PTR_IRQ,
		te ? te->wr_ptr_irq : 0);
	mdss_mdp_pingpong_write(pingpong_base,
		MDSS_MDP_REG_PP_START_POS,
		te ? te->start_pos : 0);
	mdss_mdp_pingpong_write(pingpong_base,
		MDSS_MDP_REG_PP_SYNC_THRESH,
		te ? ((te->sync_threshold_continue << 16) |
		 te->sync_threshold_start) : 0);
	mdss_mdp_pingpong_write(pingpong_base,
		MDSS_MDP_REG_PP_SYNC_WRCOUNT,
		te ? (te->start_pos + te->sync_threshold_start + 1) : 0);

	return 0;
}

static int mdss_mdp_cmd_tearcheck_setup(struct mdss_mdp_cmd_ctx *ctx,
		bool locked)
{
	int rc = 0;
	struct mdss_mdp_mixer *mixer = NULL, *mixer_right = NULL;
	struct mdss_mdp_ctl *ctl = ctx->ctl;
	struct mdss_data_type *mdata = mdss_mdp_get_mdata();
	u32 offset = 0;

	mixer = mdss_mdp_mixer_get(ctl, MDSS_MDP_MIXER_MUX_LEFT);
	if (mixer) {
		/*
		 * Disable auto refresh mode, if enabled in splash to
		 * avoid corruption.
		 */
		if (mdss_mdp_pingpong_read(mixer->pingpong_base,
			MDSS_MDP_REG_PP_AUTOREFRESH_CONFIG) & BIT(31)) {
			offset = MDSS_MDP_REG_PP_AUTOREFRESH_CONFIG;
			if (is_pingpong_split(ctl->mfd))
				writel_relaxed(0x0,
					(mdata->slave_pingpong_base + offset));
			if (is_split_lm(ctl->mfd)) {
				mixer_right =
					mdss_mdp_mixer_get(ctl,
						MDSS_MDP_MIXER_MUX_RIGHT);
				if (mixer_right)
					writel_relaxed(0x0,
					(mixer_right->pingpong_base + offset));
			}
			mdss_mdp_pingpong_write(mixer->pingpong_base,
				MDSS_MDP_REG_PP_AUTOREFRESH_CONFIG, 0x0);
			pr_debug("%s: disabling auto refresh\n", __func__);
		}
		rc = mdss_mdp_cmd_tearcheck_cfg(mixer, ctx, locked);
		if (rc)
			goto err;
	}

	/*
	 * In case of DUAL_LM_SINGLE_DISPLAY, always keep right PP enabled
	 * if partial update is enabled. So when right-only update comes then
	 * by changing CTL topology, HW switches directly to right PP.
	 */
	if (ctl->panel_data->panel_info.partial_update_enabled &&
	    is_dual_lm_single_display(ctl->mfd)) {

		mixer = mdss_mdp_mixer_get(ctl, MDSS_MDP_MIXER_MUX_RIGHT);
		if (mixer)
			rc = mdss_mdp_cmd_tearcheck_cfg(mixer, ctx, locked);
	}
err:
	return rc;
}

/**
 * enum mdp_rsrc_ctl_events - events for the resource control state machine
 * @MDP_RSRC_CTL_EVENT_KICKOFF:
 *	This event happens at NORMAL priority.
 *	Event that signals the start of the transfer, regardless of the
 *	state at which we enter this state (ON/OFF or GATE),
 *	we must ensure that power state is ON when we return from this
 *	event.
 *
 * @MDP_RSRC_CTL_EVENT_PP_DONE:
 *	This event happens at INTERRUPT level.
 *	Event signals the end of the data transfer, when getting this
 *	event we should have been in ON state, since a transfer was
 *	ongoing (if this is not the case, then
 *	there is a bug).
 *	Since this event is received at interrupt ievel, by the end of
 *	the event we haven't changed the power state, but scheduled
 *	work items to do the transition, so by the end of this event:
 *	1. A work item is scheduled to go to gate state as soon as
 *		possible (as soon as scheduler give us the chance)
 *	2. A delayed work is scheduled to go to OFF after
 *		CMD_MODE_IDLE_TIMEOUT time. Power State will be updated
 *		at the end of each work item, to make sure we update
 *		the status once the transition is fully done.
 *
 * @MDP_RSRC_CTL_EVENT_STOP:
 *	This event happens at NORMAL priority.
 *	When we get this event, we are expected to wait to finish any
 *	pending data transfer and turn off all the clocks/resources,
 *	so after return from this event we must be in off
 *	state.
 *
 * @MDP_RSRC_CTL_EVENT_EARLY_WAKE_UP:
 *	This event happens at NORMAL priority from a work item.
 *	Event signals that there will be a frame update soon and mdp should wake
 *	up early to update the frame with little latency.
 */
enum mdp_rsrc_ctl_events {
	MDP_RSRC_CTL_EVENT_KICKOFF = 1,
	MDP_RSRC_CTL_EVENT_PP_DONE,
	MDP_RSRC_CTL_EVENT_STOP,
	MDP_RSRC_CTL_EVENT_EARLY_WAKE_UP
};

enum {
	MDP_RSRC_CTL_STATE_OFF,
	MDP_RSRC_CTL_STATE_ON,
	MDP_RSRC_CTL_STATE_GATE,
};

/* helper functions for debugging */
static char *get_sw_event_name(u32 sw_event)
{
	switch (sw_event) {
	case MDP_RSRC_CTL_EVENT_KICKOFF:
		return "KICKOFF";
	case MDP_RSRC_CTL_EVENT_PP_DONE:
		return "PP_DONE";
	case MDP_RSRC_CTL_EVENT_STOP:
		return "STOP";
	case MDP_RSRC_CTL_EVENT_EARLY_WAKE_UP:
		return "EARLY_WAKE_UP";
	default:
		return "UNKNOWN";
	}
}

static char *get_clk_pwr_state_name(u32 pwr_state)
{
	switch (pwr_state) {
	case MDP_RSRC_CTL_STATE_ON:
		return "STATE_ON";
	case MDP_RSRC_CTL_STATE_OFF:
		return "STATE_OFF";
	case MDP_RSRC_CTL_STATE_GATE:
		return "STATE_GATE";
	default:
		return "UNKNOWN";
	}
}

/**
 * mdss_mdp_get_split_display_ctls() - get the display controllers
 * @ctl: Pointer to pointer to the controller used to do the operation.
 *	This can be the pointer to the master or slave of a display with
 *	the MDP_DUAL_LM_DUAL_DISPLAY split mode.
 * @sctl: Pointer to pointer where it is expected to be set the slave
 *	controller. Function does not expect any input parameter here.
 *
 * This function will populate the pointers to pointers with the controllers of
 * the split display ordered such way that the first input parameter will be
 * populated with the master controller and second parameter will be populated
 * with the slave controller, so the caller can assume both controllers are set
 * in the right order after return.
 *
 * This function can only be called for split configuration that uses two
 * controllers, it expects that first pointer is the one passed to do the
 * operation and it can be either the pointer of the master or slave,
 * since is the job of this function to find and accommodate the master/slave
 * controllers accordingly.
 *
 * Return: 0 - succeed, otherwise - fail
 */
int mdss_mdp_get_split_display_ctls(struct mdss_mdp_ctl **ctl,
	struct mdss_mdp_ctl **sctl)
{
	int rc = 0;
	*sctl = NULL;

	if (*ctl == NULL) {
		pr_err("%s invalid ctl\n", __func__);
		rc = -EINVAL;
		goto exit;
	}

	if ((*ctl)->mfd->split_mode == MDP_DUAL_LM_DUAL_DISPLAY) {
		*sctl = mdss_mdp_get_split_ctl(*ctl);
		if (*sctl) {
			/* pointers are in the correct order */
			pr_debug("%s ctls in correct order ctl:%d sctl:%d\n",
				__func__, (*ctl)->num, (*sctl)->num);
			goto exit;
		} else {
			/*
			 * If we have a split display and we didn't find the
			 * Slave controller from the Master, this means that
			 * ctl is the slave controller, so look for the Master
			 */
			*sctl = mdss_mdp_get_main_ctl(*ctl);
			if (!(*sctl)) {
				/*
				 * Bad state, this shouldn't happen, we should
				 * be having both controllers since we are in
				 * dual-lm, dual-display.
				 */
				pr_err("%s cannot find master ctl\n",
					__func__);
				BUG();
			}
			/*
			 * We have both controllers but sctl has the Master,
			 * swap the pointers so we can keep the master in the
			 * ctl pointer and control the order in the power
			 * sequence.
			 */
			pr_debug("ctl is not the master, swap pointers\n");
			swap(*ctl, *sctl);
		}
	} else {
		pr_debug("%s no split mode:%d\n", __func__,
			(*ctl)->mfd->split_mode);
	}
exit:
	return rc;
}

/**
 * mdss_mdp_resource_control() - control the state of mdp resources
 * @ctl: pointer to controller to notify the event.
 * @sw_event: software event to modify the state of the resources.
 *
 * This function implements an state machine to control the state of
 * the mdp resources (clocks, bw, mmu), the states can be ON, OFF and GATE,
 * transition between each state is controlled through the MDP_RSRC_CTL_EVENT_
 * events.
 *
 * Return: 0 - succeed, otherwise - fail
 */
int mdss_mdp_resource_control(struct mdss_mdp_ctl *ctl, u32 sw_event)
{
	struct mdss_overlay_private *mdp5_data = mfd_to_mdp5_data(ctl->mfd);
	struct mdss_data_type *mdata = mdss_mdp_get_mdata();
	struct mdss_mdp_ctl *sctl = NULL;
	struct mdss_mdp_cmd_ctx *ctx, *sctx = NULL;
	struct dsi_panel_clk_ctrl clk_ctrl;
	u32 status;
	int rc = 0;
	bool schedule_off = false;

	/* Get both controllers in the correct order for dual displays */
	mdss_mdp_get_split_display_ctls(&ctl, &sctl);

	ctx = (struct mdss_mdp_cmd_ctx *) ctl->intf_ctx[MASTER_CTX];
	if (!ctx) {
		pr_err("%s invalid ctx\n", __func__);
		rc = -EINVAL;
		goto exit;
	}

	if (sctl)
		sctx = (struct mdss_mdp_cmd_ctx *) sctl->intf_ctx[MASTER_CTX];

	/* In pingpong split we have single controller, dual context */
	if (is_pingpong_split(ctl->mfd))
		sctx = (struct mdss_mdp_cmd_ctx *) ctl->intf_ctx[SLAVE_CTX];

	pr_debug("%pS-->%s: task:%s ctl:%d pwr_state:%s event:%s\n",
		__builtin_return_address(0), __func__,
		current->group_leader->comm, ctl->num,
		get_clk_pwr_state_name(mdp5_data->resources_state),
		get_sw_event_name(sw_event));

	MDSS_XLOG(ctl->num, mdp5_data->resources_state, sw_event,
		XLOG_FUNC_ENTRY);

	switch (sw_event) {
	case MDP_RSRC_CTL_EVENT_KICKOFF:
		/*
		 * Cancel any work item pending:
		 * If POWER-OFF was cancel:
		 *	Only UNGATE the clocks (resources should be ON)
		 * If GATE && POWER-OFF were cancel:
		 *	UNGATE and POWER-ON
		 * If only GATE was cancel:
		 *	something can be wrong, OFF should have been
		 *	cancel as well.
		 */

		/* update the active only vote */
		mdata->ao_bw_uc_idx = mdata->curr_bw_uc_idx;

		/* Cancel GATE Work Item */
		if (cancel_work_sync(&ctx->gate_clk_work)) {
			pr_debug("%s gate work canceled\n", __func__);

			if (mdp5_data->resources_state !=
					MDP_RSRC_CTL_STATE_ON)
				pr_debug("%s unexpected power state\n",
					__func__);
		}

		/* Cancel OFF Work Item  */
		if (cancel_delayed_work_sync(&ctx->delayed_off_clk_work)) {
			pr_debug("%s off work canceled\n", __func__);

			if (mdp5_data->resources_state ==
					MDP_RSRC_CTL_STATE_OFF)
				pr_debug("%s unexpected OFF state\n",
					__func__);
		}

		mutex_lock(&ctl->rsrc_lock);
		MDSS_XLOG(ctl->num, mdp5_data->resources_state, sw_event, 0x11);
		/* Transition OFF->ON || GATE->ON (enable clocks) */
		if ((mdp5_data->resources_state == MDP_RSRC_CTL_STATE_OFF) ||
			(mdp5_data->resources_state ==
			MDP_RSRC_CTL_STATE_GATE)) {
			u32 flags = CTL_INTF_EVENT_FLAG_SKIP_BROADCAST;

			/* Enable/Ungate DSI clocks and resources */
			mdss_mdp_clk_ctrl(MDP_BLOCK_POWER_ON);

			clk_ctrl.state = MDSS_DSI_CLK_ON;
			clk_ctrl.client = DSI_CLK_REQ_MDP_CLIENT;
			mdss_mdp_ctl_intf_event /* enable master */
				(ctx->ctl, MDSS_EVENT_PANEL_CLK_CTRL,
				(void *)&clk_ctrl, flags);

			if (sctx) { /* then slave */
				if (sctx->pingpong_split_slave)
					flags |= CTL_INTF_EVENT_FLAG_SLAVE_INTF;

				mdss_mdp_ctl_intf_event(sctx->ctl,
					MDSS_EVENT_PANEL_CLK_CTRL,
					 (void *)&clk_ctrl, flags);
			}

			if (mdp5_data->resources_state ==
					MDP_RSRC_CTL_STATE_GATE)
				mdp5_data->resources_state =
					MDP_RSRC_CTL_STATE_ON;
		}

		/* Transition OFF->ON (enable resources)*/
		if (mdp5_data->resources_state ==
				MDP_RSRC_CTL_STATE_OFF) {
			/* Add an extra vote for the ahb bus */
			mdss_update_reg_bus_vote(mdata->reg_bus_clt,
				VOTE_INDEX_LOW);

			/* Enable MDP resources */
			mdss_mdp_cmd_clk_on(ctx);
			if (sctx)
				mdss_mdp_cmd_clk_on(sctx);

			mdp5_data->resources_state = MDP_RSRC_CTL_STATE_ON;
		}

		if (mdp5_data->resources_state != MDP_RSRC_CTL_STATE_ON) {
			/* we must be ON by the end of kickoff */
			pr_err("%s unexpected power state during:%s\n",
				__func__, get_sw_event_name(sw_event));
			BUG();
		}
		mutex_unlock(&ctl->rsrc_lock);
		break;
	case MDP_RSRC_CTL_EVENT_PP_DONE:
		if (mdp5_data->resources_state != MDP_RSRC_CTL_STATE_ON) {
			pr_err("%s unexpected power state during:%s\n",
				__func__, get_sw_event_name(sw_event));
			BUG();
		}

		/* Check that no pending kickoff is on-going */
		 status = mdss_mdp_ctl_perf_get_transaction_status(ctl);

		/*
		 * Same for the slave controller. for cases where
		 * transaction is only pending in the slave controller.
		 */
		if (sctl)
			status |= mdss_mdp_ctl_perf_get_transaction_status(
				sctl);

		/*
		 * Schedule the work items to shut down only if
		 * 1. no kickoff has been scheduled
		 * 2. no stop command has been started
		 * 3. no autorefresh is enabled
		 * 4. no commit is pending
		 */
		if ((PERF_STATUS_DONE == status) &&
			!ctx->intf_stopped &&
			(ctx->autorefresh_state == MDP_AUTOREFRESH_OFF) &&
			!ctl->mfd->atomic_commit_pending) {
			pr_debug("schedule release after:%d ms\n",
				jiffies_to_msecs
				(CMD_MODE_IDLE_TIMEOUT));

			MDSS_XLOG(ctl->num, mdp5_data->resources_state,
				sw_event, 0x22);

			/* start work item to gate */
			if (mdata->enable_gate)
				schedule_work(&ctx->gate_clk_work);

			/* start work item to shut down after delay */
			schedule_delayed_work(
					&ctx->delayed_off_clk_work,
					CMD_MODE_IDLE_TIMEOUT);
		}

		break;
	case MDP_RSRC_CTL_EVENT_STOP:

		/* If we are already OFF, just return */
		if (mdp5_data->resources_state ==
				MDP_RSRC_CTL_STATE_OFF) {
			pr_debug("resources already off\n");
			goto exit;
		}

		/* If pp_done is on-going, wait for it to finish */
		mdss_mdp_cmd_wait4pingpong(ctl, NULL);
		if (sctl)
			mdss_mdp_cmd_wait4pingpong(sctl, NULL);

		mutex_lock(&ctx->autorefresh_lock);
		if (ctx->autorefresh_state != MDP_AUTOREFRESH_OFF) {
			pr_debug("move autorefresh to disable state\n");
			mdss_mdp_disable_autorefresh(ctl, sctl);
		}
		mutex_unlock(&ctx->autorefresh_lock);

		/*
		 * If a pp_done happened just before the stop,
		 * we can still have some work items running;
		 * cancel any pending works.
		 */

		/* Cancel GATE Work Item */
		if (cancel_work_sync(&ctx->gate_clk_work)) {
			pr_debug("gate work canceled\n");

			if (mdp5_data->resources_state !=
				MDP_RSRC_CTL_STATE_ON)
				pr_debug("%s power state is not ON\n",
					__func__);
		}

		/* Cancel OFF Work Item  */
		if (cancel_delayed_work_sync(&ctx->delayed_off_clk_work)) {
			pr_debug("off work canceled\n");


			if (mdp5_data->resources_state ==
					MDP_RSRC_CTL_STATE_OFF)
				pr_debug("%s unexpected OFF state\n",
					__func__);
		}

		/* Cancel early wakeup Work Item */
		if (cancel_work_sync(&ctx->early_wakeup_clk_work))
			pr_debug("early wakeup work canceled\n");

		mutex_lock(&ctl->rsrc_lock);
		MDSS_XLOG(ctl->num, mdp5_data->resources_state, sw_event, 0x33);
		if ((mdp5_data->resources_state == MDP_RSRC_CTL_STATE_ON) ||
				(mdp5_data->resources_state
				== MDP_RSRC_CTL_STATE_GATE)) {

			/* Enable MDP clocks if gated */
			if (mdp5_data->resources_state ==
					MDP_RSRC_CTL_STATE_GATE)
				mdss_mdp_clk_ctrl(MDP_BLOCK_POWER_ON);

			/* First Power off slave DSI (if present) */
			if (sctx)
				mdss_mdp_cmd_clk_off(sctx);

			/* Now Power off master DSI */
			mdss_mdp_cmd_clk_off(ctx);

			/* Remove extra vote for the ahb bus */
			mdss_update_reg_bus_vote(mdata->reg_bus_clt,
				VOTE_INDEX_DISABLE);


			/* we are done accessing the resources */
			mdss_mdp_clk_ctrl(MDP_BLOCK_POWER_OFF);

			/* update the state, now we are in off */
			mdp5_data->resources_state = MDP_RSRC_CTL_STATE_OFF;
		}
		mutex_unlock(&ctl->rsrc_lock);
		break;
	case MDP_RSRC_CTL_EVENT_EARLY_WAKE_UP:
		/*
		 * Cancel any work item pending and:
		 * 1. If the current state is ON, stay in ON.
		 * 2. If the current state is GATED, stay at GATED.
		 * 3. If the current state is POWER-OFF, POWER-ON and
		 *	schedule a work item to POWER-OFF if no
		 *	kickoffs get scheduled.
		 */

		/* if panels are off, do not process early wake up */
		if ((ctx && __mdss_mdp_cmd_is_panel_power_off(ctx)) ||
			(sctx && __mdss_mdp_cmd_is_panel_power_off(sctx)))
			break;

		/* Cancel GATE Work Item */
		if (cancel_work_sync(&ctx->gate_clk_work)) {
			pr_debug("%s: %s - gate_work cancelled\n",
				 __func__, get_sw_event_name(sw_event));
			schedule_off = true;
		}

		/* Cancel OFF Work Item */
		if (cancel_delayed_work_sync(
				&ctx->delayed_off_clk_work)) {
			pr_debug("%s: %s - off work cancelled\n",
				 __func__, get_sw_event_name(sw_event));
			schedule_off = true;
		}

		mutex_lock(&ctl->rsrc_lock);
		MDSS_XLOG(ctl->num, mdp5_data->resources_state, sw_event,
			schedule_off, 0x44);
		if (mdp5_data->resources_state == MDP_RSRC_CTL_STATE_OFF) {
			u32 flags = CTL_INTF_EVENT_FLAG_SKIP_BROADCAST;

			mdss_mdp_clk_ctrl(MDP_BLOCK_POWER_ON);
			clk_ctrl.state = MDSS_DSI_CLK_ON;
			clk_ctrl.client = DSI_CLK_REQ_MDP_CLIENT;
			mdss_mdp_ctl_intf_event(ctx->ctl,
				MDSS_EVENT_PANEL_CLK_CTRL,
				(void *)&clk_ctrl, flags);

			if (sctx) { /* then slave */
				if (sctx->pingpong_split_slave)
					flags |= CTL_INTF_EVENT_FLAG_SLAVE_INTF;

				mdss_mdp_ctl_intf_event(sctx->ctl,
					MDSS_EVENT_PANEL_CLK_CTRL,
					(void *)&clk_ctrl, flags);
			}

			mdss_mdp_cmd_clk_on(ctx);
			if (sctx)
				mdss_mdp_cmd_clk_on(sctx);

			mdp5_data->resources_state = MDP_RSRC_CTL_STATE_ON;
			schedule_off = true;
		}

		/*
		 * Driver will schedule off work under three cases:
		 * 1. Early wakeup cancelled the gate work.
		 * 2. Early wakeup cancelled the off work.
		 * 3. Early wakeup changed the state to ON.
		 *
		 * Driver will not allow off work under one condition:
		 * 1. Kickoff is pending.
		 */
		if (schedule_off && !ctl->mfd->atomic_commit_pending) {
			/*
			 * Schedule off work after cmd mode idle timeout is
			 * reached. This is to prevent the case where early wake
			 * up is called but no frame update is sent.
			 */
			schedule_delayed_work(&ctx->delayed_off_clk_work,
				      CMD_MODE_IDLE_TIMEOUT);
			pr_debug("off work scheduled\n");
		}
		mutex_unlock(&ctl->rsrc_lock);
		break;
	default:
		pr_warn("%s unexpected event (%d)\n", __func__, sw_event);
		break;
	}
	MDSS_XLOG(sw_event, mdp5_data->resources_state, XLOG_FUNC_EXIT);

exit:
	return rc;
}


static inline void mdss_mdp_cmd_clk_on(struct mdss_mdp_cmd_ctx *ctx)
{
	struct mdss_data_type *mdata = mdss_mdp_get_mdata();

	pr_debug("%pS-->%s: task:%s ctx%d\n", __builtin_return_address(0),
		__func__, current->group_leader->comm, ctx->current_pp_num);

	mutex_lock(&ctx->clk_mtx);
	MDSS_XLOG(ctx->current_pp_num, atomic_read(&ctx->koff_cnt),
		mdata->bus_ref_cnt);

	mdss_bus_bandwidth_ctrl(true);

	mdss_mdp_hist_intr_setup(&mdata->hist_intr, MDSS_IRQ_RESUME);

	mutex_unlock(&ctx->clk_mtx);
}

static inline void mdss_mdp_cmd_clk_off(struct mdss_mdp_cmd_ctx *ctx)
{
	struct mdss_data_type *mdata = mdss_mdp_get_mdata();
	struct dsi_panel_clk_ctrl clk_ctrl;

	pr_debug("%pS-->%s: task:%s ctx%d\n", __builtin_return_address(0),
		__func__, current->group_leader->comm, ctx->current_pp_num);

	mutex_lock(&ctx->clk_mtx);
	MDSS_XLOG(ctx->current_pp_num, atomic_read(&ctx->koff_cnt),
		mdata->bus_ref_cnt);

	mdss_mdp_hist_intr_setup(&mdata->hist_intr, MDSS_IRQ_SUSPEND);

	/* Power off DSI, is caller responsibility to do slave then master  */
	if (ctx->ctl) {
		u32 flags = CTL_INTF_EVENT_FLAG_SKIP_BROADCAST;

		if (ctx->pingpong_split_slave)
			flags |= CTL_INTF_EVENT_FLAG_SLAVE_INTF;

		clk_ctrl.state = MDSS_DSI_CLK_OFF;
		clk_ctrl.client = DSI_CLK_REQ_MDP_CLIENT;
		mdss_mdp_ctl_intf_event
			(ctx->ctl, MDSS_EVENT_PANEL_CLK_CTRL,
			(void *)&clk_ctrl, flags);
	} else {
		pr_err("OFF with ctl:NULL\n");
	}

	mdss_bus_bandwidth_ctrl(false);

	mutex_unlock(&ctx->clk_mtx);
}

static void mdss_mdp_cmd_readptr_done(void *arg)
{
	struct mdss_mdp_ctl *ctl = arg;
	struct mdss_mdp_cmd_ctx *ctx = ctl->intf_ctx[MASTER_CTX];
	struct mdss_mdp_vsync_handler *tmp;
	ktime_t vsync_time;

	if (!ctx) {
		pr_err("invalid ctx\n");
		return;
	}

	vsync_time = ktime_get();
	ctl->vsync_cnt++;
	MDSS_XLOG(ctl->num, atomic_read(&ctx->koff_cnt));
	complete_all(&ctx->rdptr_done);

	/* If caller is waiting for the read pointer, notify. */
	if (atomic_read(&ctx->rdptr_cnt)) {
		if (atomic_add_unless(&ctx->rdptr_cnt, -1, 0)) {
			MDSS_XLOG(atomic_read(&ctx->rdptr_cnt));
			if (atomic_read(&ctx->rdptr_cnt))
				pr_warn("%s: too many rdptrs=%d!\n",
				  __func__, atomic_read(&ctx->rdptr_cnt));
		}
		wake_up_all(&ctx->rdptr_waitq);
	}

	spin_lock(&ctx->clk_lock);
	list_for_each_entry(tmp, &ctx->vsync_handlers, list) {
		if (tmp->enabled && !tmp->cmd_post_flush)
			tmp->vsync_handler(ctl, vsync_time);
	}
	spin_unlock(&ctx->clk_lock);
}

<<<<<<< HEAD
static int mdss_mdp_cmd_wait4readptr(struct mdss_mdp_cmd_ctx *ctx)
{
	int rc = 0;

	rc = wait_event_timeout(ctx->rdptr_waitq,
			atomic_read(&ctx->rdptr_cnt) == 0,
			KOFF_TIMEOUT);
	if (rc <= 0) {
		if (atomic_read(&ctx->rdptr_cnt))
			pr_err("timed out waiting for rdptr irq\n");
		else
			rc = 1;
	}
	return rc;
}

static void mdss_mdp_cmd_intf_callback(void *data, int event)
{
	struct mdss_mdp_cmd_ctx *ctx = data;
	struct mdss_mdp_pp_tear_check *te = NULL;
	u32 timeout_us = 3000, val = 0;
	struct mdss_mdp_mixer *mixer;

	if (!data) {
		pr_err("%s: invalid ctx\n", __func__);
		return;
	}

	if (!ctx->ctl)
		return;

	switch (event) {
	case MDP_INTF_CALLBACK_DSI_WAIT:
		pr_debug("%s: wait for frame cnt:%d event:%d\n",
			__func__, atomic_read(&ctx->rdptr_cnt), event);

		/*
		 * if we are going to suspended or pp split is not enabled,
		 * just return
		 */
		if (ctx->intf_stopped || !is_pingpong_split(ctx->ctl->mfd))
			return;
		atomic_inc(&ctx->rdptr_cnt);

		/* enable clks and rd_ptr interrupt */
		mdss_mdp_setup_vsync(ctx, true);

		mixer = mdss_mdp_mixer_get(ctx->ctl, MDSS_MDP_MIXER_MUX_LEFT);
		if (!mixer) {
			pr_err("%s: null mixer\n", __func__);
			return;
		}

		/* wait for read pointer */
		MDSS_XLOG(atomic_read(&ctx->rdptr_cnt));
		pr_debug("%s: wait for frame cnt:%d\n",
			__func__, atomic_read(&ctx->rdptr_cnt));
		mdss_mdp_cmd_wait4readptr(ctx);

		/* wait for 3ms to make sure we are within the frame */
		te = &ctx->ctl->panel_data->panel_info.te;
		readl_poll_timeout(mixer->pingpong_base +
			MDSS_MDP_REG_PP_INT_COUNT_VAL, val,
			(val & 0xffff) > (te->start_pos +
			te->sync_threshold_start), 10, timeout_us);

		/* disable rd_ptr interrupt */
		mdss_mdp_setup_vsync(ctx, false);

		break;
	default:
		pr_debug("%s: unhandled event=%d\n", __func__, event);
		break;
	}
=======
static void mdss_mdp_cmd_writeptr_done(void *arg)
{
	struct mdss_mdp_ctl *ctl = arg;
	struct mdss_mdp_cmd_ctx *ctx = ctl->intf_ctx[MASTER_CTX];
	struct mdss_mdp_lineptr_handler *tmp;
	ktime_t lineptr_time;

	if (!ctx) {
		pr_err("invalid ctx\n");
		return;
	}

	lineptr_time = ktime_get();

	spin_lock(&ctx->clk_lock);
	list_for_each_entry(tmp, &ctx->lineptr_handlers, list) {
		if (tmp->enabled)
			tmp->lineptr_handler(ctl, lineptr_time);
	}
	spin_unlock(&ctx->clk_lock);
>>>>>>> 7a015c49
}

static void mdss_mdp_cmd_intf_recovery(void *data, int event)
{
	struct mdss_mdp_cmd_ctx *ctx = data;
	unsigned long flags;
	bool reset_done = false, notify_frame_timeout = false;

	if (!data) {
		pr_err("%s: invalid ctx\n", __func__);
		return;
	}

	if (!ctx->ctl)
		return;

	/*
	 * Currently, only intf_fifo_underflow is
	 * supported for recovery sequence for command
	 * mode DSI interface
	 */
	if (event != MDP_INTF_DSI_CMD_FIFO_UNDERFLOW) {
		pr_warn("%s: unsupported recovery event:%d\n",
					__func__, event);
		return;
	}

	if (atomic_read(&ctx->koff_cnt)) {
		mdss_mdp_ctl_reset(ctx->ctl, true);
		reset_done = true;
	}

	spin_lock_irqsave(&ctx->koff_lock, flags);
	if (reset_done && atomic_add_unless(&ctx->koff_cnt, -1, 0)) {
		pr_debug("%s: intf_num=%d\n", __func__, ctx->ctl->intf_num);
		mdss_mdp_irq_disable_nosync(MDSS_MDP_IRQ_PING_PONG_COMP,
			ctx->current_pp_num);
		mdss_mdp_set_intr_callback_nosync(MDSS_MDP_IRQ_PING_PONG_COMP,
			ctx->current_pp_num, NULL, NULL);
		if (mdss_mdp_cmd_do_notifier(ctx))
			notify_frame_timeout = true;
	}
	spin_unlock_irqrestore(&ctx->koff_lock, flags);

	if (notify_frame_timeout)
		mdss_mdp_ctl_notify(ctx->ctl, MDP_NOTIFY_FRAME_TIMEOUT);

}

static void mdss_mdp_cmd_pingpong_done(void *arg)
{
	struct mdss_mdp_ctl *ctl = arg;
	struct mdss_mdp_cmd_ctx *ctx = ctl->intf_ctx[MASTER_CTX];
	struct mdss_mdp_vsync_handler *tmp;
	ktime_t vsync_time;
	bool sync_ppdone;

	if (!ctx) {
		pr_err("%s: invalid ctx\n", __func__);
		return;
	}

	mdss_mdp_ctl_perf_set_transaction_status(ctl,
		PERF_HW_MDP_STATE, PERF_STATUS_DONE);

	spin_lock(&ctx->clk_lock);
	list_for_each_entry(tmp, &ctx->vsync_handlers, list) {
		if (tmp->enabled && tmp->cmd_post_flush)
			tmp->vsync_handler(ctl, vsync_time);
	}
	spin_unlock(&ctx->clk_lock);

	spin_lock(&ctx->koff_lock);

	mdss_mdp_irq_disable_nosync(MDSS_MDP_IRQ_PING_PONG_COMP,
		ctx->current_pp_num);
	mdss_mdp_set_intr_callback_nosync(MDSS_MDP_IRQ_PING_PONG_COMP,
		ctx->current_pp_num, NULL, NULL);

	MDSS_XLOG(ctl->num, atomic_read(&ctx->koff_cnt), ctx->current_pp_num);

	/*
	 * check state of sync ctx before decrementing koff_cnt to avoid race
	 * condition. That is, once both koff_cnt have been served and new koff
	 * can be triggered (sctx->koff_cnt could change)
	 */
	sync_ppdone = mdss_mdp_cmd_do_notifier(ctx);

	if (atomic_add_unless(&ctx->koff_cnt, -1, 0)) {
		if (atomic_read(&ctx->koff_cnt))
			pr_err("%s: too many kickoffs=%d!\n", __func__,
			       atomic_read(&ctx->koff_cnt));
		if (sync_ppdone) {
			atomic_inc(&ctx->pp_done_cnt);
			schedule_work(&ctx->pp_done_work);

			mdss_mdp_resource_control(ctl,
				MDP_RSRC_CTL_EVENT_PP_DONE);
		}
		wake_up_all(&ctx->pp_waitq);
	} else {
		pr_err("%s: should not have pingpong interrupt!\n", __func__);
	}

	pr_debug("%s: ctl_num=%d intf_num=%d ctx=%d cnt=%d\n", __func__,
			ctl->num, ctl->intf_num, ctx->current_pp_num,
			atomic_read(&ctx->koff_cnt));

	trace_mdp_cmd_pingpong_done(ctl, ctx->current_pp_num,
		atomic_read(&ctx->koff_cnt));

	spin_unlock(&ctx->koff_lock);
}

static int mdss_mdp_setup_lineptr(struct mdss_mdp_cmd_ctx *ctx,
	bool enable)
{
	int changed = 0;

	mutex_lock(&ctx->mdp_wrptr_lock);

	if (enable) {
		if (ctx->lineptr_irq_cnt == 0)
			changed++;
		ctx->lineptr_irq_cnt++;
	} else {
		if (ctx->lineptr_irq_cnt) {
			ctx->lineptr_irq_cnt--;
			if (ctx->lineptr_irq_cnt == 0)
				changed++;
		} else {
			pr_warn("%pS->%s: wr_ptr can not be turned off\n",
				__builtin_return_address(0), __func__);
		}
	}

	if (changed)
		MDSS_XLOG(ctx->lineptr_irq_cnt, enable, current->pid);

	pr_debug("%pS->%s: lineptr_irq_cnt=%d changed=%d enable=%d ctl:%d pp:%d\n",
			__builtin_return_address(0), __func__,
			ctx->lineptr_irq_cnt, changed, enable,
			ctx->ctl->num, ctx->default_pp_num);

	if (changed) {
		if (enable) {
			/* enable clocks and irq */
			mdss_mdp_clk_ctrl(MDP_BLOCK_POWER_ON);
			mdss_mdp_irq_enable(MDSS_MDP_IRQ_PING_PONG_WR_PTR,
				ctx->default_pp_num);
		} else {
			/* disable clocks and irq */
			mdss_mdp_irq_disable(MDSS_MDP_IRQ_PING_PONG_WR_PTR,
				ctx->default_pp_num);
			/*
			 * check the intr status and clear the irq before
			 * disabling the clocks
			 */
			mdss_mdp_intr_check_and_clear(
				MDSS_MDP_IRQ_PING_PONG_WR_PTR,
				ctx->default_pp_num);

			mdss_mdp_clk_ctrl(MDP_BLOCK_POWER_OFF);
		}
	}

	mutex_unlock(&ctx->mdp_wrptr_lock);
	return ctx->lineptr_irq_cnt;
}

static int mdss_mdp_cmd_add_lineptr_handler(struct mdss_mdp_ctl *ctl,
		struct mdss_mdp_lineptr_handler *handle)
{
	struct mdss_mdp_cmd_ctx *ctx;
	unsigned long flags;
	int ret = 0;

	mutex_lock(&ctl->offlock);
	ctx = (struct mdss_mdp_cmd_ctx *) ctl->intf_ctx[MASTER_CTX];
	if (!ctx || !ctl->is_master) {
		ret = -EINVAL;
		goto done;
	}

	pr_debug("%pS->%s: ctl=%d\n",
		__builtin_return_address(0), __func__, ctl->num);

	MDSS_XLOG(ctl->num, atomic_read(&ctx->koff_cnt));

	spin_lock_irqsave(&ctx->clk_lock, flags);
	if (!handle->enabled) {
		handle->enabled = true;
		list_add(&handle->list, &ctx->lineptr_handlers);
	}
	spin_unlock_irqrestore(&ctx->clk_lock, flags);

	if (ctl->mfd->split_mode == MDP_DUAL_LM_DUAL_DISPLAY)
		mutex_lock(&cmd_clk_mtx);

	mdss_mdp_setup_lineptr(ctx, true);
	ctx->lineptr_enabled = true;

	if (ctl->mfd->split_mode == MDP_DUAL_LM_DUAL_DISPLAY)
		mutex_unlock(&cmd_clk_mtx);
done:
	mutex_unlock(&ctl->offlock);

	return ret;
}

static int mdss_mdp_cmd_remove_lineptr_handler(struct mdss_mdp_ctl *ctl,
		struct mdss_mdp_lineptr_handler *handle)
{
	struct mdss_mdp_cmd_ctx *ctx;
	unsigned long flags;
	bool disabled = true;

	ctx = (struct mdss_mdp_cmd_ctx *) ctl->intf_ctx[MASTER_CTX];
	if (!ctx || !ctl->is_master || !ctx->lineptr_enabled)
		return -EINVAL;

	pr_debug("%pS->%s: ctl=%d\n",
		__builtin_return_address(0), __func__, ctl->num);

	MDSS_XLOG(ctl->num, atomic_read(&ctx->koff_cnt));

	spin_lock_irqsave(&ctx->clk_lock, flags);
	if (handle->enabled) {
		handle->enabled = false;
		list_del_init(&handle->list);
	} else {
		disabled = false;
	}
	spin_unlock_irqrestore(&ctx->clk_lock, flags);

	if (disabled)
		mdss_mdp_setup_lineptr(ctx, false);
	ctx->lineptr_enabled = false;
	ctx->prev_wr_ptr_irq = 0;

	return 0;
}

static int mdss_mdp_cmd_lineptr_ctrl(struct mdss_mdp_ctl *ctl, bool enable)
{
	struct mdss_mdp_pp_tear_check *te;
	struct mdss_mdp_cmd_ctx *ctx;
	int rc = 0;

	ctx = (struct mdss_mdp_cmd_ctx *) ctl->intf_ctx[MASTER_CTX];
	if (!ctx || !ctl->is_master)
		return -EINVAL;

	te = &ctl->panel_data->panel_info.te;
	pr_debug("%pS->%s: ctl=%d en=%d, prev_lineptr=%d, lineptr=%d\n",
			__builtin_return_address(0), __func__, ctl->num,
			enable, ctx->prev_wr_ptr_irq, te->wr_ptr_irq);

	if (enable) {
		/* update reg only if the value has changed */
		if (ctx->prev_wr_ptr_irq != te->wr_ptr_irq) {
			ctx->prev_wr_ptr_irq = te->wr_ptr_irq;
			mdss_mdp_pingpong_write(ctl->mixer_left->pingpong_base,
				MDSS_MDP_REG_PP_WR_PTR_IRQ, te->wr_ptr_irq);
		}

		/*
		 * add handler only when lineptr is not enabled
		 * and wr ptr is non zero
		 */
		if (!ctx->lineptr_enabled && te->wr_ptr_irq)
			rc = mdss_mdp_cmd_add_lineptr_handler(ctl,
				&ctl->lineptr_handler);
		/* Disable handler when the value is zero */
		else if (ctx->lineptr_enabled && !te->wr_ptr_irq)
			rc = mdss_mdp_cmd_remove_lineptr_handler(ctl,
				&ctl->lineptr_handler);
	} else {
		if (ctx->lineptr_enabled)
			rc = mdss_mdp_cmd_remove_lineptr_handler(ctl,
				&ctl->lineptr_handler);
	}

	return rc;
}

/**
 * mdss_mdp_cmd_autorefresh_pp_done() - pp done irq callback for autorefresh
 * @arg: void pointer to the controller context.
 *
 * This function is the pp_done interrupt callback while disabling
 * autorefresh. This function does not modify the kickoff count (koff_cnt).
 */
static void mdss_mdp_cmd_autorefresh_pp_done(void *arg)
{
	struct mdss_mdp_ctl *ctl = arg;
	struct mdss_mdp_cmd_ctx *ctx = ctl->intf_ctx[MASTER_CTX];

	if (!ctx) {
		pr_err("%s: invalid ctx\n", __func__);
		return;
	}

	mdss_mdp_irq_disable_nosync(MDSS_MDP_IRQ_PING_PONG_COMP,
		ctx->current_pp_num);
	mdss_mdp_set_intr_callback_nosync(MDSS_MDP_IRQ_PING_PONG_COMP,
		ctx->current_pp_num, NULL, NULL);

	MDSS_XLOG(ctl->num, atomic_read(&ctx->koff_cnt), ctx->current_pp_num);
	complete_all(&ctx->autorefresh_ppdone);

	pr_debug("%s: ctl_num=%d intf_num=%d ctx=%d cnt=%d\n", __func__,
		ctl->num, ctl->intf_num, ctx->current_pp_num,
		atomic_read(&ctx->koff_cnt));
}

static void pingpong_done_work(struct work_struct *work)
{
	u32 status;
	struct mdss_mdp_cmd_ctx *ctx =
		container_of(work, typeof(*ctx), pp_done_work);
	struct mdss_mdp_ctl *ctl = ctx->ctl;

	if (ctl) {
		while (atomic_add_unless(&ctx->pp_done_cnt, -1, 0))
			mdss_mdp_ctl_notify(ctx->ctl, MDP_NOTIFY_FRAME_DONE);

		status = mdss_mdp_ctl_perf_get_transaction_status(ctx->ctl);
		if (status == 0)
			mdss_mdp_ctl_perf_release_bw(ctx->ctl);

		if (!ctl->is_master)
			ctl = mdss_mdp_get_main_ctl(ctl);
		if (mdss_mdp_is_lineptr_supported(ctl))
			mdss_mdp_cmd_lineptr_ctrl(ctl, false);
	}
}

static void clk_ctrl_delayed_off_work(struct work_struct *work)
{
	struct mdss_overlay_private *mdp5_data;
	struct delayed_work *dw = to_delayed_work(work);
	struct mdss_mdp_cmd_ctx *ctx = container_of(dw,
		struct mdss_mdp_cmd_ctx, delayed_off_clk_work);
	struct mdss_mdp_ctl *ctl, *sctl;
	struct mdss_mdp_cmd_ctx *sctx = NULL;
	struct mdss_data_type *mdata = mdss_mdp_get_mdata();

	if (!ctx) {
		pr_err("%s: invalid ctx\n", __func__);
		return;
	}

	ctl = ctx->ctl;
	if (!ctl || !ctl->panel_data) {
		pr_err("NULL ctl||panel_data\n");
		return;
	}

	if (ctl->mfd->atomic_commit_pending) {
		pr_debug("leave clocks on for queued kickoff\n");
		return;
	}

	mdp5_data = mfd_to_mdp5_data(ctl->mfd);
	ATRACE_BEGIN(__func__);

	/*
	 * Ideally we should not wait for the gate work item to finish, since
	 * this work happens CMD_MODE_IDLE_TIMEOUT time after,
	 * but if the system is laggy, prevent from a race condition
	 * between both work items by waiting for the gate to finish.
	 */
	if (mdata->enable_gate)
		flush_work(&ctx->gate_clk_work);

	pr_debug("ctl:%d pwr_state:%s\n", ctl->num,
		get_clk_pwr_state_name
		(mdp5_data->resources_state));

	mutex_lock(&ctl->rsrc_lock);
	MDSS_XLOG(ctl->num, mdp5_data->resources_state, XLOG_FUNC_ENTRY);

	if (ctl->mfd->split_mode == MDP_DUAL_LM_DUAL_DISPLAY) {
		mutex_lock(&cmd_clk_mtx);

		if (mdss_mdp_get_split_display_ctls(&ctl, &sctl)) {
			/* error when getting both controllers, just returnr */
			pr_err("cannot get both controllers for the split display\n");
			goto exit;
		}

		/* re-assign to have the correct order in the context */
		ctx = (struct mdss_mdp_cmd_ctx *) ctl->intf_ctx[MASTER_CTX];
		sctx = (struct mdss_mdp_cmd_ctx *) sctl->intf_ctx[MASTER_CTX];
		if (!ctx || !sctx) {
			pr_err("invalid %s %s\n",
				ctx?"":"ctx", sctx?"":"sctx");
			goto exit;
		}
	} else if (is_pingpong_split(ctl->mfd)) {
		mutex_lock(&cmd_clk_mtx);
		sctx = (struct mdss_mdp_cmd_ctx *) ctl->intf_ctx[SLAVE_CTX];
		if (!sctx) {
			pr_err("invalid sctx\n");
			goto exit;
		}
	}

	if (ctx->autorefresh_state != MDP_AUTOREFRESH_OFF) {
		/*
		 * Driver shouldn't have scheduled this work item if
		 * autorefresh was enabled, but if any race
		 * condition happens between this work queue and
		 * the enable of the feature, make sure we do not
		 * process this request and mark this error.
		 */
		pr_err("cannot disable clks while autorefresh is not off\n");
		goto exit;
	}

	/* Enable clocks if Gate feature is enabled and we are in this state */
	if (mdata->enable_gate && (mdp5_data->resources_state
			== MDP_RSRC_CTL_STATE_GATE))
		mdss_mdp_clk_ctrl(MDP_BLOCK_POWER_ON);

	/* first power off the slave DSI (if present) */
	if (sctx)
		mdss_mdp_cmd_clk_off(sctx);

	/* now power off the master DSI */
	mdss_mdp_cmd_clk_off(ctx);

	/* Remove extra vote for the ahb bus */
	mdss_update_reg_bus_vote(mdata->reg_bus_clt,
		VOTE_INDEX_DISABLE);

	mdss_mdp_clk_ctrl(MDP_BLOCK_POWER_OFF);

	/* update state machine that power off transition is done */
	mdp5_data->resources_state = MDP_RSRC_CTL_STATE_OFF;

exit:
	/* do this at the end, so we can also protect the global power state*/
	if ((ctl->mfd->split_mode == MDP_DUAL_LM_DUAL_DISPLAY) ||
	    is_pingpong_split(ctl->mfd))
		mutex_unlock(&cmd_clk_mtx);

	MDSS_XLOG(ctl->num, mdp5_data->resources_state, XLOG_FUNC_EXIT);
	mutex_unlock(&ctl->rsrc_lock);

	ATRACE_END(__func__);
}

static void clk_ctrl_gate_work(struct work_struct *work)
{
	struct mdss_overlay_private *mdp5_data;
	struct mdss_mdp_cmd_ctx *ctx =
		container_of(work, typeof(*ctx), gate_clk_work);
	struct mdss_mdp_ctl *ctl, *sctl;
	struct mdss_mdp_cmd_ctx *sctx = NULL;
	struct dsi_panel_clk_ctrl clk_ctrl;

	if (!ctx) {
		pr_err("%s: invalid ctx\n", __func__);
		return;
	}

	ATRACE_BEGIN(__func__);
	ctl = ctx->ctl;
	if (!ctl) {
		pr_err("%s: invalid ctl\n", __func__);
		return;
	}

	mdp5_data = mfd_to_mdp5_data(ctl->mfd);
	if (!mdp5_data) {
		pr_err("%s: invalid mdp data\n", __func__);
		return;
	}

	pr_debug("%s ctl:%d pwr_state:%s\n", __func__,
		ctl->num, get_clk_pwr_state_name
		(mdp5_data->resources_state));

	mutex_lock(&ctl->rsrc_lock);
	MDSS_XLOG(ctl->num, mdp5_data->resources_state, XLOG_FUNC_ENTRY);


	if (ctl->mfd->split_mode == MDP_DUAL_LM_DUAL_DISPLAY) {
		mutex_lock(&cmd_clk_mtx);

		if (mdss_mdp_get_split_display_ctls(&ctl, &sctl)) {
			/* error when getting both controllers, just return */
			pr_err("%s cannot get both cts for the split display\n",
				__func__);
			goto exit;
		}

		/* re-assign to have the correct order in the context */
		ctx = (struct mdss_mdp_cmd_ctx *) ctl->intf_ctx[MASTER_CTX];
		sctx = (struct mdss_mdp_cmd_ctx *) sctl->intf_ctx[MASTER_CTX];
		if (!ctx || !sctx) {
			pr_err("%s ERROR invalid %s %s\n", __func__,
				ctx?"":"ctx", sctx?"":"sctx");
			goto exit;
		}
	} else if (is_pingpong_split(ctl->mfd)) {
		mutex_lock(&cmd_clk_mtx);
		sctx = (struct mdss_mdp_cmd_ctx *) ctl->intf_ctx[SLAVE_CTX];
		if (!sctx) {
			pr_err("invalid sctx\n");
			goto exit;
		}
	}

	if (ctx->autorefresh_state != MDP_AUTOREFRESH_OFF) {
		/*
		 * Driver shouldn't have scheduled this work item if
		 * autorefresh was enabled, but if any race
		 * condition happens between this work queue and
		 * the enable of the feature, make sure we do not
		 * process this request and mark this error.
		 */
		pr_err("cannot gate clocks with autorefresh\n");
		goto exit;
	}

	clk_ctrl.state = MDSS_DSI_CLK_EARLY_GATE;
	clk_ctrl.client = DSI_CLK_REQ_MDP_CLIENT;
	/* First gate the DSI clocks for the slave controller (if present) */
	if (sctx) {
		u32 flags = CTL_INTF_EVENT_FLAG_SKIP_BROADCAST;

		if (sctx->pingpong_split_slave)
			flags |= CTL_INTF_EVENT_FLAG_SLAVE_INTF;

		mdss_mdp_ctl_intf_event(sctx->ctl,
			MDSS_EVENT_PANEL_CLK_CTRL,
			(void *)&clk_ctrl, flags);
	}

	/* Now gate DSI clocks for the master */
	mdss_mdp_ctl_intf_event
		(ctx->ctl, MDSS_EVENT_PANEL_CLK_CTRL,
		(void *)&clk_ctrl, CTL_INTF_EVENT_FLAG_SKIP_BROADCAST);

	/* Gate mdp clocks */
	mdss_mdp_clk_ctrl(MDP_BLOCK_POWER_OFF);

	/* update state machine that gate transition is done */
	mdp5_data->resources_state = MDP_RSRC_CTL_STATE_GATE;

exit:
	/* unlock mutex needed for split display */
	if ((ctl->mfd->split_mode == MDP_DUAL_LM_DUAL_DISPLAY) ||
	    is_pingpong_split(ctl->mfd))
		mutex_unlock(&cmd_clk_mtx);

	MDSS_XLOG(ctl->num, mdp5_data->resources_state, XLOG_FUNC_EXIT);
	mutex_unlock(&ctl->rsrc_lock);

	ATRACE_END(__func__);
}

static int mdss_mdp_setup_vsync(struct mdss_mdp_cmd_ctx *ctx,
	bool enable)
{
	int changed = 0;

	mutex_lock(&ctx->mdp_rdptr_lock);

	if (enable) {
		if (ctx->vsync_irq_cnt == 0)
			changed++;
		ctx->vsync_irq_cnt++;
	} else {
		if (ctx->vsync_irq_cnt) {
			ctx->vsync_irq_cnt--;
			if (ctx->vsync_irq_cnt == 0)
				changed++;
		} else {
			pr_warn("%pS->%s: rd_ptr can not be turned off\n",
				__builtin_return_address(0), __func__);
		}
	}

	if (changed)
		MDSS_XLOG(ctx->vsync_irq_cnt, enable, current->pid);

	pr_debug("%pS->%s: vsync_cnt=%d changed=%d enable=%d ctl:%d pp:%d\n",
			__builtin_return_address(0), __func__,
			ctx->vsync_irq_cnt, changed, enable,
			ctx->ctl->num, ctx->default_pp_num);

	if (changed) {
		if (enable) {
			/* enable clocks and irq */
			mdss_mdp_clk_ctrl(MDP_BLOCK_POWER_ON);
			mdss_mdp_irq_enable(MDSS_MDP_IRQ_PING_PONG_RD_PTR,
				ctx->default_pp_num);
		} else {
			/* disable clocks and irq */
			mdss_mdp_irq_disable(MDSS_MDP_IRQ_PING_PONG_RD_PTR,
				ctx->default_pp_num);
			/*
			 * check the intr status and clear the irq before
			 * disabling the clocks
			 */
			mdss_mdp_intr_check_and_clear(
				MDSS_MDP_IRQ_PING_PONG_RD_PTR,
				ctx->default_pp_num);

			mdss_mdp_clk_ctrl(MDP_BLOCK_POWER_OFF);
		}
	}

	mutex_unlock(&ctx->mdp_rdptr_lock);
	return ctx->vsync_irq_cnt;
}

static int mdss_mdp_cmd_add_vsync_handler(struct mdss_mdp_ctl *ctl,
		struct mdss_mdp_vsync_handler *handle)
{
	struct mdss_mdp_ctl *sctl = NULL;
	struct mdss_mdp_cmd_ctx *ctx, *sctx = NULL;
	unsigned long flags;
	bool enable_rdptr = false;
	int ret = 0;

	mutex_lock(&ctl->offlock);
	ctx = (struct mdss_mdp_cmd_ctx *) ctl->intf_ctx[MASTER_CTX];
	if (!ctx) {
		pr_err("%s: invalid ctx\n", __func__);
		ret = -ENODEV;
		goto done;
	}

	pr_debug("%pS->%s ctl:%d\n",
		__builtin_return_address(0), __func__, ctl->num);

	MDSS_XLOG(ctl->num, atomic_read(&ctx->koff_cnt));
	sctl = mdss_mdp_get_split_ctl(ctl);
	if (sctl)
		sctx = (struct mdss_mdp_cmd_ctx *) sctl->intf_ctx[MASTER_CTX];

	spin_lock_irqsave(&ctx->clk_lock, flags);
	if (!handle->enabled) {
		handle->enabled = true;
		list_add(&handle->list, &ctx->vsync_handlers);

		enable_rdptr = !handle->cmd_post_flush;
	}
	spin_unlock_irqrestore(&ctx->clk_lock, flags);

	if (enable_rdptr) {
		if (ctl->mfd->split_mode == MDP_DUAL_LM_DUAL_DISPLAY)
			mutex_lock(&cmd_clk_mtx);

		/* enable rd_ptr interrupt and clocks */
		mdss_mdp_setup_vsync(ctx, true);

		if (ctl->mfd->split_mode == MDP_DUAL_LM_DUAL_DISPLAY)
			mutex_unlock(&cmd_clk_mtx);
	}

done:
	mutex_unlock(&ctl->offlock);

	return ret;
}

static int mdss_mdp_cmd_remove_vsync_handler(struct mdss_mdp_ctl *ctl,
		struct mdss_mdp_vsync_handler *handle)
{
	struct mdss_mdp_ctl *sctl;
	struct mdss_mdp_cmd_ctx *ctx, *sctx = NULL;
	unsigned long flags;
	bool disable_vsync_irq = false;

	ctx = (struct mdss_mdp_cmd_ctx *) ctl->intf_ctx[MASTER_CTX];
	if (!ctx) {
		pr_err("%s: invalid ctx\n", __func__);
		return -ENODEV;
	}

	pr_debug("%pS->%s ctl:%d\n",
		__builtin_return_address(0), __func__, ctl->num);

	MDSS_XLOG(ctl->num, atomic_read(&ctx->koff_cnt), 0x88888);
	sctl = mdss_mdp_get_split_ctl(ctl);
	if (sctl)
		sctx = (struct mdss_mdp_cmd_ctx *) sctl->intf_ctx[MASTER_CTX];

	spin_lock_irqsave(&ctx->clk_lock, flags);
	if (handle->enabled) {
		handle->enabled = false;
		list_del_init(&handle->list);
		disable_vsync_irq = !handle->cmd_post_flush;
	}
	spin_unlock_irqrestore(&ctx->clk_lock, flags);

	if (disable_vsync_irq) {
		/* disable rd_ptr interrupt and clocks */
		mdss_mdp_setup_vsync(ctx, false);
		complete(&ctx->stop_comp);
	}

	return 0;
}

int mdss_mdp_cmd_reconfigure_splash_done(struct mdss_mdp_ctl *ctl,
	bool handoff)
{
	struct mdss_panel_data *pdata;
	struct mdss_mdp_ctl *sctl = mdss_mdp_get_split_ctl(ctl);
	struct dsi_panel_clk_ctrl clk_ctrl;
	int ret = 0;

	pdata = ctl->panel_data;

	clk_ctrl.state = MDSS_DSI_CLK_OFF;
	clk_ctrl.client = DSI_CLK_REQ_MDP_CLIENT;
	if (sctl) {
		u32 flags = CTL_INTF_EVENT_FLAG_SKIP_BROADCAST;

		if (is_pingpong_split(sctl->mfd))
			flags |= CTL_INTF_EVENT_FLAG_SLAVE_INTF;

		mdss_mdp_ctl_intf_event(sctl, MDSS_EVENT_PANEL_CLK_CTRL,
			(void *)&clk_ctrl, flags);
	}

	mdss_mdp_ctl_intf_event(ctl, MDSS_EVENT_PANEL_CLK_CTRL,
		(void *)&clk_ctrl, CTL_INTF_EVENT_FLAG_SKIP_BROADCAST);

	pdata->panel_info.cont_splash_enabled = 0;
	if (sctl)
		sctl->panel_data->panel_info.cont_splash_enabled = 0;
	else if (pdata->next && is_pingpong_split(ctl->mfd))
		pdata->next->panel_info.cont_splash_enabled = 0;

	return ret;
}

static int mdss_mdp_cmd_wait4pingpong(struct mdss_mdp_ctl *ctl, void *arg)
{
	struct mdss_mdp_cmd_ctx *ctx;
	struct mdss_panel_data *pdata;
	unsigned long flags;
	int rc = 0;

	ctx = (struct mdss_mdp_cmd_ctx *) ctl->intf_ctx[MASTER_CTX];
	if (!ctx) {
		pr_err("invalid ctx\n");
		return -ENODEV;
	}

	pdata = ctl->panel_data;

	MDSS_XLOG(ctl->num, atomic_read(&ctx->koff_cnt), ctl->roi_bkup.w,
			ctl->roi_bkup.h);

	pr_debug("%s: intf_num=%d ctx=%p koff_cnt=%d\n", __func__,
			ctl->intf_num, ctx, atomic_read(&ctx->koff_cnt));

	rc = wait_event_timeout(ctx->pp_waitq,
			atomic_read(&ctx->koff_cnt) == 0,
			KOFF_TIMEOUT);

	trace_mdp_cmd_wait_pingpong(ctl->num,
				atomic_read(&ctx->koff_cnt));

	if (rc <= 0) {
		u32 status, mask;
		mask = BIT(MDSS_MDP_IRQ_PING_PONG_COMP + ctx->current_pp_num);
		status = mask & readl_relaxed(ctl->mdata->mdp_base +
				MDSS_MDP_REG_INTR_STATUS);
		MDSS_XLOG(status, rc, atomic_read(&ctx->koff_cnt));
		if (status) {
			pr_warn("pp done but irq not triggered\n");
			mdss_mdp_irq_clear(ctl->mdata,
				MDSS_MDP_IRQ_PING_PONG_COMP,
				ctx->current_pp_num);
			local_irq_save(flags);
			mdss_mdp_cmd_pingpong_done(ctl);
			local_irq_restore(flags);
			rc = 1;
		}

		rc = atomic_read(&ctx->koff_cnt) == 0;
	}

	if (rc <= 0) {
		pr_err("%s:wait4pingpong timed out ctl=%d rc=%d cnt=%d koff_cnt=%d\n",
				__func__,
				ctl->num, rc, ctx->pp_timeout_report_cnt,
				atomic_read(&ctx->koff_cnt));
		if (ctx->pp_timeout_report_cnt == 0) {
			MDSS_XLOG(0xbad);
			MDSS_XLOG_TOUT_HANDLER("mdp", "dsi0_ctrl", "dsi0_phy",
				"dsi1_ctrl", "dsi1_phy", "vbif", "vbif_nrt",
				"dbg_bus", "vbif_dbg_bus", "panic");
		} else if (ctx->pp_timeout_report_cnt == MAX_RECOVERY_TRIALS) {
			MDSS_XLOG(0xbad2);
			MDSS_XLOG_TOUT_HANDLER("mdp", "dsi0_ctrl", "dsi0_phy",
				"dsi1_ctrl", "dsi1_phy", "vbif", "vbif_nrt",
				"dbg_bus", "vbif_dbg_bus", "panic");
			mdss_fb_report_panel_dead(ctl->mfd);
		}
		ctx->pp_timeout_report_cnt++;
		rc = -EPERM;

		mdss_mdp_irq_disable_nosync(MDSS_MDP_IRQ_PING_PONG_COMP,
			ctx->current_pp_num);
		mdss_mdp_set_intr_callback_nosync(MDSS_MDP_IRQ_PING_PONG_COMP,
			ctx->current_pp_num, NULL, NULL);
		if (atomic_add_unless(&ctx->koff_cnt, -1, 0)
			&& mdss_mdp_cmd_do_notifier(ctx))
			mdss_mdp_ctl_notify(ctl, MDP_NOTIFY_FRAME_TIMEOUT);

	} else {
		rc = 0;
		ctx->pp_timeout_report_cnt = 0;
	}

	cancel_work_sync(&ctx->pp_done_work);

	/* signal any pending ping pong done events */
	while (atomic_add_unless(&ctx->pp_done_cnt, -1, 0))
		mdss_mdp_ctl_notify(ctx->ctl, MDP_NOTIFY_FRAME_DONE);

	MDSS_XLOG(ctl->num, atomic_read(&ctx->koff_cnt), rc);

	return rc;
}

static int mdss_mdp_cmd_do_notifier(struct mdss_mdp_cmd_ctx *ctx)
{
	struct mdss_mdp_cmd_ctx *sctx;

	sctx = ctx->sync_ctx;
	if (!sctx || atomic_read(&sctx->koff_cnt) == 0)
		return 1;

	return 0;
}

static void mdss_mdp_cmd_set_sync_ctx(
		struct mdss_mdp_ctl *ctl, struct mdss_mdp_ctl *sctl)
{
	struct mdss_mdp_cmd_ctx *ctx, *sctx;

	ctx = (struct mdss_mdp_cmd_ctx *)ctl->intf_ctx[MASTER_CTX];

	if (!sctl) {
		ctx->sync_ctx = NULL;
		return;
	}

	sctx = (struct mdss_mdp_cmd_ctx *)sctl->intf_ctx[MASTER_CTX];

	if (!sctl->roi.w && !sctl->roi.h) {
		/* left only */
		ctx->sync_ctx = NULL;
		sctx->sync_ctx = NULL;
	} else  {
		/* left + right */
		ctx->sync_ctx = sctx;
		sctx->sync_ctx = ctx;
	}
}

/* only master ctl is valid and pingpong split with DSC is pending */
static void mdss_mdp_cmd_dsc_reconfig(struct mdss_mdp_ctl *ctl)
{
	struct mdss_panel_info *pinfo;
	bool changed = false;

	if (!ctl || !ctl->is_master)
		return;

	pinfo = &ctl->panel_data->panel_info;
	if (pinfo->compression_mode != COMPRESSION_DSC)
		return;

	changed = ctl->mixer_left->roi_changed;
	if (is_split_lm(ctl->mfd))
		changed |= ctl->mixer_right->roi_changed;

	if (changed)
		mdss_mdp_ctl_dsc_setup(ctl, pinfo);
}

static int mdss_mdp_cmd_set_partial_roi(struct mdss_mdp_ctl *ctl)
{
	int rc = -EINVAL;

	if (!ctl->panel_data->panel_info.partial_update_enabled)
		return rc;

	/* set panel col and page addr */
	rc = mdss_mdp_ctl_intf_event(ctl, MDSS_EVENT_ENABLE_PARTIAL_ROI,
				     NULL, CTL_INTF_EVENT_FLAG_DEFAULT);
	return rc;
}

static int mdss_mdp_cmd_set_stream_size(struct mdss_mdp_ctl *ctl)
{
	int rc = -EINVAL;

	if (!ctl->panel_data->panel_info.partial_update_enabled)
		return rc;

	/* set dsi controller stream size */
	rc = mdss_mdp_ctl_intf_event(ctl,
		MDSS_EVENT_DSI_STREAM_SIZE, NULL, CTL_INTF_EVENT_FLAG_DEFAULT);
	return rc;
}

static int mdss_mdp_cmd_panel_on(struct mdss_mdp_ctl *ctl,
	struct mdss_mdp_ctl *sctl)
{
	struct mdss_mdp_cmd_ctx *ctx, *sctx = NULL;
	int rc = 0;

	ctx = (struct mdss_mdp_cmd_ctx *) ctl->intf_ctx[MASTER_CTX];
	if (!ctx) {
		pr_err("invalid ctx\n");
		return -ENODEV;
	}

	if (sctl)
		sctx = (struct mdss_mdp_cmd_ctx *) sctl->intf_ctx[MASTER_CTX];

	/* In pingpong split we have single controller, dual context */
	if (is_pingpong_split(ctl->mfd))
		sctx = (struct mdss_mdp_cmd_ctx *) ctl->intf_ctx[SLAVE_CTX];

	if (!__mdss_mdp_cmd_is_panel_power_on_interactive(ctx)) {
		if (ctl->pending_mode_switch != SWITCH_RESOLUTION) {
			rc = mdss_mdp_ctl_intf_event(ctl, MDSS_EVENT_LINK_READY,
					NULL, CTL_INTF_EVENT_FLAG_DEFAULT);
			WARN(rc, "intf %d link ready error (%d)\n",
					ctl->intf_num, rc);

			rc = mdss_mdp_ctl_intf_event(ctl, MDSS_EVENT_UNBLANK,
					NULL, CTL_INTF_EVENT_FLAG_DEFAULT);
			WARN(rc, "intf %d unblank error (%d)\n",
					ctl->intf_num, rc);

			rc = mdss_mdp_ctl_intf_event(ctl, MDSS_EVENT_PANEL_ON,
					NULL, CTL_INTF_EVENT_FLAG_DEFAULT);
			WARN(rc, "intf %d panel on error (%d)\n",
					ctl->intf_num, rc);

			rc = mdss_mdp_tearcheck_enable(ctl, true);
			WARN(rc, "intf %d tearcheck enable error (%d)\n",
					ctl->intf_num, rc);
		}

		ctx->panel_power_state = MDSS_PANEL_POWER_ON;
		if (sctx)
			sctx->panel_power_state = MDSS_PANEL_POWER_ON;

		mdss_mdp_ctl_intf_event(ctl,
			MDSS_EVENT_REGISTER_RECOVERY_HANDLER,
			(void *)&ctx->intf_recovery,
			CTL_INTF_EVENT_FLAG_DEFAULT);

		mdss_mdp_ctl_intf_event(ctl,
			MDSS_EVENT_REGISTER_MDP_CALLBACK,
			(void *)&ctx->intf_mdp_callback,
			CTL_INTF_EVENT_FLAG_DEFAULT);

		ctx->intf_stopped = 0;
		if (sctx)
			sctx->intf_stopped = 0;
	} else {
		pr_err("%s: Panel already on\n", __func__);
	}

	return rc;
}

/*
 * This function will be called from the sysfs node to enable and disable the
 * feature with master ctl only.
 */
int mdss_mdp_cmd_set_autorefresh_mode(struct mdss_mdp_ctl *mctl, int frame_cnt)
{
	int rc = 0;
	struct mdss_mdp_cmd_ctx *ctx;
	struct mdss_panel_info *pinfo;

	if (!mctl || !mctl->is_master || !mctl->panel_data) {
		pr_err("invalid ctl mctl:%p pdata:%p\n",
			mctl, mctl ? mctl->panel_data : 0);
		return -ENODEV;
	}

	ctx = mctl->intf_ctx[MASTER_CTX];
	if (!ctx) {
		pr_err("invalid ctx\n");
		return -ENODEV;
	}

	pinfo = &mctl->panel_data->panel_info;
	if (!pinfo->mipi.hw_vsync_mode) {
		pr_err("hw vsync disabled, cannot handle autorefresh\n");
		return -ENODEV;
	}

	if (frame_cnt < 0 || frame_cnt >= AUTOREFRESH_MAX_FRAME_CNT) {
		pr_err("frame cnt %d is out of range (16 bits).\n", frame_cnt);
		return -EINVAL;
	}

	if (ctx->intf_stopped) {
		pr_debug("autorefresh cannot be changed when display is off\n");
		return -EPERM;
	}

	mutex_lock(&ctx->autorefresh_lock);

	if (frame_cnt == ctx->autorefresh_frame_cnt) {
		pr_debug("No change to the refresh count\n");
		goto exit;
	}

	MDSS_XLOG(ctx->autorefresh_state,
		  ctx->autorefresh_frame_cnt, frame_cnt);

	pr_debug("curent autorfresh state=%d, frmae_cnt: old=%d new=%d\n",
			ctx->autorefresh_state,
			ctx->autorefresh_frame_cnt, frame_cnt);

	switch (ctx->autorefresh_state) {
	case MDP_AUTOREFRESH_OFF:
		if (frame_cnt == 0) {
			pr_debug("oops autorefresh is already disabled. We shouldn't get here\n");
			rc = -EINVAL;
			goto exit;
		}

		/*
		 * actual enable will happen in commit context when
		 * next update is kicked off.
		 */
		ctx->autorefresh_state = MDP_AUTOREFRESH_ON_REQUESTED;
		ctx->autorefresh_frame_cnt = frame_cnt;

		/* Cancel GATE Work Item */
		if (cancel_work_sync(&ctx->gate_clk_work))
			pr_debug("%s: gate work canceled\n", __func__);

		/* Cancel OFF Work Item  */
		if (cancel_delayed_work_sync(&ctx->delayed_off_clk_work))
			pr_debug("%s: off work canceled\n", __func__);
		break;
	case MDP_AUTOREFRESH_ON_REQUESTED:
		if (frame_cnt == 0) {
			ctx->autorefresh_state = MDP_AUTOREFRESH_OFF;
			ctx->autorefresh_frame_cnt = 0;
		} else {
			ctx->autorefresh_frame_cnt = frame_cnt;
		}
		break;
	case MDP_AUTOREFRESH_ON:
		if (frame_cnt == 0) {
			/*
			 * actual disable will happen in commit context when
			 * next update is kicked off.
			 */
			ctx->autorefresh_state = MDP_AUTOREFRESH_OFF_REQUESTED;
		} else {
			ctx->autorefresh_frame_cnt = frame_cnt;
		}
		break;
	case MDP_AUTOREFRESH_OFF_REQUESTED:
		if (frame_cnt == 0) {
			pr_debug("autorefresh off is already requested\n");
		} else {
			pr_debug("cancelling autorefresh off request\n");
			ctx->autorefresh_state = MDP_AUTOREFRESH_ON;
			ctx->autorefresh_frame_cnt = frame_cnt;
		}
		break;
	default:
		pr_err("invalid autorefresh state\n");
	}

	MDSS_XLOG(ctx->autorefresh_state,
		ctx->autorefresh_frame_cnt);

exit:
	mutex_unlock(&ctx->autorefresh_lock);
	return rc;
}

int mdss_mdp_cmd_get_autorefresh_mode(struct mdss_mdp_ctl *mctl)
{
	struct mdss_mdp_cmd_ctx *ctx = mctl->intf_ctx[MASTER_CTX];
	int autorefresh_frame_cnt;

	/* check the ctl to make sure the lock was initialized */
	if (!ctx || !ctx->ctl)
		return 0;

	mutex_lock(&ctx->autorefresh_lock);
	autorefresh_frame_cnt = ctx->autorefresh_frame_cnt;
	mutex_unlock(&ctx->autorefresh_lock);

	return ctx->autorefresh_frame_cnt;
}

static void mdss_mdp_cmd_pre_programming(struct mdss_mdp_ctl *mctl)
{
	struct mdss_mdp_cmd_ctx *ctx = mctl->intf_ctx[MASTER_CTX];
	char __iomem *pp_base;
	u32 autorefresh_state;
	u32 cfg;

	if (!mctl->is_master)
		return;

	mutex_lock(&ctx->autorefresh_lock);

	autorefresh_state = ctx->autorefresh_state;
	MDSS_XLOG(autorefresh_state);
	pr_debug("pre_programming state: %d\n", autorefresh_state);

	if ((autorefresh_state == MDP_AUTOREFRESH_ON) ||
		(autorefresh_state == MDP_AUTOREFRESH_OFF_REQUESTED)) {

		pp_base = mctl->mixer_left->pingpong_base;

		/*
		 * instruct MDP to ignore the panel TE so the next auto-refresh
		 * is delayed until flush bits are set.
		 */
		cfg = mdss_mdp_pingpong_read(pp_base,
			MDSS_MDP_REG_PP_SYNC_CONFIG_VSYNC);
		cfg &= ~BIT(20);
		mdss_mdp_pingpong_write(pp_base,
			MDSS_MDP_REG_PP_SYNC_CONFIG_VSYNC, cfg);
		ctx->ignore_external_te = true;

	}
	mutex_unlock(&ctx->autorefresh_lock);
}

/* this function assumes that autorefresh_lock is held by the caller  */
static void mdss_mdp_cmd_post_programming(struct mdss_mdp_ctl *mctl)
{
	struct mdss_mdp_cmd_ctx *ctx = mctl->intf_ctx[MASTER_CTX];
	char __iomem *pp_base;
	u32 cfg;

	if (!mctl->is_master)
		return;

	/*
	 * If listening to the external panel TE was disabled
	 * (this happens when we get a kickoff with
	 * autorefresh enabled), enable the panel TE back.
	 */
	if (ctx->ignore_external_te) {

		MDSS_XLOG(ctx->ignore_external_te);
		pr_debug("post_programming TE status: %d\n",
			ctx->ignore_external_te);

		pp_base = mctl->mixer_left->pingpong_base;

		/* enable MDP to listen to the TE */
		cfg = mdss_mdp_pingpong_read(pp_base,
			MDSS_MDP_REG_PP_SYNC_CONFIG_VSYNC);
		cfg |= BIT(20);
		mdss_mdp_pingpong_write(pp_base,
			MDSS_MDP_REG_PP_SYNC_CONFIG_VSYNC, cfg);
		ctx->ignore_external_te = false;
	}
}

static void mdss_mdp_cmd_wait4_autorefresh_pp(struct mdss_mdp_ctl *ctl)
{
	int rc;
	u32 val, line_out, intr_type = MDSS_MDP_IRQ_PING_PONG_COMP;
	char __iomem *pp_base = ctl->mixer_left->pingpong_base;
	struct mdss_mdp_cmd_ctx *ctx = ctl->intf_ctx[MASTER_CTX];

	line_out = mdss_mdp_pingpong_read(pp_base, MDSS_MDP_REG_PP_LINE_COUNT);

	MDSS_XLOG(ctl->num, line_out, ctl->mixer_left->roi.h);

	if (line_out < ctl->mixer_left->roi.h) {
		reinit_completion(&ctx->autorefresh_ppdone);

		/* enable ping pong done */
		mdss_mdp_set_intr_callback(intr_type, ctx->current_pp_num,
					mdss_mdp_cmd_autorefresh_pp_done, ctl);
		mdss_mdp_irq_enable(intr_type, ctx->current_pp_num);

		/* wait for ping pong done */
		rc = wait_for_completion_timeout(&ctx->autorefresh_ppdone,
				KOFF_TIMEOUT);
		if (rc <= 0) {
			val = mdss_mdp_pingpong_read(pp_base,
				MDSS_MDP_REG_PP_LINE_COUNT);
			if (val == ctl->mixer_left->roi.h) {
				mdss_mdp_irq_clear(ctl->mdata,
					MDSS_MDP_IRQ_PING_PONG_COMP,
					ctx->current_pp_num);
				mdss_mdp_irq_disable_nosync(intr_type,
					ctx->current_pp_num);
				mdss_mdp_set_intr_callback(intr_type,
					ctx->current_pp_num, NULL, NULL);
			} else {
				pr_err("timedout waiting for ctl%d autorefresh pp done\n",
					ctl->num);
				MDSS_XLOG(0xbad3);
				MDSS_XLOG_TOUT_HANDLER("mdp",
					"vbif", "dbg_bus", "vbif_dbg_bus",
					"panic");
			}
		}
	}
}

static void mdss_mdp_cmd_autorefresh_done(void *arg)
{
	struct mdss_mdp_ctl *ctl = arg;
	struct mdss_mdp_cmd_ctx *ctx = ctl->intf_ctx[MASTER_CTX];

	if (!ctx) {
		pr_err("%s: invalid ctx\n", __func__);
		return;
	}

	mdss_mdp_irq_disable_nosync(MDSS_MDP_IRQ_PING_PONG_AUTO_REF,
		ctx->current_pp_num);
	mdss_mdp_set_intr_callback_nosync(MDSS_MDP_IRQ_PING_PONG_AUTO_REF,
		ctx->current_pp_num, NULL, NULL);

	MDSS_XLOG(ctl->num, atomic_read(&ctx->koff_cnt), ctx->current_pp_num);
	complete_all(&ctx->autorefresh_done);
}

static u32 get_autorefresh_timeout(struct mdss_mdp_ctl *ctl,
	struct mdss_mdp_cmd_ctx *ctx, u32 frame_cnt)
{
	struct mdss_mdp_mixer *mixer =
		mdss_mdp_mixer_get(ctl, MDSS_MDP_MIXER_MUX_LEFT);
	struct mdss_panel_info *pinfo;
	u32 line_count;
	u32 fps, v_total;
	unsigned long autorefresh_timeout;

	pinfo = &ctl->panel_data->panel_info;

	if (!ctx->ignore_external_te)
		line_count = ctl->mixer_left->roi.h;
	else
		line_count = mdss_mdp_pingpong_read(mixer->pingpong_base,
			MDSS_MDP_REG_PP_SYNC_CONFIG_HEIGHT) & 0xffff;

	fps = mdss_panel_get_framerate(pinfo);
	v_total = mdss_panel_get_vtotal(pinfo);

	/*
	 * calculate the expected delay for the autorefresh to happen,
	 * this should be:
	 * autorefresh_done = line_count * frame_cnt * line_time
	 */
	frame_cnt *= 1000; /* to use mS */
	autorefresh_timeout = mult_frac(line_count, frame_cnt,
		(fps * v_total));

	/* multiply by two to consider worst case scenario */
	autorefresh_timeout *= 2;
	autorefresh_timeout = msecs_to_jiffies(autorefresh_timeout);

	pr_debug("lines:%d fps:%d v_total:%d frames:%d timeout=%lu\n",
		line_count, fps, v_total, frame_cnt, autorefresh_timeout);

	autorefresh_timeout = (autorefresh_timeout > CMD_MODE_IDLE_TIMEOUT) ?
		autorefresh_timeout : CMD_MODE_IDLE_TIMEOUT;

	return autorefresh_timeout;
}

static void mdss_mdp_cmd_wait4_autorefresh_done(struct mdss_mdp_ctl *ctl)
{
	int rc;
	u32 val, line_out;
	char __iomem *pp_base = ctl->mixer_left->pingpong_base;
	struct mdss_mdp_cmd_ctx *ctx = ctl->intf_ctx[MASTER_CTX];
	unsigned long flags;
	unsigned long autorefresh_timeout;

	line_out = mdss_mdp_pingpong_read(pp_base, MDSS_MDP_REG_PP_LINE_COUNT);

	MDSS_XLOG(ctl->num, line_out, ctl->mixer_left->roi.h);

	reinit_completion(&ctx->autorefresh_done);

	/* enable autorefresh done */
	mdss_mdp_set_intr_callback(MDSS_MDP_IRQ_PING_PONG_AUTO_REF,
		ctx->current_pp_num, mdss_mdp_cmd_autorefresh_done, ctl);
	mdss_mdp_irq_enable(MDSS_MDP_IRQ_PING_PONG_AUTO_REF,
		ctx->current_pp_num);

	/*
	 * Wait for autorefresh done, note that this interrupt would happen
	 * once the RD_PTR is reset to init value for the number of frames
	 * programmed with "autorefresh_frame_cnt", so this wait would take
	 * one RD_PTR reset, if autorefresh_frame_cnt = 1
	 * or the number of RD_PTR resets set by "autorefresh_frame_cnt".
	 */
	autorefresh_timeout = get_autorefresh_timeout(ctl,
		ctx, ctx->autorefresh_frame_cnt);
	rc = wait_for_completion_timeout(&ctx->autorefresh_done,
			autorefresh_timeout);

	if (rc <= 0) {
		u32 status, mask;

		mask = BIT(MDSS_MDP_IRQ_PING_PONG_AUTO_REF +
			ctx->current_pp_num);
		status = mask & readl_relaxed(ctl->mdata->mdp_base +
				MDSS_MDP_REG_INTR_STATUS);

		if (status) {
			pr_warn("autorefresh done but irq not triggered\n");
			mdss_mdp_irq_clear(ctl->mdata,
				MDSS_MDP_IRQ_PING_PONG_AUTO_REF,
				ctx->current_pp_num);
			local_irq_save(flags);
			mdss_mdp_irq_disable_nosync(
				MDSS_MDP_IRQ_PING_PONG_AUTO_REF,
				ctx->current_pp_num);
			mdss_mdp_set_intr_callback_nosync(
				MDSS_MDP_IRQ_PING_PONG_AUTO_REF,
				ctx->current_pp_num, NULL, NULL);
			local_irq_restore(flags);
			rc = 1;
		}
	}

	if (rc <= 0) {
		val = mdss_mdp_pingpong_read(pp_base,
			MDSS_MDP_REG_PP_LINE_COUNT);

		pr_err("timedout waiting for ctl%d autorefresh done line_cnt:%d frames:%d\n",
			ctl->num, val, ctx->autorefresh_frame_cnt);
		MDSS_XLOG(0xbad4, val);
		MDSS_XLOG_TOUT_HANDLER("mdp", "dsi0_ctrl", "dsi0_phy",
			"dsi1_ctrl", "dsi1_phy", "vbif", "vbif_nrt",
			"dbg_bus", "vbif_dbg_bus", "panic");
	}
}

/* caller needs to hold autorefresh_lock before calling this function */
static int mdss_mdp_disable_autorefresh(struct mdss_mdp_ctl *ctl,
	struct mdss_mdp_ctl *sctl)
{
	u32 cfg;
	struct mdss_mdp_cmd_ctx *ctx;
	char __iomem *pp_base = ctl->mixer_left->pingpong_base;
	struct mdss_data_type *mdata = mdss_mdp_get_mdata();

	ctx = (struct mdss_mdp_cmd_ctx *) ctl->intf_ctx[MASTER_CTX];
	if (!ctx) {
		pr_err("invalid ctx\n");
		return -ENODEV;
	}

	MDSS_XLOG(ctx->autorefresh_state, ctx->autorefresh_frame_cnt);

	/*
	 * This can happen if driver gets sysfs request to enable autorefresh,
	 * and a CMD_STOP is received before autorefresh is turned on by
	 * the atomic commit.
	 */
	if (ctx->autorefresh_state == MDP_AUTOREFRESH_ON_REQUESTED) {
		ctx->autorefresh_state = MDP_AUTOREFRESH_OFF;
		ctx->autorefresh_frame_cnt = 0;
		return 0;
	}

	pr_debug("%pS->%s: disabling autorefresh\n",
		__builtin_return_address(0), __func__);

	/*
	 * Wait for autorefresh done before disabling it.
	 * This is intended for debug only; if enabled it would cause a large
	 * delay during disable due RD_PTR is program to wait for
	 * wrapping around, which can take hundreds of ms
	 */
	if (mdata->wait4autorefresh)
		mdss_mdp_cmd_wait4_autorefresh_done(ctl);

	/*
	 * To disable auto-refresh we need to make sure that no transfer
	 * is on-going when we write the bit to disable it.
	 * But since when autorefresh is enabled the HW automatically
	 * will trigger a transfer whenever external TE is received and
	 * the hw frame_cnt matches the programmed autorefresh frame_cnt,
	 * in order to have enough time to disable the feature we will instruct
	 * MDP to ignore the panel TE first; when doing this, the hw frame_cnt
	 * will be increased only when the internal counter wraps-around
	 * (instead of each time that the external panel TE is genarated),
	 * this gives us enough margin to disable autorefresh.
	 */
	cfg = mdss_mdp_pingpong_read(pp_base,
				     MDSS_MDP_REG_PP_SYNC_CONFIG_VSYNC);
	cfg &= ~BIT(20);
	mdss_mdp_pingpong_write(pp_base,
				MDSS_MDP_REG_PP_SYNC_CONFIG_VSYNC, cfg);
	MDSS_XLOG(cfg);

	/* wait for previous transfer to finish */
	mdss_mdp_cmd_wait4_autorefresh_pp(ctl);
	if (sctl)
		mdss_mdp_cmd_wait4_autorefresh_pp(sctl);

	/* disable autorefresh */
	mdss_mdp_pingpong_write(pp_base, MDSS_MDP_REG_PP_AUTOREFRESH_CONFIG, 0);
	ctx->autorefresh_state = MDP_AUTOREFRESH_OFF;
	ctx->autorefresh_frame_cnt = 0;

	/* enable MDP to listen to the TE */
	cfg = mdss_mdp_pingpong_read(pp_base,
				     MDSS_MDP_REG_PP_SYNC_CONFIG_VSYNC);
	cfg |= BIT(20);
	mdss_mdp_pingpong_write(pp_base,
				MDSS_MDP_REG_PP_SYNC_CONFIG_VSYNC, cfg);

	return 0;
}


static void __mdss_mdp_kickoff(struct mdss_mdp_ctl *ctl,
	struct mdss_mdp_cmd_ctx *ctx)
{
	MDSS_XLOG(ctx->autorefresh_state);

	if ((ctx->autorefresh_state == MDP_AUTOREFRESH_ON_REQUESTED) ||
		(ctx->autorefresh_state == MDP_AUTOREFRESH_ON)) {

		pr_debug("enabling autorefresh for every %d frames state %d\n",
			ctx->autorefresh_frame_cnt, ctx->autorefresh_state);

		/* Program HW to take care of Kickoff */
		mdss_mdp_pingpong_write(ctl->mixer_left->pingpong_base,
			MDSS_MDP_REG_PP_AUTOREFRESH_CONFIG,
			BIT(31) | ctx->autorefresh_frame_cnt);
		MDSS_XLOG(0x11, ctx->autorefresh_frame_cnt,
			ctx->autorefresh_state);
		ctx->autorefresh_state = MDP_AUTOREFRESH_ON;

	} else {
		/* SW Kickoff */
		mdss_mdp_ctl_write(ctl, MDSS_MDP_REG_CTL_START, 1);
		MDSS_XLOG(0x11, ctx->autorefresh_state);
	}
}

/*
 * There are 3 partial update possibilities
 * left only ==> enable left pingpong_done
 * left + right ==> enable both pingpong_done
 * right only ==> enable right pingpong_done
 *
 * notification is triggered at pingpong_done which will
 * signal timeline to release source buffer
 *
 * for left+right case, pingpong_done is enabled for both and
 * only the last pingpong_done should trigger the notification
 */
static int mdss_mdp_cmd_kickoff(struct mdss_mdp_ctl *ctl, void *arg)
{
	struct mdss_mdp_ctl *sctl = NULL, *mctl = ctl;
	struct mdss_mdp_cmd_ctx *ctx, *sctx = NULL;
	struct mdss_data_type *mdata = mdss_mdp_get_mdata();

	ctx = (struct mdss_mdp_cmd_ctx *) ctl->intf_ctx[MASTER_CTX];
	if (!ctx) {
		pr_err("invalid ctx\n");
		return -ENODEV;
	}

	if (ctx->intf_stopped) {
		pr_err("ctx=%d stopped already\n", ctx->current_pp_num);
		return -EPERM;
	}

	if (!ctl->is_master) {
		mctl = mdss_mdp_get_main_ctl(ctl);
	} else {
		sctl = mdss_mdp_get_split_ctl(ctl);
		if (sctl && (sctl->roi.w == 0 || sctl->roi.h == 0)) {
			/* left update only */
			sctl = NULL;
		}
	}

	mdss_mdp_ctl_perf_set_transaction_status(ctl,
		PERF_HW_MDP_STATE, PERF_STATUS_BUSY);

	if (sctl) {
		sctx = (struct mdss_mdp_cmd_ctx *) sctl->intf_ctx[MASTER_CTX];
		mdss_mdp_ctl_perf_set_transaction_status(sctl,
			PERF_HW_MDP_STATE, PERF_STATUS_BUSY);
	}

	/*
	 * Turn on the panel, if not already. This is because the panel is
	 * turned on only when we send the first frame and not during cmd
	 * start. This is to ensure that no artifacts are seen on the panel.
	 */
	if (__mdss_mdp_cmd_is_panel_power_off(ctx))
		mdss_mdp_cmd_panel_on(ctl, sctl);

	ctx->current_pp_num = ctx->default_pp_num;
	if (sctx)
		sctx->current_pp_num = sctx->default_pp_num;

	if (__mdss_mdp_cmd_is_aux_pp_needed(mdata, mctl))
		ctx->current_pp_num = ctx->aux_pp_num;

	MDSS_XLOG(ctl->num, ctx->current_pp_num,
		ctl->roi.x, ctl->roi.y, ctl->roi.w, ctl->roi.h);

	atomic_inc(&ctx->koff_cnt);
	if (sctx)
		atomic_inc(&sctx->koff_cnt);

	trace_mdp_cmd_kickoff(ctl->num, atomic_read(&ctx->koff_cnt));

	/*
	 * Call state machine with kickoff event, we just do it for
	 * current CTL, but internally state machine will check and
	 * if this is a dual dsi, it will enable the power resources
	 * for both DSIs
	 */
	mdss_mdp_resource_control(ctl, MDP_RSRC_CTL_EVENT_KICKOFF);

	if (!ctl->is_master)
		mctl = mdss_mdp_get_main_ctl(ctl);
	mdss_mdp_cmd_dsc_reconfig(mctl);

	mdss_mdp_cmd_set_partial_roi(ctl);

	/*
	 * tx dcs command if had any
	 */
	mdss_mdp_ctl_intf_event(ctl, MDSS_EVENT_DSI_CMDLIST_KOFF, NULL,
		CTL_INTF_EVENT_FLAG_DEFAULT);

	mdss_mdp_cmd_set_stream_size(ctl);

	mdss_mdp_cmd_set_sync_ctx(ctl, sctl);

	mutex_lock(&ctx->autorefresh_lock);
	if (ctx->autorefresh_state == MDP_AUTOREFRESH_OFF_REQUESTED) {
		pr_debug("%s: disable autorefresh ctl%d\n", __func__, ctl->num);
		mdss_mdp_disable_autorefresh(ctl, sctl);
	}

	mdss_mdp_set_intr_callback(MDSS_MDP_IRQ_PING_PONG_COMP,
		ctx->current_pp_num, mdss_mdp_cmd_pingpong_done, ctl);
	mdss_mdp_irq_enable(MDSS_MDP_IRQ_PING_PONG_COMP, ctx->current_pp_num);
	if (sctx) {
		mdss_mdp_set_intr_callback(MDSS_MDP_IRQ_PING_PONG_COMP,
			sctx->current_pp_num, mdss_mdp_cmd_pingpong_done, sctl);
		mdss_mdp_irq_enable(MDSS_MDP_IRQ_PING_PONG_COMP,
			sctx->current_pp_num);
	}

	mdss_mdp_ctl_perf_set_transaction_status(ctl,
		PERF_SW_COMMIT_STATE, PERF_STATUS_DONE);
	if (sctl) {
		mdss_mdp_ctl_perf_set_transaction_status(sctl,
			PERF_SW_COMMIT_STATE, PERF_STATUS_DONE);
	}

	if (mdss_mdp_is_lineptr_supported(ctl)) {
		if (mdss_mdp_is_full_frame_update(ctl))
			mdss_mdp_cmd_lineptr_ctrl(ctl, true);
		else if (ctx->lineptr_enabled)
			mdss_mdp_cmd_lineptr_ctrl(ctl, false);
	}

	/* Kickoff */
	__mdss_mdp_kickoff(ctl, ctx);

	mdss_mdp_cmd_post_programming(ctl);

	/*
	 * If auto-refresh is enabled, wait for an autorefresh done,
	 * to make sure configuration has taken effect.
	 * Do this after post-programming, so TE is enabled.
	 */
	if (ctx->autorefresh_state == MDP_AUTOREFRESH_ON)
		mdss_mdp_cmd_wait4_autorefresh_done(ctl);

	mb();
	mutex_unlock(&ctx->autorefresh_lock);

	MDSS_XLOG(ctl->num, ctx->current_pp_num,
		sctx ? sctx->current_pp_num : -1, atomic_read(&ctx->koff_cnt));
	return 0;
}

int mdss_mdp_cmd_restore(struct mdss_mdp_ctl *ctl, bool locked)
{
	struct mdss_mdp_cmd_ctx *ctx, *sctx = NULL;

	if (!ctl)
		return -EINVAL;

	pr_debug("%s: called for ctl%d\n", __func__, ctl->num);

	ctx = (struct mdss_mdp_cmd_ctx *)ctl->intf_ctx[MASTER_CTX];
	if (is_pingpong_split(ctl->mfd)) {
		sctx = (struct mdss_mdp_cmd_ctx *)ctl->intf_ctx[SLAVE_CTX];
	} else if (ctl->mfd->split_mode == MDP_DUAL_LM_DUAL_DISPLAY) {
		struct mdss_mdp_ctl *sctl = mdss_mdp_get_split_ctl(ctl);

		if (sctl)
			sctx = (struct mdss_mdp_cmd_ctx *)
					sctl->intf_ctx[MASTER_CTX];
	}

	if (mdss_mdp_cmd_tearcheck_setup(ctx, locked)) {
		pr_warn("%s: ctx%d tearcheck setup failed\n", __func__,
			ctx->current_pp_num);
	} else {
		if (sctx && mdss_mdp_cmd_tearcheck_setup(sctx, locked))
			pr_warn("%s: ctx%d tearcheck setup failed\n", __func__,
				sctx->current_pp_num);
		else
			mdss_mdp_tearcheck_enable(ctl, true);
	}

	return 0;
}

int mdss_mdp_cmd_ctx_stop(struct mdss_mdp_ctl *ctl,
		struct mdss_mdp_cmd_ctx *ctx, int panel_power_state)
{
	struct mdss_mdp_cmd_ctx *sctx = NULL;
	struct mdss_mdp_ctl *sctl = NULL;

	sctl = mdss_mdp_get_split_ctl(ctl);
	if (sctl)
		sctx = (struct mdss_mdp_cmd_ctx *) sctl->intf_ctx[MASTER_CTX];

	/* intf stopped,  no more kickoff */
	ctx->intf_stopped = 1;

	/* Make sure any rd ptr for dsi callback is done before disable vsync */
	if (is_pingpong_split(ctl->mfd)) {
		pr_debug("%s will wait for rd ptr:%d\n", __func__,
			atomic_read(&ctx->rdptr_cnt));
		MDSS_XLOG(atomic_read(&ctx->rdptr_cnt));
		mdss_mdp_cmd_wait4readptr(ctx);
	}

	/*
	 * if any vsyncs are still enabled, loop until the refcount
	 * goes to zero, so the rd ptr interrupt is disabled.
	 * Ideally this shouldn't be the case since vsync handlers
	 * has been flushed by now, so issue a warning in case
	 * that we hit this condition.
	 */
	if (ctx->vsync_irq_cnt) {
		WARN(1, "vsync still enabled\n");
		while (mdss_mdp_setup_vsync(ctx, false))
			;
	}
	if (ctx->lineptr_irq_cnt) {
		WARN(1, "lineptr irq still enabled\n");
		while (mdss_mdp_setup_lineptr(ctx, false))
			;
	}

	if (!ctl->pending_mode_switch) {
		mdss_mdp_ctl_intf_event(ctl,
			MDSS_EVENT_REGISTER_RECOVERY_HANDLER,
			NULL, CTL_INTF_EVENT_FLAG_DEFAULT);

		mdss_mdp_ctl_intf_event(ctl,
			MDSS_EVENT_REGISTER_MDP_CALLBACK,
			NULL, CTL_INTF_EVENT_FLAG_DEFAULT);
	}

	/* shut down the MDP/DSI resources if still enabled */
	mdss_mdp_resource_control(ctl, MDP_RSRC_CTL_EVENT_STOP);

	flush_work(&ctx->pp_done_work);

	if (mdss_panel_is_power_off(panel_power_state) ||
	    mdss_panel_is_power_on_ulp(panel_power_state))
		mdss_mdp_tearcheck_enable(ctl, false);

	if (mdss_panel_is_power_on(panel_power_state)) {
		pr_debug("%s: intf stopped with panel on\n", __func__);
		return 0;
	}

	mdss_mdp_set_intr_callback(MDSS_MDP_IRQ_PING_PONG_RD_PTR,
		ctx->default_pp_num, NULL, NULL);
	mdss_mdp_set_intr_callback(MDSS_MDP_IRQ_PING_PONG_WR_PTR,
		ctx->default_pp_num, NULL, NULL);
	mdss_mdp_set_intr_callback_nosync(MDSS_MDP_IRQ_PING_PONG_COMP,
		ctx->default_pp_num, NULL, NULL);

	memset(ctx, 0, sizeof(*ctx));

	return 0;
}

static int mdss_mdp_cmd_intfs_stop(struct mdss_mdp_ctl *ctl, int session,
	int panel_power_state)
{
	struct mdss_mdp_cmd_ctx *ctx;

	if (session >= MAX_SESSIONS)
		return 0;

	ctx = ctl->intf_ctx[MASTER_CTX];
	if (!ctx->ref_cnt) {
		pr_err("invalid ctx session: %d\n", session);
		return -ENODEV;
	}

	mdss_mdp_cmd_ctx_stop(ctl, ctx, panel_power_state);

	if (is_pingpong_split(ctl->mfd)) {
		session += 1;

		if (session >= MAX_SESSIONS)
			return 0;

		ctx = ctl->intf_ctx[SLAVE_CTX];
		if (!ctx->ref_cnt) {
			pr_err("invalid ctx session: %d\n", session);
			return -ENODEV;
		}
		mdss_mdp_cmd_ctx_stop(ctl, ctx, panel_power_state);
	}
	pr_debug("%s:-\n", __func__);
	return 0;
}

static int mdss_mdp_cmd_stop_sub(struct mdss_mdp_ctl *ctl,
		int panel_power_state)
{
	struct mdss_mdp_cmd_ctx *ctx;
	struct mdss_mdp_vsync_handler *tmp, *handle;
	int session;

	ctx = (struct mdss_mdp_cmd_ctx *) ctl->intf_ctx[MASTER_CTX];
	if (!ctx) {
		pr_err("invalid ctx\n");
		return -ENODEV;
	}

	list_for_each_entry_safe(handle, tmp, &ctx->vsync_handlers, list)
		mdss_mdp_cmd_remove_vsync_handler(ctl, handle);
	if (mdss_mdp_is_lineptr_supported(ctl))
		mdss_mdp_cmd_lineptr_ctrl(ctl, false);
	MDSS_XLOG(ctl->num, atomic_read(&ctx->koff_cnt), XLOG_FUNC_ENTRY);

	/* Command mode is supported only starting at INTF1 */
	session = ctl->intf_num - MDSS_MDP_INTF1;
	return mdss_mdp_cmd_intfs_stop(ctl, session, panel_power_state);
}

int mdss_mdp_cmd_stop(struct mdss_mdp_ctl *ctl, int panel_power_state)
{
	struct mdss_mdp_cmd_ctx *ctx = ctl->intf_ctx[MASTER_CTX];
	struct mdss_mdp_cmd_ctx *sctx;
	struct mdss_mdp_ctl *sctl = mdss_mdp_get_split_ctl(ctl);
	bool panel_off = false;
	bool turn_off_clocks = false;
	bool send_panel_events = false;
	int ret = 0;

	if (!ctx) {
		pr_err("invalid ctx\n");
		return -ENODEV;
	}

	if (__mdss_mdp_cmd_is_panel_power_off(ctx)) {
		pr_debug("%s: panel already off\n", __func__);
		return 0;
	}

	if (ctx->panel_power_state == panel_power_state) {
		pr_debug("%s: no transition needed %d --> %d\n", __func__,
			ctx->panel_power_state, panel_power_state);
		return 0;
	}

	pr_debug("%s: transition from %d --> %d\n", __func__,
		ctx->panel_power_state, panel_power_state);

	if (sctl)
		sctx = (struct mdss_mdp_cmd_ctx *) sctl->intf_ctx[MASTER_CTX];

	MDSS_XLOG(ctx->panel_power_state, panel_power_state);

	mutex_lock(&ctl->offlock);
	if (mdss_panel_is_power_off(panel_power_state)) {
		/* Transition to display off */
		send_panel_events = true;
		turn_off_clocks = true;
		panel_off = true;
	} else if (__mdss_mdp_cmd_is_panel_power_on_interactive(ctx)) {
		/*
		 * If we are transitioning from interactive to low
		 * power, then we need to send events to the interface
		 * so that the panel can be configured in low power
		 * mode.
		 */
		send_panel_events = true;
		if (mdss_panel_is_power_on_ulp(panel_power_state))
			turn_off_clocks = true;
	} else {
		/* Transitions between low power and ultra low power */
		if (mdss_panel_is_power_on_ulp(panel_power_state)) {
			/*
			 * If we are transitioning from low power to ultra low
			 * power mode, no more display updates are expected.
			 * Turn off the interface clocks.
			 */
			pr_debug("%s: turn off clocks\n", __func__);
			turn_off_clocks = true;
		} else {
			/*
			 * Transition from ultra low power to low power does
			 * not require any special handling. Just rest the
			 * intf_stopped flag so that the clocks would
			 * get turned on when the first update comes.
			 */
			pr_debug("%s: reset intf_stopped flag.\n", __func__);
			mdss_mdp_ctl_intf_event(ctl,
				MDSS_EVENT_REGISTER_RECOVERY_HANDLER,
				(void *)&ctx->intf_recovery,
				CTL_INTF_EVENT_FLAG_DEFAULT);

			mdss_mdp_ctl_intf_event(ctl,
				MDSS_EVENT_REGISTER_MDP_CALLBACK,
				(void *)&ctx->intf_mdp_callback,
				CTL_INTF_EVENT_FLAG_DEFAULT);

			ctx->intf_stopped = 0;
			if (sctx)
				sctx->intf_stopped = 0;

			goto end;
		}
	}

	if (!turn_off_clocks)
		goto panel_events;

	if (ctl->pending_mode_switch)
		send_panel_events = false;

	pr_debug("%s: turn off interface clocks\n", __func__);
	ret = mdss_mdp_cmd_stop_sub(ctl, panel_power_state);
	if (IS_ERR_VALUE(ret)) {
		pr_err("%s: unable to stop interface: %d\n",
				__func__, ret);
		goto end;
	}

	if (sctl) {
		mdss_mdp_cmd_stop_sub(sctl, panel_power_state);
		if (IS_ERR_VALUE(ret)) {
			pr_err("%s: unable to stop slave intf: %d\n",
					__func__, ret);
			goto end;
		}
	}

panel_events:
	if ((!is_panel_split(ctl->mfd) || is_pingpong_split(ctl->mfd) ||
	    (is_panel_split(ctl->mfd) && sctl)) && send_panel_events) {
		pr_debug("%s: send panel events\n", __func__);
		ret = mdss_mdp_ctl_intf_event(ctl, MDSS_EVENT_BLANK,
				(void *) (long int) panel_power_state,
				CTL_INTF_EVENT_FLAG_DEFAULT);
		WARN(ret, "intf %d unblank error (%d)\n", ctl->intf_num, ret);

		ret = mdss_mdp_ctl_intf_event(ctl, MDSS_EVENT_PANEL_OFF,
				(void *) (long int) panel_power_state,
				CTL_INTF_EVENT_FLAG_DEFAULT);
		WARN(ret, "intf %d unblank error (%d)\n", ctl->intf_num, ret);
	}


	if (!panel_off) {
		pr_debug("%s: cmd_stop with panel always on\n", __func__);
		goto end;
	}

	pr_debug("%s: turn off panel\n", __func__);
	ctl->intf_ctx[MASTER_CTX] = NULL;
	ctl->intf_ctx[SLAVE_CTX] = NULL;
	ctl->ops.stop_fnc = NULL;
	ctl->ops.display_fnc = NULL;
	ctl->ops.wait_pingpong = NULL;
	ctl->ops.add_vsync_handler = NULL;
	ctl->ops.remove_vsync_handler = NULL;
	ctl->ops.reconfigure = NULL;

end:
	if (!IS_ERR_VALUE(ret)) {
		struct mdss_mdp_cmd_ctx *sctx = NULL;

		ctx->panel_power_state = panel_power_state;
		/* In pingpong split we have single controller, dual context */
		if (is_pingpong_split(ctl->mfd))
			sctx = (struct mdss_mdp_cmd_ctx *)
					ctl->intf_ctx[SLAVE_CTX];
		if (sctx)
			sctx->panel_power_state = panel_power_state;
	}

	MDSS_XLOG(ctl->num, atomic_read(&ctx->koff_cnt), XLOG_FUNC_EXIT);
	mutex_unlock(&ctl->offlock);
	pr_debug("%s:-\n", __func__);

	return ret;
}

static void early_wakeup_work(struct work_struct *work)
{
	int rc = 0;
	struct mdss_mdp_cmd_ctx *ctx =
		container_of(work, typeof(*ctx), early_wakeup_clk_work);
	struct mdss_mdp_ctl *ctl;

	if (!ctx) {
		pr_err("%s: invalid ctx\n", __func__);
		return;
	}

	ATRACE_BEGIN(__func__);
	ctl = ctx->ctl;

	if (!ctl) {
		pr_err("%s: invalid ctl\n", __func__);
		goto fail;
	}

	rc = mdss_mdp_resource_control(ctl, MDP_RSRC_CTL_EVENT_EARLY_WAKE_UP);
	if (rc)
		pr_err("%s: failed to control resources\n", __func__);

fail:
	ATRACE_END(__func__);
}

static int mdss_mdp_cmd_early_wake_up(struct mdss_mdp_ctl *ctl)
{
	u64 curr_time;
	struct mdss_mdp_cmd_ctx *ctx;

	curr_time = ktime_to_us(ktime_get());

	if ((curr_time - ctl->last_input_time) <
			INPUT_EVENT_HANDLER_DELAY_USECS)
		return 0;
	ctl->last_input_time = curr_time;

	ctx = (struct mdss_mdp_cmd_ctx *) ctl->intf_ctx[MASTER_CTX];
	/*
	 * Early wake up event is called from an interrupt context and
	 * involves cancelling queued work items. So this will be
	 * scheduled in a work item.
	 * Only schedule if the interface has not been stopped.
	 */
	if (ctx && !ctx->intf_stopped)
		schedule_work(&ctx->early_wakeup_clk_work);
	return 0;
}

static int mdss_mdp_cmd_ctx_setup(struct mdss_mdp_ctl *ctl,
	struct mdss_mdp_cmd_ctx *ctx, int default_pp_num, int aux_pp_num,
	bool pingpong_split_slave)
{
	int ret = 0;

	/*
	 * Initialize the mutex before the ctl is assigned,
	 * so we can prevent any race condition with the
	 * initialization of the the mutex and the autorefresh
	 * sysfs.
	 */
	mutex_init(&ctx->autorefresh_lock);

	ctx->ctl = ctl;
	ctx->default_pp_num = default_pp_num;
	ctx->aux_pp_num = aux_pp_num;
	ctx->pingpong_split_slave = pingpong_split_slave;
	ctx->pp_timeout_report_cnt = 0;
	init_waitqueue_head(&ctx->pp_waitq);
	init_waitqueue_head(&ctx->rdptr_waitq);
	init_completion(&ctx->stop_comp);
	init_completion(&ctx->autorefresh_ppdone);
	init_completion(&ctx->rdptr_done);
	init_completion(&ctx->pp_done);
	init_completion(&ctx->autorefresh_done);
	spin_lock_init(&ctx->clk_lock);
	spin_lock_init(&ctx->koff_lock);
	mutex_init(&ctx->clk_mtx);
	mutex_init(&ctx->mdp_rdptr_lock);
	mutex_init(&ctx->mdp_wrptr_lock);
	INIT_WORK(&ctx->gate_clk_work, clk_ctrl_gate_work);
	INIT_DELAYED_WORK(&ctx->delayed_off_clk_work,
		clk_ctrl_delayed_off_work);
	INIT_WORK(&ctx->pp_done_work, pingpong_done_work);
	INIT_WORK(&ctx->early_wakeup_clk_work, early_wakeup_work);
	atomic_set(&ctx->pp_done_cnt, 0);
	ctx->autorefresh_state = MDP_AUTOREFRESH_OFF;
	ctx->autorefresh_frame_cnt = 0;
	INIT_LIST_HEAD(&ctx->vsync_handlers);
	INIT_LIST_HEAD(&ctx->lineptr_handlers);

	ctx->intf_recovery.fxn = mdss_mdp_cmd_intf_recovery;
	ctx->intf_recovery.data = ctx;

	ctx->intf_mdp_callback.fxn = mdss_mdp_cmd_intf_callback;
	ctx->intf_mdp_callback.data = ctx;

	ctx->intf_stopped = 0;

	pr_debug("%s: ctx=%p num=%d aux=%d\n", __func__, ctx,
		default_pp_num, aux_pp_num);
	MDSS_XLOG(ctl->num, atomic_read(&ctx->koff_cnt));

	mdss_mdp_set_intr_callback(MDSS_MDP_IRQ_PING_PONG_RD_PTR,
		ctx->default_pp_num, mdss_mdp_cmd_readptr_done, ctl);

	mdss_mdp_set_intr_callback(MDSS_MDP_IRQ_PING_PONG_WR_PTR,
		ctx->default_pp_num, mdss_mdp_cmd_writeptr_done, ctl);

	ret = mdss_mdp_cmd_tearcheck_setup(ctx, false);
	if (ret)
		pr_err("tearcheck setup failed\n");

	return ret;
}

static int mdss_mdp_cmd_intfs_setup(struct mdss_mdp_ctl *ctl,
			int session)
{
	struct mdss_mdp_cmd_ctx *ctx;
	struct mdss_mdp_ctl *sctl = NULL;
	struct mdss_mdp_mixer *mixer;
	int ret;
	u32 default_pp_num, aux_pp_num;

	if (session >= MAX_SESSIONS)
		return 0;

	sctl = mdss_mdp_get_split_ctl(ctl);
	ctx = &mdss_mdp_cmd_ctx_list[session];
	if (ctx->ref_cnt) {
		if (mdss_panel_is_power_on(ctx->panel_power_state)) {
			pr_debug("%s: cmd_start with panel always on\n",
				__func__);
			/*
			 * It is possible that the resume was called from the
			 * panel always on state without MDSS every
			 * power-collapsed (such as a case with any other
			 * interfaces connected). In such cases, we need to
			 * explictly call the restore function to enable
			 * tearcheck logic.
			 */
			mdss_mdp_clk_ctrl(MDP_BLOCK_POWER_ON);
			mdss_mdp_cmd_restore(ctl, false);
			mdss_mdp_clk_ctrl(MDP_BLOCK_POWER_OFF);

			/* Turn on panel so that it can exit low power mode */
			return mdss_mdp_cmd_panel_on(ctl, sctl);
		} else {
			pr_err("Intf %d already in use\n", session);
			return -EBUSY;
		}
	}
	ctx->ref_cnt++;
	ctl->intf_ctx[MASTER_CTX] = ctx;


	mixer = mdss_mdp_mixer_get(ctl, MDSS_MDP_MIXER_MUX_LEFT);
	if (!mixer) {
		pr_err("mixer not setup correctly\n");
		return -ENODEV;
	}
	default_pp_num = mixer->num;

	if (is_split_lm(ctl->mfd)) {
		if (is_dual_lm_single_display(ctl->mfd)) {
			mixer = mdss_mdp_mixer_get(ctl,
				MDSS_MDP_MIXER_MUX_RIGHT);
			if (!mixer) {
				pr_err("right mixer not setup correctly for dual_lm_single_display\n");
				return -ENODEV;
			}
			aux_pp_num = mixer->num;
		} else { /* DUAL_LM_DUAL_DISPLAY */
			struct mdss_mdp_ctl *mctl = ctl;

			if (!mctl->is_master) {
				mctl = mdss_mdp_get_main_ctl(ctl);
				if (!mctl) {
					pr_err("%s master ctl cannot be NULL\n",
						__func__);
					return -EINVAL;
				}
			}

			if (ctl->is_master) /* setup is called for master */
				mixer = mdss_mdp_mixer_get(mctl,
					MDSS_MDP_MIXER_MUX_RIGHT);
			else
				mixer = mdss_mdp_mixer_get(mctl,
					MDSS_MDP_MIXER_MUX_LEFT);

			if (!mixer) {
				pr_err("right mixer not setup correctly for dual_lm_dual_display\n");
				return -ENODEV;
			}
			aux_pp_num = mixer->num;
		}
	} else {
		aux_pp_num = default_pp_num;
	}

	ret = mdss_mdp_cmd_ctx_setup(ctl, ctx,
		default_pp_num, aux_pp_num, false);
	if (ret) {
		pr_err("mdss_mdp_cmd_ctx_setup failed for default_pp:%d aux_pp:%d\n",
			default_pp_num, aux_pp_num);
		ctx->ref_cnt--;
		return -ENODEV;
	}

	if (is_pingpong_split(ctl->mfd)) {
		session += 1;
		if (session >= MAX_SESSIONS)
			return 0;
		ctx = &mdss_mdp_cmd_ctx_list[session];
		if (ctx->ref_cnt) {
			if (mdss_panel_is_power_on(ctx->panel_power_state)) {
				pr_debug("%s: cmd_start with panel always on\n",
						__func__);
				mdss_mdp_clk_ctrl(MDP_BLOCK_POWER_ON);
				mdss_mdp_cmd_restore(ctl, false);
				mdss_mdp_clk_ctrl(MDP_BLOCK_POWER_OFF);
				return mdss_mdp_cmd_panel_on(ctl, sctl);
			} else {
				pr_err("Intf %d already in use\n", session);
				return -EBUSY;
			}
		}
		ctx->ref_cnt++;

		ctl->intf_ctx[SLAVE_CTX] = ctx;

		ret = mdss_mdp_cmd_ctx_setup(ctl, ctx, session, session, true);
		if (ret) {
			pr_err("mdss_mdp_cmd_ctx_setup failed for slave ping pong block");
			ctx->ref_cnt--;
			return -EPERM;
		}
	}
	return 0;
}

void mdss_mdp_switch_roi_reset(struct mdss_mdp_ctl *ctl)
{
	struct mdss_mdp_ctl *mctl = ctl;
	struct mdss_mdp_ctl *sctl = mdss_mdp_get_split_ctl(ctl);

	if (!ctl->panel_data ||
	  !ctl->panel_data->panel_info.partial_update_supported)
		return;

	ctl->panel_data->panel_info.roi = ctl->roi;
	if (sctl && sctl->panel_data)
		sctl->panel_data->panel_info.roi = sctl->roi;

	if (!ctl->is_master)
		mctl = mdss_mdp_get_main_ctl(ctl);
	mdss_mdp_cmd_dsc_reconfig(mctl);

	mdss_mdp_cmd_set_partial_roi(ctl);
}

void mdss_mdp_switch_to_vid_mode(struct mdss_mdp_ctl *ctl, int prep)
{
	struct mdss_mdp_ctl *sctl = mdss_mdp_get_split_ctl(ctl);
	struct dsi_panel_clk_ctrl clk_ctrl;
	long int mode = MIPI_VIDEO_PANEL;

	pr_debug("%s start, prep = %d\n", __func__, prep);

	if (prep) {
		/*
		 * In dsi_on there is an explicit decrement to dsi clk refcount
		 * if we are in cmd mode, using the dsi client handle. We need
		 * to rebalance clock in order to properly enable vid mode
		 * compnents.
		 */
		clk_ctrl.state = MDSS_DSI_CLK_ON;
		clk_ctrl.client = DSI_CLK_REQ_DSI_CLIENT;
		if (sctl)
			mdss_mdp_ctl_intf_event(sctl,
				MDSS_EVENT_PANEL_CLK_CTRL, (void *)&clk_ctrl,
				CTL_INTF_EVENT_FLAG_SKIP_BROADCAST);

		mdss_mdp_ctl_intf_event(ctl, MDSS_EVENT_PANEL_CLK_CTRL,
			(void *)&clk_ctrl, CTL_INTF_EVENT_FLAG_SKIP_BROADCAST);

		return;
	}

	mdss_mdp_ctl_intf_event(ctl, MDSS_EVENT_DSI_RECONFIG_CMD,
			(void *) mode, CTL_INTF_EVENT_FLAG_DEFAULT);
}

static int mdss_mdp_cmd_reconfigure(struct mdss_mdp_ctl *ctl,
		enum dynamic_switch_modes mode, bool prep)
{
	struct dsi_panel_clk_ctrl clk_ctrl;
	int ret, rc = 0;

	if (mdss_mdp_ctl_is_power_off(ctl))
		return 0;

	pr_debug("%s: ctl=%d mode=%d prep=%d\n", __func__,
			ctl->num, mode, prep);

	if (mode == SWITCH_TO_VIDEO_MODE) {
		mdss_mdp_switch_to_vid_mode(ctl, prep);
	} else if (mode == SWITCH_RESOLUTION) {
		if (prep) {
			/* make sure any pending transfer is finished */
			ret = mdss_mdp_cmd_wait4pingpong(ctl, NULL);
			if (ret)
				return ret;

			/*
			 * keep a ref count on clocks to prevent them from
			 * being disabled while switch happens
			 */
			mdss_bus_bandwidth_ctrl(true);
			rc = mdss_iommu_ctrl(1);
			if (IS_ERR_VALUE(rc))
				pr_err("IOMMU attach failed\n");

			clk_ctrl.state = MDSS_DSI_CLK_ON;
			clk_ctrl.client = DSI_CLK_REQ_MDP_CLIENT;
			mdss_mdp_clk_ctrl(MDP_BLOCK_POWER_ON);
			mdss_mdp_ctl_intf_event(ctl, MDSS_EVENT_PANEL_CLK_CTRL,
					(void *)&clk_ctrl,
					CTL_INTF_EVENT_FLAG_DEFAULT);

			mdss_mdp_ctl_stop(ctl, MDSS_PANEL_POWER_OFF);
			mdss_mdp_ctl_intf_event(ctl,
					MDSS_EVENT_DSI_DYNAMIC_SWITCH,
					(void *) mode,
					CTL_INTF_EVENT_FLAG_DEFAULT);
		} else {
			/* release ref count after switch is complete */
			clk_ctrl.state = MDSS_DSI_CLK_OFF;
			clk_ctrl.client = DSI_CLK_REQ_MDP_CLIENT;
			mdss_mdp_ctl_intf_event(ctl, MDSS_EVENT_PANEL_CLK_CTRL,
					(void *)&clk_ctrl,
					CTL_INTF_EVENT_FLAG_DEFAULT);
			mdss_iommu_ctrl(0);
			mdss_bus_bandwidth_ctrl(false);
			mdss_mdp_clk_ctrl(MDP_BLOCK_POWER_OFF);
		}
	}

	return 0;
}

int mdss_mdp_cmd_start(struct mdss_mdp_ctl *ctl)
{
	int ret, session = 0;

	pr_debug("%s:+\n", __func__);

	/* Command mode is supported only starting at INTF1 */
	session = ctl->intf_num - MDSS_MDP_INTF1;
	ret = mdss_mdp_cmd_intfs_setup(ctl, session);
	if (IS_ERR_VALUE(ret)) {
		pr_err("unable to set cmd interface: %d\n", ret);
		return ret;
	}

	ctl->ops.stop_fnc = mdss_mdp_cmd_stop;
	ctl->ops.display_fnc = mdss_mdp_cmd_kickoff;
	ctl->ops.wait_pingpong = mdss_mdp_cmd_wait4pingpong;
	ctl->ops.add_vsync_handler = mdss_mdp_cmd_add_vsync_handler;
	ctl->ops.remove_vsync_handler = mdss_mdp_cmd_remove_vsync_handler;
	ctl->ops.read_line_cnt_fnc = mdss_mdp_cmd_line_count;
	ctl->ops.restore_fnc = mdss_mdp_cmd_restore;
	ctl->ops.early_wake_up_fnc = mdss_mdp_cmd_early_wake_up;
	ctl->ops.reconfigure = mdss_mdp_cmd_reconfigure;
	ctl->ops.pre_programming = mdss_mdp_cmd_pre_programming;
	pr_debug("%s:-\n", __func__);

	return 0;
}
<|MERGE_RESOLUTION|>--- conflicted
+++ resolved
@@ -993,7 +993,6 @@
 	spin_unlock(&ctx->clk_lock);
 }
 
-<<<<<<< HEAD
 static int mdss_mdp_cmd_wait4readptr(struct mdss_mdp_cmd_ctx *ctx)
 {
 	int rc = 0;
@@ -1068,7 +1067,8 @@
 		pr_debug("%s: unhandled event=%d\n", __func__, event);
 		break;
 	}
-=======
+}
+
 static void mdss_mdp_cmd_writeptr_done(void *arg)
 {
 	struct mdss_mdp_ctl *ctl = arg;
@@ -1089,7 +1089,6 @@
 			tmp->lineptr_handler(ctl, lineptr_time);
 	}
 	spin_unlock(&ctx->clk_lock);
->>>>>>> 7a015c49
 }
 
 static void mdss_mdp_cmd_intf_recovery(void *data, int event)
