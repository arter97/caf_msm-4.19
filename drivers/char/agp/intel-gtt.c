--- conflicted
+++ resolved
@@ -198,16 +198,6 @@
 					off_t pg_start, int mask_type)
 {
 	int i, j;
-<<<<<<< HEAD
-	u32 cache_bits = 0;
-
-	if (agp_bridge->dev->device == PCI_DEVICE_ID_INTEL_SANDYBRIDGE_HB ||
-	    agp_bridge->dev->device == PCI_DEVICE_ID_INTEL_SANDYBRIDGE_M_HB)
-	{
-		cache_bits = GEN6_PTE_LLC_MLC;
-	}
-=======
->>>>>>> 053d8f66
 
 	for (i = 0, j = pg_start; i < mem->page_count; i++, j++) {
 		writel(agp_bridge->driver->mask_memory(agp_bridge,
@@ -1372,13 +1362,8 @@
 static unsigned long intel_gen6_mask_memory(struct agp_bridge_data *bridge,
 					    dma_addr_t addr, int type)
 {
-<<<<<<< HEAD
-	/* Shift high bits down */
-	addr |= (addr >> 28) & 0xff;
-=======
 	/* gen6 has bit11-4 for physical addr bit39-32 */
 	addr |= (addr >> 28) & 0xff0;
->>>>>>> 053d8f66
 
 	/* Type checking must be done elsewhere */
 	return addr | bridge->driver->masks[type].mask;
@@ -1608,11 +1593,7 @@
 	.fetch_size		= intel_i9xx_fetch_size,
 	.cleanup		= intel_i915_cleanup,
 	.mask_memory		= intel_gen6_mask_memory,
-<<<<<<< HEAD
-	.masks			= intel_i810_masks,
-=======
 	.masks			= intel_gen6_masks,
->>>>>>> 053d8f66
 	.agp_enable		= intel_i810_agp_enable,
 	.cache_flush		= global_cache_flush,
 	.create_gatt_table	= intel_i965_create_gatt_table,
@@ -1625,11 +1606,7 @@
 	.agp_alloc_pages        = agp_generic_alloc_pages,
 	.agp_destroy_page	= agp_generic_destroy_page,
 	.agp_destroy_pages      = agp_generic_destroy_pages,
-<<<<<<< HEAD
-	.agp_type_to_mask_type	= intel_i830_type_to_mask_type,
-=======
 	.agp_type_to_mask_type	= intel_gen6_type_to_mask_type,
->>>>>>> 053d8f66
 	.chipset_flush		= intel_i915_chipset_flush,
 #ifdef USE_PCI_DMA_API
 	.agp_map_page		= intel_agp_map_page,
