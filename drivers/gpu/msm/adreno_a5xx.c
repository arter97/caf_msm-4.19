// SPDX-License-Identifier: GPL-2.0-only
/*
 * Copyright (c) 2014-2020, The Linux Foundation. All rights reserved.
 */

#include <linux/clk/qcom.h>
#include <linux/delay.h>
#include <linux/firmware.h>
#include <linux/of.h>
#include <linux/slab.h>
#include <soc/qcom/scm.h>
#include <soc/qcom/subsystem_restart.h>

#include "adreno.h"
#include "adreno_a5xx.h"
#include "adreno_a5xx_packets.h"
#include "adreno_pm4types.h"
#include "adreno_trace.h"
#include "kgsl_trace.h"

static int critical_packet_constructed;

static struct kgsl_memdesc crit_pkts;
static unsigned int crit_pkts_dwords;
static struct kgsl_memdesc crit_pkts_refbuf0;
static struct kgsl_memdesc crit_pkts_refbuf1;
static struct kgsl_memdesc crit_pkts_refbuf2;
static struct kgsl_memdesc crit_pkts_refbuf3;

static void a5xx_irq_storm_worker(struct work_struct *work);
static int _read_fw2_block_header(struct kgsl_device *device,
		uint32_t *header, uint32_t remain,
		uint32_t id, uint32_t major, uint32_t minor);
static void a5xx_gpmu_reset(struct work_struct *work);
static int a5xx_gpmu_init(struct adreno_device *adreno_dev);

/**
 * Number of times to check if the regulator enabled before
 * giving up and returning failure.
 */
#define PWR_RETRY 100

/**
 * Number of times to check if the GPMU firmware is initialized before
 * giving up and returning failure.
 */
#define GPMU_FW_INIT_RETRY 5000

#define A530_QFPROM_RAW_PTE_ROW0_MSB 0x134
#define A530_QFPROM_RAW_PTE_ROW2_MSB 0x144

static void a530_efuse_leakage(struct adreno_device *adreno_dev)
{
	struct kgsl_device *device = KGSL_DEVICE(adreno_dev);
	unsigned int row0, row2;
	unsigned int multiplier, gfx_active, leakage_pwr_on, coeff;

	adreno_efuse_read_u32(adreno_dev,
		A530_QFPROM_RAW_PTE_ROW0_MSB, &row0);

	adreno_efuse_read_u32(adreno_dev,
		A530_QFPROM_RAW_PTE_ROW2_MSB, &row2);

	multiplier = (row0 >> 1) & 0x3;
	gfx_active = (row2 >> 2) & 0xFF;

	if (of_property_read_u32(device->pdev->dev.of_node,
		"qcom,base-leakage-coefficient", &coeff))
		return;

	leakage_pwr_on = gfx_active * (1 << multiplier);

	adreno_dev->lm_leakage = (leakage_pwr_on << 16) |
		((leakage_pwr_on * coeff) / 100);
}

static void a530_efuse_speed_bin(struct adreno_device *adreno_dev)
{
	unsigned int val;
	unsigned int speed_bin[3];
	struct kgsl_device *device = &adreno_dev->dev;

	if (of_property_read_u32_array(device->pdev->dev.of_node,
		"qcom,gpu-speed-bin", speed_bin, 3))
		return;

	adreno_efuse_read_u32(adreno_dev, speed_bin[0], &val);

	adreno_dev->speed_bin = (val & speed_bin[1]) >> speed_bin[2];
}

static const struct {
	int (*check)(struct adreno_device *adreno_dev);
	void (*func)(struct adreno_device *adreno_dev);
} a5xx_efuse_funcs[] = {
	{ adreno_is_a530, a530_efuse_leakage },
	{ adreno_is_a530, a530_efuse_speed_bin },
	{ adreno_is_a505, a530_efuse_speed_bin },
	{ adreno_is_a512, a530_efuse_speed_bin },
	{ adreno_is_a508, a530_efuse_speed_bin },
};

static void a5xx_check_features(struct adreno_device *adreno_dev)
{
	unsigned int i;

	if (adreno_efuse_map(adreno_dev))
		return;

	for (i = 0; i < ARRAY_SIZE(a5xx_efuse_funcs); i++) {
		if (a5xx_efuse_funcs[i].check(adreno_dev))
			a5xx_efuse_funcs[i].func(adreno_dev);
	}

	adreno_efuse_unmap(adreno_dev);
}

static void a5xx_platform_setup(struct adreno_device *adreno_dev)
{
	struct adreno_gpudev *gpudev = ADRENO_GPU_DEVICE(adreno_dev);

	if (adreno_is_a505_or_a506(adreno_dev) || adreno_is_a508(adreno_dev)) {
		gpudev->snapshot_data->sect_sizes->cp_meq = 32;
		gpudev->snapshot_data->sect_sizes->cp_merciu = 1024;
		gpudev->snapshot_data->sect_sizes->roq = 256;

		/* A505 & A506 having 3 XIN ports in VBIF */
		gpudev->vbif_xin_halt_ctrl0_mask =
				A510_VBIF_XIN_HALT_CTRL0_MASK;
	} else if (adreno_is_a510(adreno_dev)) {
		gpudev->snapshot_data->sect_sizes->cp_meq = 32;
		gpudev->snapshot_data->sect_sizes->cp_merciu = 32;
		gpudev->snapshot_data->sect_sizes->roq = 256;

		/* A510 has 3 XIN ports in VBIF */
		gpudev->vbif_xin_halt_ctrl0_mask =
				A510_VBIF_XIN_HALT_CTRL0_MASK;
	} else if (adreno_is_a540(adreno_dev) ||
		adreno_is_a512(adreno_dev)) {
		gpudev->snapshot_data->sect_sizes->cp_merciu = 1024;
	}

	set_bit(ADRENO_LM_CTRL, &adreno_dev->pwrctrl_flag);

	/* Setup defaults that might get changed by the fuse bits */
	adreno_dev->lm_leakage = A530_DEFAULT_LEAKAGE;
	adreno_dev->speed_bin = 0;

	/* Set the GPU busy counter to use for frequency scaling */
	adreno_dev->perfctr_pwr_lo = A5XX_RBBM_PERFCTR_RBBM_0_LO;

	if (ADRENO_FEATURE(adreno_dev, ADRENO_SPTP_PC))
		set_bit(ADRENO_SPTP_PC_CTRL, &adreno_dev->pwrctrl_flag);

	/* Check efuse bits for various capabilties */
	a5xx_check_features(adreno_dev);
}

static void a5xx_critical_packet_destroy(struct adreno_device *adreno_dev)
{
	kgsl_free_global(&adreno_dev->dev, &crit_pkts);
	kgsl_free_global(&adreno_dev->dev, &crit_pkts_refbuf1);
	kgsl_free_global(&adreno_dev->dev, &crit_pkts_refbuf2);
	kgsl_free_global(&adreno_dev->dev, &crit_pkts_refbuf3);

	kgsl_iommu_unmap_global_secure_pt_entry(KGSL_DEVICE(adreno_dev),
			&crit_pkts_refbuf0);
	kgsl_sharedmem_free(&crit_pkts_refbuf0);

}

static void _do_fixup(const struct adreno_critical_fixup *fixups, int count,
		uint64_t *gpuaddrs, unsigned int *buffer)
{
	int i;

	for (i = 0; i < count; i++) {
		buffer[fixups[i].lo_offset] =
			lower_32_bits(gpuaddrs[fixups[i].buffer]) |
			fixups[i].mem_offset;

		buffer[fixups[i].hi_offset] =
			upper_32_bits(gpuaddrs[fixups[i].buffer]);
	}
}

static int a5xx_critical_packet_construct(struct adreno_device *adreno_dev)
{

	unsigned int *cmds;
	uint64_t gpuaddrs[CRITICAL_PACKET_MAX];
	int ret;

	ret = kgsl_allocate_global(&adreno_dev->dev,
					&crit_pkts, PAGE_SIZE,
					KGSL_MEMFLAGS_GPUREADONLY,
					0, "crit_pkts");
	if (ret)
		return ret;

	ret = kgsl_allocate_user(&adreno_dev->dev, &crit_pkts_refbuf0,
		PAGE_SIZE, KGSL_MEMFLAGS_SECURE);
	if (ret)
		return ret;

	ret = kgsl_iommu_map_global_secure_pt_entry(&adreno_dev->dev,
					&crit_pkts_refbuf0);
	if (ret)
		return ret;

	ret = kgsl_allocate_global(&adreno_dev->dev,
					&crit_pkts_refbuf1,
					PAGE_SIZE, 0, 0, "crit_pkts_refbuf1");
	if (ret)
		return ret;

	ret = kgsl_allocate_global(&adreno_dev->dev,
					&crit_pkts_refbuf2,
					PAGE_SIZE, 0, 0, "crit_pkts_refbuf2");
	if (ret)
		return ret;

	ret = kgsl_allocate_global(&adreno_dev->dev,
					&crit_pkts_refbuf3,
					PAGE_SIZE, 0, 0, "crit_pkts_refbuf3");
	if (ret)
		return ret;

	cmds = crit_pkts.hostptr;

	gpuaddrs[CRITICAL_PACKET0] = crit_pkts_refbuf0.gpuaddr;
	gpuaddrs[CRITICAL_PACKET1] = crit_pkts_refbuf1.gpuaddr;
	gpuaddrs[CRITICAL_PACKET2] = crit_pkts_refbuf2.gpuaddr;
	gpuaddrs[CRITICAL_PACKET3] = crit_pkts_refbuf3.gpuaddr;

	crit_pkts_dwords = ARRAY_SIZE(_a5xx_critical_pkts);

	memcpy(cmds, _a5xx_critical_pkts, crit_pkts_dwords << 2);

	_do_fixup(critical_pkt_fixups, ARRAY_SIZE(critical_pkt_fixups),
		gpuaddrs, cmds);

	cmds = crit_pkts_refbuf1.hostptr;
	memcpy(cmds, _a5xx_critical_pkts_mem01,
			ARRAY_SIZE(_a5xx_critical_pkts_mem01) << 2);

	cmds = crit_pkts_refbuf2.hostptr;
	memcpy(cmds, _a5xx_critical_pkts_mem02,
			ARRAY_SIZE(_a5xx_critical_pkts_mem02) << 2);

	cmds = crit_pkts_refbuf3.hostptr;
	memcpy(cmds, _a5xx_critical_pkts_mem03,
			ARRAY_SIZE(_a5xx_critical_pkts_mem03) << 2);

	_do_fixup(critical_pkt_mem03_fixups,
		ARRAY_SIZE(critical_pkt_mem03_fixups), gpuaddrs, cmds);

	critical_packet_constructed = 1;

	return 0;
}

static void a5xx_init(struct adreno_device *adreno_dev)
{
	struct kgsl_device *device = KGSL_DEVICE(adreno_dev);

	of_property_read_u32(device->pdev->dev.of_node,
		"qcom,highest-bank-bit", &adreno_dev->highest_bank_bit);

	if (WARN(adreno_dev->highest_bank_bit < 13 ||
			adreno_dev->highest_bank_bit > 16,
			"The highest-bank-bit property is invalid\n"))
		adreno_dev->highest_bank_bit =
			clamp_t(unsigned int, adreno_dev->highest_bank_bit,
				13, 16);

	if (ADRENO_FEATURE(adreno_dev, ADRENO_GPMU))
		INIT_WORK(&adreno_dev->gpmu_work, a5xx_gpmu_reset);

	INIT_WORK(&adreno_dev->irq_storm_work, a5xx_irq_storm_worker);

	if (ADRENO_QUIRK(adreno_dev, ADRENO_QUIRK_CRITICAL_PACKETS)) {
		int ret;

		ret = a5xx_critical_packet_construct(adreno_dev);
		if (ret)
			a5xx_critical_packet_destroy(adreno_dev);
	}

	a5xx_crashdump_init(adreno_dev);
}

static void a5xx_remove(struct adreno_device *adreno_dev)
{
	if (ADRENO_QUIRK(adreno_dev, ADRENO_QUIRK_CRITICAL_PACKETS))
		a5xx_critical_packet_destroy(adreno_dev);
}

const static struct {
	u32 reg;
	u32 base;
	u32 count;
} a5xx_protected_blocks[] = {
	/* RBBM */
	{  A5XX_CP_PROTECT_REG_0,     0x004, 2 },
	{  A5XX_CP_PROTECT_REG_0 + 1, 0x008, 3 },
	{  A5XX_CP_PROTECT_REG_0 + 2, 0x010, 4 },
	{  A5XX_CP_PROTECT_REG_0 + 3, 0x020, 5 },
	{  A5XX_CP_PROTECT_REG_0 + 4, 0x040, 6 },
	{  A5XX_CP_PROTECT_REG_0 + 5, 0x080, 6 },
	/* Content protection */
	{  A5XX_CP_PROTECT_REG_0 + 6, A5XX_RBBM_SECVID_TSB_TRUSTED_BASE_LO, 4 },
	{  A5XX_CP_PROTECT_REG_0 + 7, A5XX_RBBM_SECVID_TRUST_CNTL, 1 },
	/* CP */
	{  A5XX_CP_PROTECT_REG_0 + 8, 0x800, 6 },
	{  A5XX_CP_PROTECT_REG_0 + 9, 0x840, 3 },
	{  A5XX_CP_PROTECT_REG_0 + 10, 0x880, 5 },
	{  A5XX_CP_PROTECT_REG_0 + 11, 0xaa0, 0 },
	/* RB */
	{  A5XX_CP_PROTECT_REG_0 + 12, 0xcc0, 0 },
	{  A5XX_CP_PROTECT_REG_0 + 13, 0xcf0, 1 },
	/* VPC */
	{  A5XX_CP_PROTECT_REG_0 + 14, 0xe68, 3 },
	{  A5XX_CP_PROTECT_REG_0 + 15, 0xe70, 4 },
	/* UCHE */
	{  A5XX_CP_PROTECT_REG_0 + 16, 0xe80, 4 },
	/* A5XX_CP_PROTECT_REG_17 will be used for SMMU */
	/* A5XX_CP_PROTECT_REG_18 - A5XX_CP_PROTECT_REG_31 are available */
};

static void _setprotectreg(struct kgsl_device *device, u32 offset,
		u32 base, u32 count)
{
	kgsl_regwrite(device, offset, 0x60000000 | (count << 24) | (base << 2));
}

static void a5xx_protect_init(struct adreno_device *adreno_dev)
{
	struct kgsl_device *device = KGSL_DEVICE(adreno_dev);
	u32 reg;
	int i;

	/* enable access protection to privileged registers */
	kgsl_regwrite(device, A5XX_CP_PROTECT_CNTL, 0x00000007);

	for (i = 0; i < ARRAY_SIZE(a5xx_protected_blocks); i++) {
		reg = a5xx_protected_blocks[i].reg;

		_setprotectreg(device, reg, a5xx_protected_blocks[i].base,
			a5xx_protected_blocks[i].count);
	}

	/*
	 * For a530 and a540 the SMMU region is 0x20000 bytes long and 0x10000
	 * bytes on all other targets. The base offset for both is 0x40000.
	 * Write it to the next available slot. The base offset and length of a
	 * block must be specified as power of 2 values.
	 */
	if (adreno_is_a530(adreno_dev) || adreno_is_a540(adreno_dev))
		_setprotectreg(device, reg + 1, (0x40000 >> 2),
			ilog2(0x20000 >> 2));
	else
<<<<<<< HEAD
	/*For SMMU, base:0x40000 >> 2 = 0x10000, count:0x10000 >> 2 = 0x4000*/
		_setprotectreg(device, reg + 1, 0x10000, ilog2(0x4000));
=======
		_setprotectreg(device, reg + 1, (0x40000 >> 2),
			ilog2(0x10000 >> 2));
>>>>>>> 6f2942bf
}

/*
 * a5xx_is_sptp_idle() - A530 SP/TP/RAC should be power collapsed to be
 * considered idle
 * @adreno_dev: The adreno_device pointer
 */
static bool a5xx_is_sptp_idle(struct adreno_device *adreno_dev)
{
	unsigned int reg;
	struct kgsl_device *device = KGSL_DEVICE(adreno_dev);

	/* If feature is not supported or enabled, no worry */
	if (!ADRENO_FEATURE(adreno_dev, ADRENO_SPTP_PC) ||
		!test_bit(ADRENO_SPTP_PC_CTRL, &adreno_dev->pwrctrl_flag))
		return true;
	kgsl_regread(device, A5XX_GPMU_SP_PWR_CLK_STATUS, &reg);
	if (reg & BIT(20))
		return false;
	kgsl_regread(device, A5XX_GPMU_RBCCU_PWR_CLK_STATUS, &reg);
	return !(reg & BIT(20));
}

/*
 * _poll_gdsc_status() - Poll the GDSC status register
 * @adreno_dev: The adreno device pointer
 * @status_reg: Offset of the status register
 * @status_value: The expected bit value
 *
 * Poll the status register till the power-on bit is equal to the
 * expected value or the max retries are exceeded.
 */
static int _poll_gdsc_status(struct adreno_device *adreno_dev,
				unsigned int status_reg,
				unsigned int status_value)
{
	unsigned int reg, retry = PWR_RETRY;

	/* Bit 20 is the power on bit of SPTP and RAC GDSC status register */
	do {
		udelay(1);
		kgsl_regread(KGSL_DEVICE(adreno_dev), status_reg, &reg);
	} while (((reg & BIT(20)) != (status_value << 20)) && retry--);
	if ((reg & BIT(20)) != (status_value << 20))
		return -ETIMEDOUT;
	return 0;
}

static void a5xx_restore_isense_regs(struct adreno_device *adreno_dev)
{
	struct kgsl_device *device = KGSL_DEVICE(adreno_dev);
	unsigned int reg, i, ramp = GPMU_ISENSE_SAVE;
	static unsigned int isense_regs[6] = {0xFFFF}, isense_reg_addr[] = {
		A5XX_GPU_CS_DECIMAL_ALIGN,
		A5XX_GPU_CS_SENSOR_PARAM_CORE_1,
		A5XX_GPU_CS_SENSOR_PARAM_CORE_2,
		A5XX_GPU_CS_SW_OV_FUSE_EN,
		A5XX_GPU_CS_ENDPOINT_CALIBRATION_DONE,
		A5XX_GPMU_TEMP_SENSOR_CONFIG};

	if (!adreno_is_a540(adreno_dev))
		return;

	/* read signature */
	kgsl_regread(device, ramp++, &reg);

	if (reg == 0xBABEFACE) {
		/* store memory locations in buffer */
		for (i = 0; i < ARRAY_SIZE(isense_regs); i++)
			kgsl_regread(device, ramp + i, isense_regs + i);

		/* clear signature */
		kgsl_regwrite(device, GPMU_ISENSE_SAVE, 0x0);
	}

	/* if we never stored memory locations - do nothing */
	if (isense_regs[0] == 0xFFFF)
		return;

	/* restore registers from memory */
	for (i = 0; i < ARRAY_SIZE(isense_reg_addr); i++)
		kgsl_regwrite(device, isense_reg_addr[i], isense_regs[i]);

}

/*
 * a5xx_regulator_enable() - Enable any necessary HW regulators
 * @adreno_dev: The adreno device pointer
 *
 * Some HW blocks may need their regulators explicitly enabled
 * on a restart.  Clocks must be on during this call.
 */
static int a5xx_regulator_enable(struct adreno_device *adreno_dev)
{
	unsigned int ret;
	struct kgsl_device *device = KGSL_DEVICE(adreno_dev);

	if (!(adreno_is_a530(adreno_dev) || adreno_is_a540(adreno_dev))) {
		/* Halt the sp_input_clk at HM level */
		kgsl_regwrite(device, A5XX_RBBM_CLOCK_CNTL, 0x00000055);
		a5xx_hwcg_set(adreno_dev, true);
		/* Turn on sp_input_clk at HM level */
		kgsl_regrmw(device, A5XX_RBBM_CLOCK_CNTL, 0xFF, 0);
		return 0;
	}

	/*
	 * Turn on smaller power domain first to reduce voltage droop.
	 * Set the default register values; set SW_COLLAPSE to 0.
	 */
	kgsl_regwrite(device, A5XX_GPMU_RBCCU_POWER_CNTL, 0x778000);
	/* Insert a delay between RAC and SPTP GDSC to reduce voltage droop */
	udelay(3);
	ret = _poll_gdsc_status(adreno_dev, A5XX_GPMU_RBCCU_PWR_CLK_STATUS, 1);
	if (ret) {
		dev_err(device->dev, "RBCCU GDSC enable failed\n");
		return ret;
	}

	kgsl_regwrite(device, A5XX_GPMU_SP_POWER_CNTL, 0x778000);
	ret = _poll_gdsc_status(adreno_dev, A5XX_GPMU_SP_PWR_CLK_STATUS, 1);
	if (ret) {
		dev_err(device->dev, "SPTP GDSC enable failed\n");
		return ret;
	}

	/* Disable SP clock */
	kgsl_regrmw(device, A5XX_GPMU_GPMU_SP_CLOCK_CONTROL,
		CNTL_IP_CLK_ENABLE, 0);
	/* Enable hardware clockgating */
	a5xx_hwcg_set(adreno_dev, true);
	/* Enable SP clock */
	kgsl_regrmw(device, A5XX_GPMU_GPMU_SP_CLOCK_CONTROL,
		CNTL_IP_CLK_ENABLE, 1);

	a5xx_restore_isense_regs(adreno_dev);
	return 0;
}

/*
 * a5xx_regulator_disable() - Disable any necessary HW regulators
 * @adreno_dev: The adreno device pointer
 *
 * Some HW blocks may need their regulators explicitly disabled
 * on a power down to prevent current spikes.  Clocks must be on
 * during this call.
 */
static void a5xx_regulator_disable(struct adreno_device *adreno_dev)
{
	unsigned int reg;
	struct kgsl_device *device = KGSL_DEVICE(adreno_dev);

	if (adreno_is_a512(adreno_dev) || adreno_is_a508(adreno_dev))
		return;

	/* If feature is not supported or not enabled */
	if (!ADRENO_FEATURE(adreno_dev, ADRENO_SPTP_PC) ||
		!test_bit(ADRENO_SPTP_PC_CTRL, &adreno_dev->pwrctrl_flag)) {
		/* Set the default register values; set SW_COLLAPSE to 1 */
		kgsl_regwrite(device, A5XX_GPMU_SP_POWER_CNTL, 0x778001);
		/*
		 * Insert a delay between SPTP and RAC GDSC to reduce voltage
		 * droop.
		 */
		udelay(3);
		if (_poll_gdsc_status(adreno_dev,
					A5XX_GPMU_SP_PWR_CLK_STATUS, 0))
			dev_warn(device->dev, "SPTP GDSC disable failed\n");

		kgsl_regwrite(device, A5XX_GPMU_RBCCU_POWER_CNTL, 0x778001);
		if (_poll_gdsc_status(adreno_dev,
					A5XX_GPMU_RBCCU_PWR_CLK_STATUS, 0))
			dev_warn(device->dev, "RBCCU GDSC disable failed\n");
	} else if (test_bit(ADRENO_DEVICE_GPMU_INITIALIZED,
			&adreno_dev->priv)) {
		/* GPMU firmware is supposed to turn off SPTP & RAC GDSCs. */
		kgsl_regread(device, A5XX_GPMU_SP_PWR_CLK_STATUS, &reg);
		if (reg & BIT(20))
			dev_warn(device->dev, "SPTP GDSC is not disabled\n");
		kgsl_regread(device, A5XX_GPMU_RBCCU_PWR_CLK_STATUS, &reg);
		if (reg & BIT(20))
			dev_warn(device->dev, "RBCCU GDSC is not disabled\n");
		/*
		 * GPMU firmware is supposed to set GMEM to non-retention.
		 * Bit 14 is the memory core force on bit.
		 */
		kgsl_regread(device, A5XX_GPMU_RBCCU_CLOCK_CNTL, &reg);
		if (reg & BIT(14))
			dev_warn(device->dev, "GMEM is forced on\n");
	}

	if (adreno_is_a530(adreno_dev)) {
		/* Reset VBIF before PC to avoid popping bogus FIFO entries */
		kgsl_regwrite(device, A5XX_RBBM_BLOCK_SW_RESET_CMD,
			0x003C0000);
		kgsl_regwrite(device, A5XX_RBBM_BLOCK_SW_RESET_CMD, 0);
	}
}

/*
 * a5xx_enable_pc() - Enable the GPMU based power collapse of the SPTP and RAC
 * blocks
 * @adreno_dev: The adreno device pointer
 */
static void a5xx_enable_pc(struct adreno_device *adreno_dev)
{
	struct kgsl_device *device = KGSL_DEVICE(adreno_dev);

	if (!ADRENO_FEATURE(adreno_dev, ADRENO_SPTP_PC) ||
		!test_bit(ADRENO_SPTP_PC_CTRL, &adreno_dev->pwrctrl_flag))
		return;

	kgsl_regwrite(device, A5XX_GPMU_PWR_COL_INTER_FRAME_CTRL, 0x0000007F);
	kgsl_regwrite(device, A5XX_GPMU_PWR_COL_BINNING_CTRL, 0);
	kgsl_regwrite(device, A5XX_GPMU_PWR_COL_INTER_FRAME_HYST, 0x000A0080);
	kgsl_regwrite(device, A5XX_GPMU_PWR_COL_STAGGER_DELAY, 0x00600040);

	trace_adreno_sp_tp((unsigned long) __builtin_return_address(0));
};

/*
 * The maximum payload of a type4 packet is the max size minus one for the
 * opcode
 */
#define TYPE4_MAX_PAYLOAD (PM4_TYPE4_PKT_SIZE_MAX - 1)

static int _gpmu_create_load_cmds(struct adreno_device *adreno_dev,
	uint32_t *ucode, uint32_t size)
{
	uint32_t *start, *cmds;
	uint32_t offset = 0;
	uint32_t cmds_size = size;

	/* Add a dword for each PM4 packet */
	cmds_size += (size / TYPE4_MAX_PAYLOAD) + 1;

	/* Add 4 dwords for the protected mode */
	cmds_size += 4;

	if (adreno_dev->gpmu_cmds != NULL)
		return 0;

	adreno_dev->gpmu_cmds = kmalloc(cmds_size << 2, GFP_KERNEL);
	if (adreno_dev->gpmu_cmds == NULL)
		return -ENOMEM;

	cmds = adreno_dev->gpmu_cmds;
	start = cmds;

	/* Turn CP protection OFF */
	cmds += cp_protected_mode(adreno_dev, cmds, 0);

	/*
	 * Prebuild the cmd stream to send to the GPU to load
	 * the GPMU firmware
	 */
	while (size > 0) {
		int tmp_size = size;

		if (size >= TYPE4_MAX_PAYLOAD)
			tmp_size = TYPE4_MAX_PAYLOAD;

		*cmds++ = cp_type4_packet(
				A5XX_GPMU_INST_RAM_BASE + offset,
				tmp_size);

		memcpy(cmds, &ucode[offset], tmp_size << 2);

		cmds += tmp_size;
		offset += tmp_size;
		size -= tmp_size;
	}

	/* Turn CP protection ON */
	cmds += cp_protected_mode(adreno_dev, cmds, 1);

	adreno_dev->gpmu_cmds_size = (size_t) (cmds - start);

	return 0;
}


/*
 * _load_gpmu_firmware() - Load the ucode into the GPMU RAM
 * @adreno_dev: Pointer to adreno device
 */
static int _load_gpmu_firmware(struct adreno_device *adreno_dev)
{
	uint32_t *data;
	const struct firmware *fw = NULL;
	struct kgsl_device *device = KGSL_DEVICE(adreno_dev);
	const struct adreno_a5xx_core *a5xx_core = to_a5xx_core(adreno_dev);
	uint32_t *cmds, cmd_size;
	int ret =  -EINVAL;
	u32 gmu_major = 1;

	if (!ADRENO_FEATURE(adreno_dev, ADRENO_GPMU))
		return 0;

	/* a530 used GMU major 1 and A540 used GMU major 3 */
	if (adreno_is_a540(adreno_dev))
		gmu_major = 3;

	/* gpmu fw already saved and verified so do nothing new */
	if (adreno_dev->gpmu_cmds_size != 0)
		return 0;

	if (a5xx_core->gpmufw_name == NULL)
		return 0;

	ret = request_firmware(&fw, a5xx_core->gpmufw_name, device->dev);
	if (ret || fw == NULL) {
		dev_err(device->dev, "request_firmware (%s) failed: %d\n",
				a5xx_core->gpmufw_name, ret);
		return ret;
	}

	data = (uint32_t *)fw->data;

	if (data[0] >= (fw->size / sizeof(uint32_t)) || data[0] < 2)
		goto err;

	if (data[1] != GPMU_FIRMWARE_ID)
		goto err;
	ret = _read_fw2_block_header(device, &data[2],
		data[0] - 2, GPMU_FIRMWARE_ID, gmu_major, 0);
	if (ret)
		goto err;

	/* Integer overflow check for cmd_size */
	if (data[2] > (data[0] - 2))
		goto err;

	cmds = data + data[2] + 3;
	cmd_size = data[0] - data[2] - 2;

	if (cmd_size > GPMU_INST_RAM_SIZE) {
		dev_err(device->dev,
			"GPMU firmware block size is larger than RAM size\n");
		goto err;
	}

	/* Everything is cool, so create some commands */
	ret = _gpmu_create_load_cmds(adreno_dev, cmds, cmd_size);
err:
	if (fw)
		release_firmware(fw);

	return ret;
}

static int _gpmu_send_init_cmds(struct adreno_device *adreno_dev)
{
	struct adreno_ringbuffer *rb = adreno_dev->cur_rb;
	uint32_t *cmds;
	uint32_t size = adreno_dev->gpmu_cmds_size;
	int ret;

	if (size == 0 || adreno_dev->gpmu_cmds == NULL)
		return -EINVAL;

	cmds = adreno_ringbuffer_allocspace(rb, size);
	if (IS_ERR(cmds))
		return PTR_ERR(cmds);
	if (cmds == NULL)
		return -ENOSPC;

	/* Copy to the RB the predefined fw sequence cmds */
	memcpy(cmds, adreno_dev->gpmu_cmds, size << 2);

	ret = adreno_ringbuffer_submit_spin(rb, NULL, 2000);
	if (ret != 0)
		adreno_spin_idle_debug(adreno_dev,
				"gpmu initialization failed to idle\n");

	return ret;
}

/*
 * a5xx_gpmu_start() - Initialize and start the GPMU
 * @adreno_dev: Pointer to adreno device
 *
 * Load the GPMU microcode, set up any features such as hardware clock gating
 * or IFPC, and take the GPMU out of reset.
 */
static int a5xx_gpmu_start(struct adreno_device *adreno_dev)
{
	int ret;
	unsigned int reg, retry = GPMU_FW_INIT_RETRY;
	struct kgsl_device *device = KGSL_DEVICE(adreno_dev);

	if (!ADRENO_FEATURE(adreno_dev, ADRENO_GPMU))
		return 0;

	ret = _gpmu_send_init_cmds(adreno_dev);
	if (ret)
		return ret;

	if (adreno_is_a530(adreno_dev)) {
		/* GPMU clock gating setup */
		kgsl_regwrite(device, A5XX_GPMU_WFI_CONFIG, 0x00004014);
	}
	/* Kick off GPMU firmware */
	kgsl_regwrite(device, A5XX_GPMU_CM3_SYSRESET, 0);
	/*
	 * The hardware team's estimation of GPMU firmware initialization
	 * latency is about 3000 cycles, that's about 5 to 24 usec.
	 */
	do {
		udelay(1);
		kgsl_regread(device, A5XX_GPMU_GENERAL_0, &reg);
	} while ((reg != 0xBABEFACE) && retry--);

	if (reg != 0xBABEFACE) {
		dev_err(device->dev,
			"GPMU firmware initialization timed out\n");
		return -ETIMEDOUT;
	}

	if (!adreno_is_a530(adreno_dev)) {
		kgsl_regread(device, A5XX_GPMU_GENERAL_1, &reg);

		if (reg) {
			dev_err(device->dev,
				"GPMU firmware initialization failed: %d\n",
				reg);
			return -EIO;
		}
	}
	set_bit(ADRENO_DEVICE_GPMU_INITIALIZED, &adreno_dev->priv);
	/*
	 *  We are in AWARE state and IRQ line from GPU to host is
	 *  disabled.
	 *  Read pending GPMU interrupts and clear GPMU_RBBM_INTR_INFO.
	 */
	kgsl_regread(device, A5XX_GPMU_RBBM_INTR_INFO, &reg);
	/*
	 * Clear RBBM interrupt mask if any of GPMU interrupts
	 * are pending.
	 */
	if (reg)
		kgsl_regwrite(device,
			A5XX_RBBM_INT_CLEAR_CMD,
			1 << A5XX_INT_GPMU_FIRMWARE);
	return ret;
}

void a5xx_hwcg_set(struct adreno_device *adreno_dev, bool on)
{
	struct kgsl_device *device = KGSL_DEVICE(adreno_dev);
	const struct adreno_a5xx_core *a5xx_core = to_a5xx_core(adreno_dev);
	int i;

	if (!test_bit(ADRENO_HWCG_CTRL, &adreno_dev->pwrctrl_flag))
		return;

	for (i = 0; i < a5xx_core->hwcg_count; i++)
		kgsl_regwrite(device, a5xx_core->hwcg[i].offset,
			on ? a5xx_core->hwcg[i].value : 0);

	/* enable top level HWCG */
	kgsl_regwrite(device, A5XX_RBBM_CLOCK_CNTL, on ? 0xAAA8AA00 : 0);
	kgsl_regwrite(device, A5XX_RBBM_ISDB_CNT, on ? 0x00000182 : 0x00000180);
}

static int _read_fw2_block_header(struct kgsl_device *device,
		uint32_t *header, uint32_t remain,
		uint32_t id, uint32_t major, uint32_t minor)
{
	uint32_t header_size;
	int i = 1;

	if (header == NULL)
		return -ENOMEM;

	header_size = header[0];
	/* Headers have limited size and always occur as pairs of words */
	if (header_size >  MAX_HEADER_SIZE || header_size >= remain ||
				header_size % 2 || header_size == 0)
		return -EINVAL;
	/* Sequences must have an identifying id first thing in their header */
	if (id == GPMU_SEQUENCE_ID) {
		if (header[i] != HEADER_SEQUENCE ||
			(header[i + 1] >= MAX_SEQUENCE_ID))
			return -EINVAL;
		i += 2;
	}
	for (; i < header_size; i += 2) {
		switch (header[i]) {
		/* Major Version */
		case HEADER_MAJOR:
			if ((major > header[i + 1]) &&
				header[i + 1]) {
				dev_err(device->dev,
					"GPMU major version mis-match %d, %d\n",
					major, header[i + 1]);
				return -EINVAL;
			}
			break;
		case HEADER_MINOR:
			if (minor > header[i + 1])
				dev_err(device->dev,
					"GPMU minor version mis-match %d %d\n",
					minor, header[i + 1]);
			break;
		case HEADER_DATE:
		case HEADER_TIME:
			break;
		default:
			dev_err(device->dev, "GPMU unknown header ID %d\n",
					header[i]);
		}
	}
	return 0;
}

/*
 * Read in the register sequence file and save pointers to the
 * necessary sequences.
 *
 * GPU sequence file format (one dword per field unless noted):
 * Block 1 length (length dword field not inclusive)
 * Block 1 type = Sequence = 3
 * Block Header length (length dword field not inclusive)
 * BH field ID = Sequence field ID
 * BH field data = Sequence ID
 * BH field ID
 * BH field data
 * ...
 * Opcode 0 ID
 * Opcode 0 data M words
 * Opcode 1 ID
 * Opcode 1 data N words
 * ...
 * Opcode X ID
 * Opcode X data O words
 * Block 2 length...
 */
static void _load_regfile(struct adreno_device *adreno_dev)
{
	struct kgsl_device *device = KGSL_DEVICE(adreno_dev);
	const struct adreno_a5xx_core *a5xx_core = to_a5xx_core(adreno_dev);
	const struct firmware *fw;
	uint64_t block_size = 0, block_total = 0;
	uint32_t fw_size, *block;
	int ret = -EINVAL;
	u32 lm_major = 1;

	if (!a5xx_core->regfw_name)
		return;

	ret = request_firmware(&fw, a5xx_core->regfw_name, device->dev);
	if (ret) {
		dev_err(device->dev, "request firmware failed %d, %s\n",
				ret, a5xx_core->regfw_name);
		return;
	}

	/* a530v2 lm_major was 3. a530v3 lm_major was 1 */
	if (adreno_is_a530v2(adreno_dev))
		lm_major = 3;

	fw_size = fw->size / sizeof(uint32_t);
	/* Min valid file of size 6, see file description */
	if (fw_size < 6)
		goto err;
	block = (uint32_t *)fw->data;
	/* All offset numbers calculated from file description */
	while (block_total < fw_size) {
		block_size = block[0];
		if (((block_total + block_size) >= fw_size)
				|| block_size < 5)
			goto err;
		if (block[1] != GPMU_SEQUENCE_ID)
			goto err;

		/* For now ignore blocks other than the LM sequence */
		if (block[4] == LM_SEQUENCE_ID) {
			ret = _read_fw2_block_header(device, &block[2],
				block_size - 2, GPMU_SEQUENCE_ID,
				lm_major, 0);
			if (ret)
				goto err;

			adreno_dev->lm_fw = fw;

			if (block[2] > (block_size - 2))
				goto err;
			adreno_dev->lm_sequence = block + block[2] + 3;
			adreno_dev->lm_size = block_size - block[2] - 2;
		}
		block_total += (block_size + 1);
		block += (block_size + 1);
	}
	if (adreno_dev->lm_sequence)
		return;

err:
	release_firmware(fw);
	dev_err(device->dev,
		     "Register file failed to load sz=%d bsz=%llu header=%d\n",
		     fw_size, block_size, ret);
}

static int _execute_reg_sequence(struct adreno_device *adreno_dev,
			uint32_t *opcode, uint32_t length)
{
	uint32_t *cur = opcode;
	uint64_t reg, val;

	/* todo double check the reg writes */
	while ((cur - opcode) < length) {
		if (cur[0] == 1 && (length - (cur - opcode) >= 4)) {
			/* Write a 32 bit value to a 64 bit reg */
			reg = cur[2];
			reg = (reg << 32) | cur[1];
			kgsl_regwrite(KGSL_DEVICE(adreno_dev), reg, cur[3]);
			cur += 4;
		} else if (cur[0] == 2 && (length - (cur - opcode) >= 5)) {
			/* Write a 64 bit value to a 64 bit reg */
			reg = cur[2];
			reg = (reg << 32) | cur[1];
			val = cur[4];
			val = (val << 32) | cur[3];
			kgsl_regwrite(KGSL_DEVICE(adreno_dev), reg, val);
			cur += 5;
		} else if (cur[0] == 3 && (length - (cur - opcode) >= 2)) {
			/* Delay for X usec */
			udelay(cur[1]);
			cur += 2;
		} else
			return -EINVAL;
	}
	return 0;
}

static uint32_t _write_voltage_table(struct adreno_device *adreno_dev,
			unsigned int addr)
{
	struct kgsl_device *device = KGSL_DEVICE(adreno_dev);
	struct kgsl_pwrctrl *pwr = &device->pwrctrl;
	const struct adreno_a5xx_core *a5xx_core = to_a5xx_core(adreno_dev);
	int i;
	struct dev_pm_opp *opp;
	int levels = pwr->num_pwrlevels - 1;
	unsigned int mvolt = 0;

	kgsl_regwrite(device, addr++, a5xx_core->max_power);
	kgsl_regwrite(device, addr++, levels);

	/* Write voltage in mV and frequency in MHz */
	for (i = 0; i < levels; i++) {
		opp = dev_pm_opp_find_freq_exact(&device->pdev->dev,
				pwr->pwrlevels[i].gpu_freq, true);
		/* _opp_get returns uV, convert to mV */
		if (!IS_ERR(opp)) {
			mvolt = dev_pm_opp_get_voltage(opp) / 1000;
			dev_pm_opp_put(opp);
		}
		kgsl_regwrite(device, addr++, mvolt);
		kgsl_regwrite(device, addr++,
				pwr->pwrlevels[i].gpu_freq / 1000000);
	}
	return (levels * 2 + 2);
}

static uint32_t lm_limit(struct adreno_device *adreno_dev)
{
	struct kgsl_device *device = KGSL_DEVICE(adreno_dev);

	if (adreno_dev->lm_limit)
		return adreno_dev->lm_limit;

	if (of_property_read_u32(device->pdev->dev.of_node, "qcom,lm-limit",
		&adreno_dev->lm_limit))
		adreno_dev->lm_limit = LM_DEFAULT_LIMIT;

	return adreno_dev->lm_limit;
}
/*
 * a5xx_lm_init() - Initialize LM/DPM on the GPMU
 * @adreno_dev: The adreno device pointer
 */
static void a530_lm_init(struct adreno_device *adreno_dev)
{
	uint32_t length;
	struct kgsl_device *device = KGSL_DEVICE(adreno_dev);
	const struct adreno_a5xx_core *a5xx_core = to_a5xx_core(adreno_dev);

	if (!ADRENO_FEATURE(adreno_dev, ADRENO_LM) ||
		!test_bit(ADRENO_LM_CTRL, &adreno_dev->pwrctrl_flag))
		return;

	/* If something was wrong with the sequence file, return */
	if (adreno_dev->lm_sequence == NULL)
		return;

	/* Write LM registers including DPM ucode, coefficients, and config */
	if (_execute_reg_sequence(adreno_dev, adreno_dev->lm_sequence,
				adreno_dev->lm_size)) {
		/* If the sequence is invalid, it's not getting better */
		adreno_dev->lm_sequence = NULL;
		dev_warn(device->dev,
				"Invalid LM sequence\n");
		return;
	}

	kgsl_regwrite(device, A5XX_GPMU_TEMP_SENSOR_ID, a5xx_core->gpmu_tsens);
	kgsl_regwrite(device, A5XX_GPMU_DELTA_TEMP_THRESHOLD, 0x1);
	kgsl_regwrite(device, A5XX_GPMU_TEMP_SENSOR_CONFIG, 0x1);

	kgsl_regwrite(device, A5XX_GPMU_GPMU_VOLTAGE,
			(0x80000000 | device->pwrctrl.active_pwrlevel));
	/* use the leakage to set this value at runtime */
	kgsl_regwrite(device, A5XX_GPMU_BASE_LEAKAGE,
		adreno_dev->lm_leakage);

	/* Enable the power threshold and set it to 6000m */
	kgsl_regwrite(device, A5XX_GPMU_GPMU_PWR_THRESHOLD,
		0x80000000 | lm_limit(adreno_dev));

	kgsl_regwrite(device, A5XX_GPMU_BEC_ENABLE, 0x10001FFF);
	kgsl_regwrite(device, A5XX_GDPM_CONFIG1, 0x00201FF1);

	/* Send an initial message to the GPMU with the LM voltage table */
	kgsl_regwrite(device, AGC_MSG_STATE, 1);
	kgsl_regwrite(device, AGC_MSG_COMMAND, AGC_POWER_CONFIG_PRODUCTION_ID);
	length = _write_voltage_table(adreno_dev, AGC_MSG_PAYLOAD);
	kgsl_regwrite(device, AGC_MSG_PAYLOAD_SIZE, length * sizeof(uint32_t));
	kgsl_regwrite(device, AGC_INIT_MSG_MAGIC, AGC_INIT_MSG_VALUE);
}

/*
 * a5xx_lm_enable() - Enable the LM/DPM feature on the GPMU
 * @adreno_dev: The adreno device pointer
 */
static void a530_lm_enable(struct adreno_device *adreno_dev)
{
	struct kgsl_device *device = KGSL_DEVICE(adreno_dev);

	if (!ADRENO_FEATURE(adreno_dev, ADRENO_LM) ||
		!test_bit(ADRENO_LM_CTRL, &adreno_dev->pwrctrl_flag))
		return;

	/* If no sequence properly initialized, return */
	if (adreno_dev->lm_sequence == NULL)
		return;

	kgsl_regwrite(device, A5XX_GDPM_INT_MASK, 0x00000000);
	kgsl_regwrite(device, A5XX_GDPM_INT_EN, 0x0000000A);
	kgsl_regwrite(device, A5XX_GPMU_GPMU_VOLTAGE_INTR_EN_MASK, 0x00000001);
	kgsl_regwrite(device, A5XX_GPMU_TEMP_THRESHOLD_INTR_EN_MASK,
			0x00050000);
	kgsl_regwrite(device, A5XX_GPMU_THROTTLE_UNMASK_FORCE_CTRL,
			0x00030000);

	if (adreno_is_a530(adreno_dev))
		/* Program throttle control, do not enable idle DCS on v3+ */
		kgsl_regwrite(device, A5XX_GPMU_CLOCK_THROTTLE_CTRL,
			adreno_is_a530v2(adreno_dev) ? 0x00060011 : 0x00000011);
}

static void a540_lm_init(struct adreno_device *adreno_dev)
{
	struct kgsl_device *device = KGSL_DEVICE(adreno_dev);
	uint32_t agc_lm_config = AGC_BCL_DISABLED |
		((ADRENO_CHIPID_PATCH(adreno_dev->chipid) & 0x3)
		<< AGC_GPU_VERSION_SHIFT);
	unsigned int r;

	if (!test_bit(ADRENO_THROTTLING_CTRL, &adreno_dev->pwrctrl_flag))
		agc_lm_config |= AGC_THROTTLE_DISABLE;

	if (lm_on(adreno_dev)) {
		agc_lm_config |=
			AGC_LM_CONFIG_ENABLE_GPMU_ADAPTIVE |
			AGC_LM_CONFIG_ISENSE_ENABLE;

		kgsl_regread(device, A5XX_GPMU_TEMP_SENSOR_CONFIG, &r);

		if ((r & GPMU_ISENSE_STATUS) == GPMU_ISENSE_END_POINT_CAL_ERR) {
			dev_err(device->dev,
				"GPMU: ISENSE end point calibration failure\n");
			agc_lm_config |= AGC_LM_CONFIG_ENABLE_ERROR;
		}
	}

	kgsl_regwrite(device, AGC_MSG_STATE, 0x80000001);
	kgsl_regwrite(device, AGC_MSG_COMMAND, AGC_POWER_CONFIG_PRODUCTION_ID);
	(void) _write_voltage_table(adreno_dev, AGC_MSG_PAYLOAD);
	kgsl_regwrite(device, AGC_MSG_PAYLOAD + AGC_LM_CONFIG, agc_lm_config);
	kgsl_regwrite(device, AGC_MSG_PAYLOAD + AGC_LEVEL_CONFIG,
		(unsigned int) ~(GENMASK(LM_DCVS_LIMIT, 0) |
				GENMASK(16+LM_DCVS_LIMIT, 16)));

	kgsl_regwrite(device, AGC_MSG_PAYLOAD_SIZE,
		(AGC_LEVEL_CONFIG + 1) * sizeof(uint32_t));
	kgsl_regwrite(device, AGC_INIT_MSG_MAGIC, AGC_INIT_MSG_VALUE);

	kgsl_regwrite(device, A5XX_GPMU_GPMU_VOLTAGE,
		(0x80000000 | device->pwrctrl.active_pwrlevel));

	kgsl_regwrite(device, A5XX_GPMU_GPMU_PWR_THRESHOLD,
		PWR_THRESHOLD_VALID | lm_limit(adreno_dev));

	kgsl_regwrite(device, A5XX_GPMU_GPMU_VOLTAGE_INTR_EN_MASK,
		VOLTAGE_INTR_EN);
}


static void a5xx_lm_enable(struct adreno_device *adreno_dev)
{
	if (adreno_is_a530(adreno_dev))
		a530_lm_enable(adreno_dev);
}

static void a5xx_lm_init(struct adreno_device *adreno_dev)
{
	if (adreno_is_a530(adreno_dev))
		a530_lm_init(adreno_dev);
	else if (adreno_is_a540(adreno_dev))
		a540_lm_init(adreno_dev);
}

static int gpmu_set_level(struct adreno_device *adreno_dev, unsigned int val)
{
	unsigned int reg;
	int retry = 100;

	kgsl_regwrite(KGSL_DEVICE(adreno_dev), A5XX_GPMU_GPMU_VOLTAGE, val);

	do {
		kgsl_regread(KGSL_DEVICE(adreno_dev), A5XX_GPMU_GPMU_VOLTAGE,
			&reg);
	} while ((reg & 0x80000000) && retry--);

	return (reg & 0x80000000) ? -ETIMEDOUT : 0;
}

/*
 * a5xx_pwrlevel_change_settings() - Program the hardware during power level
 * transitions
 * @adreno_dev: The adreno device pointer
 * @prelevel: The previous power level
 * @postlevel: The new power level
 * @post: True if called after the clock change has taken effect
 */
static void a5xx_pwrlevel_change_settings(struct adreno_device *adreno_dev,
				unsigned int prelevel, unsigned int postlevel,
				bool post)
{
	int on = 0;

	/* On pre A540 HW only call through if LMx is supported and enabled */
	if (ADRENO_FEATURE(adreno_dev, ADRENO_LM) &&
		test_bit(ADRENO_LM_CTRL, &adreno_dev->pwrctrl_flag))
		on = ADRENO_LM;

	/* On 540+ HW call through unconditionally as long as GPMU is enabled */
	if (ADRENO_FEATURE(adreno_dev, ADRENO_GPMU)) {
		if (adreno_is_a540(adreno_dev))
			on = ADRENO_GPMU;
	}

	if (!on)
		return;

	if (!post) {
		if (gpmu_set_level(adreno_dev, (0x80000010 | postlevel)))
			dev_err(KGSL_DEVICE(adreno_dev)->dev,
				"GPMU pre powerlevel did not stabilize\n");
	} else {
		if (gpmu_set_level(adreno_dev, (0x80000000 | postlevel)))
			dev_err(KGSL_DEVICE(adreno_dev)->dev,
				"GPMU post powerlevel did not stabilize\n");
	}
}

static void a5xx_clk_set_options(struct adreno_device *adreno_dev,
	const char *name, struct clk *clk, bool on)
{

	if (!adreno_is_a540(adreno_dev) && !adreno_is_a512(adreno_dev) &&
		!adreno_is_a508(adreno_dev))
		return;

	/* Handle clock settings for GFX PSCBCs */
	if (on) {
		if (!strcmp(name, "mem_iface_clk")) {
			clk_set_flags(clk, CLKFLAG_NORETAIN_PERIPH);
			clk_set_flags(clk, CLKFLAG_NORETAIN_MEM);
		} else if (!strcmp(name, "core_clk")) {
			clk_set_flags(clk, CLKFLAG_RETAIN_PERIPH);
			clk_set_flags(clk, CLKFLAG_RETAIN_MEM);
		}
	} else {
		if (!strcmp(name, "core_clk")) {
			clk_set_flags(clk, CLKFLAG_NORETAIN_PERIPH);
			clk_set_flags(clk, CLKFLAG_NORETAIN_MEM);
		}
	}
}

static void a5xx_count_throttles(struct adreno_device *adreno_dev,
		uint64_t adj)
{
	if (adreno_is_a530(adreno_dev))
		kgsl_regread(KGSL_DEVICE(adreno_dev),
				adreno_dev->lm_threshold_count,
				&adreno_dev->lm_threshold_cross);
	else if (adreno_is_a540(adreno_dev))
		adreno_dev->lm_threshold_cross = adj;
}

/* FW driven idle 10% throttle */
#define IDLE_10PCT 0
/* number of cycles when clock is throttled by 50% (CRC) */
#define CRC_50PCT  1
/* number of cycles when clock is throttled by more than 50% (CRC) */
#define CRC_MORE50PCT 2
/* number of cycles when clock is throttle by less than 50% (CRC) */
#define CRC_LESS50PCT 3

static int64_t a5xx_read_throttling_counters(struct adreno_device *adreno_dev)
{
	int i;
	int64_t adj;
	uint32_t th[ADRENO_GPMU_THROTTLE_COUNTERS];
	struct adreno_busy_data *busy = &adreno_dev->busy_data;

	if (!adreno_is_a540(adreno_dev))
		return 0;

	if (!ADRENO_FEATURE(adreno_dev, ADRENO_GPMU))
		return 0;

	if (!test_bit(ADRENO_THROTTLING_CTRL, &adreno_dev->pwrctrl_flag))
		return 0;

	for (i = 0; i < ADRENO_GPMU_THROTTLE_COUNTERS; i++) {
		if (!adreno_dev->gpmu_throttle_counters[i])
			return 0;

		th[i] = counter_delta(KGSL_DEVICE(adreno_dev),
				adreno_dev->gpmu_throttle_counters[i],
				&busy->throttle_cycles[i]);
	}
	adj = th[CRC_MORE50PCT] - th[IDLE_10PCT];
	adj = th[CRC_50PCT] + th[CRC_LESS50PCT] / 3 + (adj < 0 ? 0 : adj) * 3;

	trace_kgsl_clock_throttling(
		th[IDLE_10PCT], th[CRC_50PCT],
		th[CRC_MORE50PCT], th[CRC_LESS50PCT],
		adj);
	return adj;
}

static void a5xx_enable_64bit(struct adreno_device *adreno_dev)
{
	struct kgsl_device *device = KGSL_DEVICE(adreno_dev);

	kgsl_regwrite(device, A5XX_CP_ADDR_MODE_CNTL, 0x1);
	kgsl_regwrite(device, A5XX_VSC_ADDR_MODE_CNTL, 0x1);
	kgsl_regwrite(device, A5XX_GRAS_ADDR_MODE_CNTL, 0x1);
	kgsl_regwrite(device, A5XX_RB_ADDR_MODE_CNTL, 0x1);
	kgsl_regwrite(device, A5XX_PC_ADDR_MODE_CNTL, 0x1);
	kgsl_regwrite(device, A5XX_HLSQ_ADDR_MODE_CNTL, 0x1);
	kgsl_regwrite(device, A5XX_VFD_ADDR_MODE_CNTL, 0x1);
	kgsl_regwrite(device, A5XX_VPC_ADDR_MODE_CNTL, 0x1);
	kgsl_regwrite(device, A5XX_UCHE_ADDR_MODE_CNTL, 0x1);
	kgsl_regwrite(device, A5XX_SP_ADDR_MODE_CNTL, 0x1);
	kgsl_regwrite(device, A5XX_TPL1_ADDR_MODE_CNTL, 0x1);
	kgsl_regwrite(device, A5XX_RBBM_SECVID_TSB_ADDR_MODE_CNTL, 0x1);
}

/*
 * a5xx_gpmu_reset() - Re-enable GPMU based power features and restart GPMU
 * @work: Pointer to the work struct for gpmu reset
 *
 * Load the GPMU microcode, set up any features such as hardware clock gating
 * or IFPC, and take the GPMU out of reset.
 */
static void a5xx_gpmu_reset(struct work_struct *work)
{
	struct adreno_device *adreno_dev = container_of(work,
			struct adreno_device, gpmu_work);
	struct kgsl_device *device = KGSL_DEVICE(adreno_dev);

	if (test_bit(ADRENO_DEVICE_GPMU_INITIALIZED, &adreno_dev->priv))
		return;

	/*
	 * If GPMU has already experienced a restart or is in the process of it
	 * after the watchdog timeout, then there is no need to reset GPMU
	 * again.
	 */
	if (device->state != KGSL_STATE_NAP &&
		device->state != KGSL_STATE_AWARE &&
		device->state != KGSL_STATE_ACTIVE)
		return;

	mutex_lock(&device->mutex);

	if (device->state == KGSL_STATE_NAP)
		kgsl_pwrctrl_change_state(device, KGSL_STATE_AWARE);

	if (a5xx_regulator_enable(adreno_dev))
		goto out;

	/* Soft reset of the GPMU block */
	kgsl_regwrite(device, A5XX_RBBM_BLOCK_SW_RESET_CMD, BIT(16));

	/* GPU comes up in secured mode, make it unsecured by default */
	if (!ADRENO_FEATURE(adreno_dev, ADRENO_CONTENT_PROTECTION))
		kgsl_regwrite(device, A5XX_RBBM_SECVID_TRUST_CNTL, 0x0);


	a5xx_gpmu_init(adreno_dev);

out:
	mutex_unlock(&device->mutex);
}

static void _setup_throttling_counters(struct adreno_device *adreno_dev)
{
	int i, ret;

	if (!adreno_is_a540(adreno_dev))
		return;

	if (!ADRENO_FEATURE(adreno_dev, ADRENO_GPMU))
		return;

	for (i = 0; i < ADRENO_GPMU_THROTTLE_COUNTERS; i++) {
		/* reset throttled cycles ivalue */
		adreno_dev->busy_data.throttle_cycles[i] = 0;

		if (adreno_dev->gpmu_throttle_counters[i] != 0)
			continue;
		ret = adreno_perfcounter_get(adreno_dev,
			KGSL_PERFCOUNTER_GROUP_GPMU_PWR,
			ADRENO_GPMU_THROTTLE_COUNTERS_BASE_REG + i,
			&adreno_dev->gpmu_throttle_counters[i],
			NULL,
			PERFCOUNTER_FLAG_KERNEL);
		WARN_ONCE(ret,  "Unable to get clock throttling counter %x\n",
			ADRENO_GPMU_THROTTLE_COUNTERS_BASE_REG + i);
	}
}

/*
 * a5xx_start() - Device start
 * @adreno_dev: Pointer to adreno device
 *
 * a5xx device start
 */
static void a5xx_start(struct adreno_device *adreno_dev)
{
	struct kgsl_device *device = KGSL_DEVICE(adreno_dev);
	struct adreno_gpudev *gpudev = ADRENO_GPU_DEVICE(adreno_dev);
	const struct adreno_a5xx_core *a5xx_core = to_a5xx_core(adreno_dev);
	unsigned int bit;
	int ret;

	if (adreno_is_a530(adreno_dev) && ADRENO_FEATURE(adreno_dev, ADRENO_LM)
			&& adreno_dev->lm_threshold_count == 0) {

		ret = adreno_perfcounter_get(adreno_dev,
			KGSL_PERFCOUNTER_GROUP_GPMU_PWR, 27,
			&adreno_dev->lm_threshold_count, NULL,
			PERFCOUNTER_FLAG_KERNEL);
		/* Ignore noncritical ret - used for debugfs */
		if (ret)
			adreno_dev->lm_threshold_count = 0;
	}

	_setup_throttling_counters(adreno_dev);

	/* Set up VBIF registers from the GPU core definition */
	adreno_reglist_write(adreno_dev, a5xx_core->vbif,
		a5xx_core->vbif_count);

	/* Make all blocks contribute to the GPU BUSY perf counter */
	kgsl_regwrite(device, A5XX_RBBM_PERFCTR_GPU_BUSY_MASKED, 0xFFFFFFFF);

	/* Program RBBM counter 0 to report GPU busy for frequency scaling */
	kgsl_regwrite(device, A5XX_RBBM_PERFCTR_RBBM_SEL_0, 6);

	/*
	 * Enable the RBBM error reporting bits.  This lets us get
	 * useful information on failure
	 */
	kgsl_regwrite(device, A5XX_RBBM_AHB_CNTL0, 0x00000001);

	if (ADRENO_QUIRK(adreno_dev, ADRENO_QUIRK_FAULT_DETECT_MASK)) {
		/*
		 * We have 4 RB units, and only RB0 activity signals are
		 * working correctly. Mask out RB1-3 activity signals
		 * from the HW hang detection logic as per
		 * recommendation of hardware team.
		 */
		kgsl_regwrite(device, A5XX_RBBM_INTERFACE_HANG_MASK_CNTL11,
				0xF0000000);
		kgsl_regwrite(device, A5XX_RBBM_INTERFACE_HANG_MASK_CNTL12,
				0xFFFFFFFF);
		kgsl_regwrite(device, A5XX_RBBM_INTERFACE_HANG_MASK_CNTL13,
				0xFFFFFFFF);
		kgsl_regwrite(device, A5XX_RBBM_INTERFACE_HANG_MASK_CNTL14,
				0xFFFFFFFF);
		kgsl_regwrite(device, A5XX_RBBM_INTERFACE_HANG_MASK_CNTL15,
				0xFFFFFFFF);
		kgsl_regwrite(device, A5XX_RBBM_INTERFACE_HANG_MASK_CNTL16,
				0xFFFFFFFF);
		kgsl_regwrite(device, A5XX_RBBM_INTERFACE_HANG_MASK_CNTL17,
				0xFFFFFFFF);
		kgsl_regwrite(device, A5XX_RBBM_INTERFACE_HANG_MASK_CNTL18,
				0xFFFFFFFF);
	}

	/*
	 * Turn on hang detection. This spews a lot of useful information
	 * into the RBBM registers on a hang.
	 */
	set_bit(ADRENO_DEVICE_HANG_INTR, &adreno_dev->priv);
	gpudev->irq->mask |= (1 << A5XX_INT_MISC_HANG_DETECT);
	/*
	 * Set hang detection threshold to 4 million cycles
	 * (0x3FFFF*16)
	 */
	kgsl_regwrite(device, A5XX_RBBM_INTERFACE_HANG_INT_CNTL,
				  (1 << 30) | 0x3FFFF);

	/* Turn on performance counters */
	kgsl_regwrite(device, A5XX_RBBM_PERFCTR_CNTL, 0x01);

	/*
	 * This is to increase performance by restricting VFD's cache access,
	 * so that LRZ and other data get evicted less.
	 */
	kgsl_regwrite(device, A5XX_UCHE_CACHE_WAYS, 0x02);

	/*
	 * Set UCHE_WRITE_THRU_BASE to the UCHE_TRAP_BASE effectively
	 * disabling L2 bypass
	 */
	kgsl_regwrite(device, A5XX_UCHE_TRAP_BASE_LO, 0xffff0000);
	kgsl_regwrite(device, A5XX_UCHE_TRAP_BASE_HI, 0x0001ffff);
	kgsl_regwrite(device, A5XX_UCHE_WRITE_THRU_BASE_LO, 0xffff0000);
	kgsl_regwrite(device, A5XX_UCHE_WRITE_THRU_BASE_HI, 0x0001ffff);

	/* Program the GMEM VA range for the UCHE path */
	kgsl_regwrite(device, A5XX_UCHE_GMEM_RANGE_MIN_LO,
			adreno_dev->uche_gmem_base);
	kgsl_regwrite(device, A5XX_UCHE_GMEM_RANGE_MIN_HI, 0x0);
	kgsl_regwrite(device, A5XX_UCHE_GMEM_RANGE_MAX_LO,
			adreno_dev->uche_gmem_base +
			adreno_dev->gpucore->gmem_size - 1);
	kgsl_regwrite(device, A5XX_UCHE_GMEM_RANGE_MAX_HI, 0x0);

	/*
	 * Below CP registers are 0x0 by default, program init
	 * values based on a5xx flavor.
	 */
	if (adreno_is_a505_or_a506(adreno_dev) || adreno_is_a508(adreno_dev)) {
		kgsl_regwrite(device, A5XX_CP_MEQ_THRESHOLDS, 0x20);
		kgsl_regwrite(device, A5XX_CP_MERCIU_SIZE, 0x400);
		kgsl_regwrite(device, A5XX_CP_ROQ_THRESHOLDS_2, 0x40000030);
		kgsl_regwrite(device, A5XX_CP_ROQ_THRESHOLDS_1, 0x20100D0A);
	} else if (adreno_is_a510(adreno_dev)) {
		kgsl_regwrite(device, A5XX_CP_MEQ_THRESHOLDS, 0x20);
		kgsl_regwrite(device, A5XX_CP_MERCIU_SIZE, 0x20);
		kgsl_regwrite(device, A5XX_CP_ROQ_THRESHOLDS_2, 0x40000030);
		kgsl_regwrite(device, A5XX_CP_ROQ_THRESHOLDS_1, 0x20100D0A);
	} else if (adreno_is_a540(adreno_dev) || adreno_is_a512(adreno_dev)) {
		kgsl_regwrite(device, A5XX_CP_MEQ_THRESHOLDS, 0x40);
		kgsl_regwrite(device, A5XX_CP_MERCIU_SIZE, 0x400);
		kgsl_regwrite(device, A5XX_CP_ROQ_THRESHOLDS_2, 0x80000060);
		kgsl_regwrite(device, A5XX_CP_ROQ_THRESHOLDS_1, 0x40201B16);
	} else {
		kgsl_regwrite(device, A5XX_CP_MEQ_THRESHOLDS, 0x40);
		kgsl_regwrite(device, A5XX_CP_MERCIU_SIZE, 0x40);
		kgsl_regwrite(device, A5XX_CP_ROQ_THRESHOLDS_2, 0x80000060);
		kgsl_regwrite(device, A5XX_CP_ROQ_THRESHOLDS_1, 0x40201B16);
	}

	/*
	 * vtxFifo and primFifo thresholds default values
	 * are different.
	 */
	if (adreno_is_a505_or_a506(adreno_dev) || adreno_is_a508(adreno_dev))
		kgsl_regwrite(device, A5XX_PC_DBG_ECO_CNTL,
						(0x100 << 11 | 0x100 << 22));
	else if (adreno_is_a510(adreno_dev) || adreno_is_a512(adreno_dev))
		kgsl_regwrite(device, A5XX_PC_DBG_ECO_CNTL,
						(0x200 << 11 | 0x200 << 22));
	else
		kgsl_regwrite(device, A5XX_PC_DBG_ECO_CNTL,
						(0x400 << 11 | 0x300 << 22));

	if (ADRENO_QUIRK(adreno_dev, ADRENO_QUIRK_TWO_PASS_USE_WFI)) {
		/*
		 * Set TWOPASSUSEWFI in A5XX_PC_DBG_ECO_CNTL for
		 * microcodes after v77
		 */
		if ((adreno_compare_pfp_version(adreno_dev, 0x5FF077) >= 0))
			kgsl_regrmw(device, A5XX_PC_DBG_ECO_CNTL, 0, (1 << 8));
	}

	if (ADRENO_QUIRK(adreno_dev, ADRENO_QUIRK_DISABLE_RB_DP2CLOCKGATING)) {
		/*
		 * Disable RB sampler datapath DP2 clock gating
		 * optimization for 1-SP GPU's, by default it is enabled.
		 */
		kgsl_regrmw(device, A5XX_RB_DBG_ECO_CNT, 0, (1 << 9));
	}
	/*
	 * Disable UCHE global filter as SP can invalidate/flush
	 * independently
	 */
	kgsl_regwrite(device, A5XX_UCHE_MODE_CNTL, BIT(29));
	/* Set the USE_RETENTION_FLOPS chicken bit */
	kgsl_regwrite(device, A5XX_CP_CHICKEN_DBG, 0x02000000);

	/* Enable ISDB mode if requested */
	if (test_bit(ADRENO_DEVICE_ISDB_ENABLED, &adreno_dev->priv)) {
		if (!kgsl_active_count_get(device)) {
			/*
			 * Disable ME/PFP split timeouts when the debugger is
			 * enabled because the CP doesn't know when a shader is
			 * in active debug
			 */
			kgsl_regwrite(device, A5XX_RBBM_AHB_CNTL1, 0x06FFFFFF);

			/* Force the SP0/SP1 clocks on to enable ISDB */
			kgsl_regwrite(device, A5XX_RBBM_CLOCK_CNTL_SP0, 0x0);
			kgsl_regwrite(device, A5XX_RBBM_CLOCK_CNTL_SP1, 0x0);
			kgsl_regwrite(device, A5XX_RBBM_CLOCK_CNTL_SP2, 0x0);
			kgsl_regwrite(device, A5XX_RBBM_CLOCK_CNTL_SP3, 0x0);
			kgsl_regwrite(device, A5XX_RBBM_CLOCK_CNTL2_SP0, 0x0);
			kgsl_regwrite(device, A5XX_RBBM_CLOCK_CNTL2_SP1, 0x0);
			kgsl_regwrite(device, A5XX_RBBM_CLOCK_CNTL2_SP2, 0x0);
			kgsl_regwrite(device, A5XX_RBBM_CLOCK_CNTL2_SP3, 0x0);

			/* disable HWCG */
			kgsl_regwrite(device, A5XX_RBBM_CLOCK_CNTL, 0x0);
			kgsl_regwrite(device, A5XX_RBBM_ISDB_CNT, 0x0);
		} else
			dev_err(device->dev,
				"Active count failed while turning on ISDB\n");
	} else {
		/* if not in ISDB mode enable ME/PFP split notification */
		kgsl_regwrite(device, A5XX_RBBM_AHB_CNTL1, 0xA6FFFFFF);
	}

	kgsl_regwrite(device, A5XX_RBBM_AHB_CNTL2, 0x0000003F);
	bit = adreno_dev->highest_bank_bit ?
		(adreno_dev->highest_bank_bit - 13) & 0x03 : 0;

	/*
	 * Program the highest DDR bank bit that was passed in
	 * from the DT in a handful of registers. Some of these
	 * registers will also be written by the UMD, but we
	 * want to program them in case we happen to use the
	 * UCHE before the UMD does
	 */

	kgsl_regwrite(device, A5XX_TPL1_MODE_CNTL, bit << 7);
	kgsl_regwrite(device, A5XX_RB_MODE_CNTL, bit << 1);
	if (adreno_is_a540(adreno_dev) || adreno_is_a512(adreno_dev))
		kgsl_regwrite(device, A5XX_UCHE_DBG_ECO_CNTL_2, bit);

	/* Disable All flat shading optimization */
	kgsl_regrmw(device, A5XX_VPC_DBG_ECO_CNTL, 0, 0x1 << 10);

	/*
	 * VPC corner case with local memory load kill leads to corrupt
	 * internal state. Normal Disable does not work for all a5x chips.
	 * So do the following setting to disable it.
	 */
	if (ADRENO_QUIRK(adreno_dev, ADRENO_QUIRK_DISABLE_LMLOADKILL)) {
		kgsl_regrmw(device, A5XX_VPC_DBG_ECO_CNTL, 0, 0x1 << 23);
		kgsl_regrmw(device, A5XX_HLSQ_DBG_ECO_CNTL, 0x1 << 18, 0);
	}

	a5xx_preemption_start(adreno_dev);
	a5xx_protect_init(adreno_dev);
}

/*
 * Follow the ME_INIT sequence with a preemption yield to allow the GPU to move
 * to a different ringbuffer, if desired
 */
static int _preemption_init(
			struct adreno_device *adreno_dev,
			struct adreno_ringbuffer *rb, unsigned int *cmds,
			struct kgsl_context *context)
{
	unsigned int *cmds_orig = cmds;
	uint64_t gpuaddr = rb->preemption_desc.gpuaddr;

	/* Turn CP protection OFF */
	cmds += cp_protected_mode(adreno_dev, cmds, 0);
	/*
	 * CP during context switch will save context switch info to
	 * a5xx_cp_preemption_record pointed by CONTEXT_SWITCH_SAVE_ADDR
	 */
	*cmds++ = cp_type4_packet(A5XX_CP_CONTEXT_SWITCH_SAVE_ADDR_LO, 1);
	*cmds++ = lower_32_bits(gpuaddr);
	*cmds++ = cp_type4_packet(A5XX_CP_CONTEXT_SWITCH_SAVE_ADDR_HI, 1);
	*cmds++ = upper_32_bits(gpuaddr);

	/* Turn CP protection ON */
	cmds += cp_protected_mode(adreno_dev, cmds, 1);

	*cmds++ = cp_type7_packet(CP_PREEMPT_ENABLE_GLOBAL, 1);
	*cmds++ = 0;

	*cmds++ = cp_type7_packet(CP_PREEMPT_ENABLE_LOCAL, 1);
	*cmds++ = 1;

	/* Enable yield in RB only */
	*cmds++ = cp_type7_packet(CP_YIELD_ENABLE, 1);
	*cmds++ = 1;

	*cmds++ = cp_type7_packet(CP_CONTEXT_SWITCH_YIELD, 4);
	cmds += cp_gpuaddr(adreno_dev, cmds, 0x0);
	*cmds++ = 0;
	/* generate interrupt on preemption completion */
	*cmds++ = 1;

	return cmds - cmds_orig;
}

static int a5xx_post_start(struct adreno_device *adreno_dev)
{
	int ret;
	unsigned int *cmds, *start;
	struct adreno_ringbuffer *rb = adreno_dev->cur_rb;

	if (!adreno_is_a530(adreno_dev) &&
		!adreno_is_preemption_enabled(adreno_dev))
		return 0;

	cmds = adreno_ringbuffer_allocspace(rb, 42);
	if (IS_ERR(cmds)) {
		struct kgsl_device *device = KGSL_DEVICE(adreno_dev);

		dev_err(device->dev,
			     "error allocating preemtion init cmds\n");
		return PTR_ERR(cmds);
	}
	start = cmds;

	/*
	 * Send a pipeline stat event whenever the GPU gets powered up
	 * to cause misbehaving perf counters to start ticking
	 */
	if (adreno_is_a530(adreno_dev)) {
		*cmds++ = cp_packet(adreno_dev, CP_EVENT_WRITE, 1);
		*cmds++ = 0xF;
	}

	if (adreno_is_preemption_enabled(adreno_dev))
		cmds += _preemption_init(adreno_dev, rb, cmds, NULL);

	rb->_wptr = rb->_wptr - (42 - (cmds - start));

	ret = adreno_ringbuffer_submit_spin(rb, NULL, 2000);
	if (ret)
		adreno_spin_idle_debug(adreno_dev,
				"hw initialization failed to idle\n");

	return ret;
}

static int a5xx_gpmu_init(struct adreno_device *adreno_dev)
{
	int ret;

	/* Set up LM before initializing the GPMU */
	a5xx_lm_init(adreno_dev);

	/* Enable SPTP based power collapse before enabling GPMU */
	a5xx_enable_pc(adreno_dev);

	ret = a5xx_gpmu_start(adreno_dev);
	if (ret)
		return ret;

	/* Enable limits management */
	a5xx_lm_enable(adreno_dev);
	return 0;
}

/*
 * a5xx_microcode_load() - Load microcode
 * @adreno_dev: Pointer to adreno device
 */
static int a5xx_microcode_load(struct adreno_device *adreno_dev)
{
	void *ptr;
	struct kgsl_device *device = KGSL_DEVICE(adreno_dev);
	struct adreno_firmware *pm4_fw = ADRENO_FW(adreno_dev, ADRENO_FW_PM4);
	struct adreno_firmware *pfp_fw = ADRENO_FW(adreno_dev, ADRENO_FW_PFP);
	const struct adreno_a5xx_core *a5xx_core = to_a5xx_core(adreno_dev);
	uint64_t gpuaddr;

	gpuaddr = pm4_fw->memdesc.gpuaddr;
	kgsl_regwrite(device, A5XX_CP_PM4_INSTR_BASE_LO,
				lower_32_bits(gpuaddr));
	kgsl_regwrite(device, A5XX_CP_PM4_INSTR_BASE_HI,
				upper_32_bits(gpuaddr));

	gpuaddr = pfp_fw->memdesc.gpuaddr;
	kgsl_regwrite(device, A5XX_CP_PFP_INSTR_BASE_LO,
				lower_32_bits(gpuaddr));
	kgsl_regwrite(device, A5XX_CP_PFP_INSTR_BASE_HI,
				upper_32_bits(gpuaddr));

	/*
	 * Do not invoke to load zap shader if MMU does
	 * not support secure mode.
	 */
	if (!device->mmu.secured)
		return 0;

	/*
	 * Resume call to write the zap shader base address into the
	 * appropriate register,
	 * skip if retention is supported for the CPZ register
	 */
	if (adreno_dev->zap_loaded && !(ADRENO_FEATURE(adreno_dev,
		ADRENO_CPZ_RETENTION))) {
		int ret;
		struct scm_desc desc = {0};

		desc.args[0] = 0;
		desc.args[1] = 13;
		desc.arginfo = SCM_ARGS(2);

		ret = scm_call2(SCM_SIP_FNID(SCM_SVC_BOOT, 0xA), &desc);
		if (ret) {
			dev_err(device->dev,
				"SCM resume call failed with error %d\n", ret);
			return ret;
		}

	}

	/* Load the zap shader firmware through PIL if its available */
	if (a5xx_core->zap_name && !adreno_dev->zap_loaded) {
		ptr = subsystem_get(a5xx_core->zap_name);

		/* Return error if the zap shader cannot be loaded */
		if (IS_ERR_OR_NULL(ptr))
			return (ptr == NULL) ? -ENODEV : PTR_ERR(ptr);
		adreno_dev->zap_loaded = 1;
	}

	return 0;
}

static int _me_init_ucode_workarounds(struct adreno_device *adreno_dev)
{
	switch (ADRENO_GPUREV(adreno_dev)) {
	case ADRENO_REV_A510:
		return 0x00000001; /* Ucode workaround for token end syncs */
	case ADRENO_REV_A505:
	case ADRENO_REV_A506:
	case ADRENO_REV_A530:
		/*
		 * Ucode workarounds for token end syncs,
		 * WFI after every direct-render 3D mode draw and
		 * WFI after every 2D Mode 3 draw.
		 */
		return 0x0000000B;
	default:
		return 0x00000000; /* No ucode workarounds enabled */
	}
}

/*
 * CP_INIT_MAX_CONTEXT bit tells if the multiple hardware contexts can
 * be used at once of if they should be serialized
 */
#define CP_INIT_MAX_CONTEXT BIT(0)

/* Enables register protection mode */
#define CP_INIT_ERROR_DETECTION_CONTROL BIT(1)

/* Header dump information */
#define CP_INIT_HEADER_DUMP BIT(2) /* Reserved */

/* Default Reset states enabled for PFP and ME */
#define CP_INIT_DEFAULT_RESET_STATE BIT(3)

/* Drawcall filter range */
#define CP_INIT_DRAWCALL_FILTER_RANGE BIT(4)

/* Ucode workaround masks */
#define CP_INIT_UCODE_WORKAROUND_MASK BIT(5)

#define CP_INIT_MASK (CP_INIT_MAX_CONTEXT | \
		CP_INIT_ERROR_DETECTION_CONTROL | \
		CP_INIT_HEADER_DUMP | \
		CP_INIT_DEFAULT_RESET_STATE | \
		CP_INIT_UCODE_WORKAROUND_MASK)

static void _set_ordinals(struct adreno_device *adreno_dev,
		unsigned int *cmds, unsigned int count)
{
	unsigned int *start = cmds;

	/* Enabled ordinal mask */
	*cmds++ = CP_INIT_MASK;

	if (CP_INIT_MASK & CP_INIT_MAX_CONTEXT)
		*cmds++ = 0x00000003;

	if (CP_INIT_MASK & CP_INIT_ERROR_DETECTION_CONTROL)
		*cmds++ = 0x20000000;

	if (CP_INIT_MASK & CP_INIT_HEADER_DUMP) {
		/* Header dump address */
		*cmds++ = 0x00000000;
		/* Header dump enable and dump size */
		*cmds++ = 0x00000000;
	}

	if (CP_INIT_MASK & CP_INIT_DRAWCALL_FILTER_RANGE) {
		/* Start range */
		*cmds++ = 0x00000000;
		/* End range (inclusive) */
		*cmds++ = 0x00000000;
	}

	if (CP_INIT_MASK & CP_INIT_UCODE_WORKAROUND_MASK)
		*cmds++ = _me_init_ucode_workarounds(adreno_dev);

	/* Pad rest of the cmds with 0's */
	while ((unsigned int)(cmds - start) < count)
		*cmds++ = 0x0;
}

int a5xx_critical_packet_submit(struct adreno_device *adreno_dev,
					struct adreno_ringbuffer *rb)
{
	unsigned int *cmds;
	int ret;

	if (!critical_packet_constructed)
		return 0;

	cmds = adreno_ringbuffer_allocspace(rb, 4);
	if (IS_ERR(cmds))
		return PTR_ERR(cmds);

	*cmds++ = cp_mem_packet(adreno_dev, CP_INDIRECT_BUFFER_PFE, 2, 1);
	cmds += cp_gpuaddr(adreno_dev, cmds, crit_pkts.gpuaddr);
	*cmds++ = crit_pkts_dwords;

	ret = adreno_ringbuffer_submit_spin(rb, NULL, 20);
	if (ret)
		adreno_spin_idle_debug(adreno_dev,
			"Critical packet submission failed to idle\n");

	return ret;
}

/*
 * a5xx_send_me_init() - Initialize ringbuffer
 * @adreno_dev: Pointer to adreno device
 * @rb: Pointer to the ringbuffer of device
 *
 * Submit commands for ME initialization,
 */
static int a5xx_send_me_init(struct adreno_device *adreno_dev,
			 struct adreno_ringbuffer *rb)
{
	unsigned int *cmds;
	int ret;

	cmds = adreno_ringbuffer_allocspace(rb, 9);
	if (IS_ERR(cmds))
		return PTR_ERR(cmds);
	if (cmds == NULL)
		return -ENOSPC;

	*cmds++ = cp_type7_packet(CP_ME_INIT, 8);

	_set_ordinals(adreno_dev, cmds, 8);

	ret = adreno_ringbuffer_submit_spin(rb, NULL, 2000);
	if (ret)
		adreno_spin_idle_debug(adreno_dev,
				"CP initialization failed to idle\n");

	return ret;
}

/*
 * a5xx_rb_start() - Start the ringbuffer
 * @adreno_dev: Pointer to adreno device
 */
static int a5xx_rb_start(struct adreno_device *adreno_dev)
{
	struct adreno_ringbuffer *rb = ADRENO_CURRENT_RINGBUFFER(adreno_dev);
	struct kgsl_device *device = &adreno_dev->dev;
	uint64_t addr;
	int ret;

	addr = SCRATCH_RPTR_GPU_ADDR(device, rb->id);

	adreno_writereg64(adreno_dev, ADRENO_REG_CP_RB_RPTR_ADDR_LO,
			ADRENO_REG_CP_RB_RPTR_ADDR_HI, addr);

	/*
	 * The size of the ringbuffer in the hardware is the log2
	 * representation of the size in quadwords (sizedwords / 2).
	 * Also disable the host RPTR shadow register as it might be unreliable
	 * in certain circumstances.
	 */

	adreno_writereg(adreno_dev, ADRENO_REG_CP_RB_CNTL,
		A5XX_CP_RB_CNTL_DEFAULT);

	adreno_writereg64(adreno_dev, ADRENO_REG_CP_RB_BASE,
			ADRENO_REG_CP_RB_BASE_HI, rb->buffer_desc.gpuaddr);

	ret = a5xx_microcode_load(adreno_dev);
	if (ret)
		return ret;

	/* clear ME_HALT to start micro engine */
	adreno_writereg(adreno_dev, ADRENO_REG_CP_ME_CNTL, 0);

	ret = a5xx_send_me_init(adreno_dev, rb);
	if (ret)
		return ret;

	/* GPU comes up in secured mode, make it unsecured by default */
	ret = adreno_set_unsecured_mode(adreno_dev, rb);
	if (ret)
		return ret;

	ret = a5xx_gpmu_init(adreno_dev);
	if (ret)
		return ret;

	a5xx_post_start(adreno_dev);

	return 0;
}

static int _load_firmware(struct kgsl_device *device, const char *fwfile,
			struct adreno_firmware *firmware)
{
	const struct firmware *fw = NULL;
	int ret;

	ret = request_firmware(&fw, fwfile, device->dev);

	if (ret) {
		dev_err(device->dev, "request_firmware(%s) failed: %d\n",
				fwfile, ret);
		return ret;
	}

	ret = kgsl_allocate_global(device, &firmware->memdesc, fw->size - 4,
				KGSL_MEMFLAGS_GPUREADONLY, 0, "ucode");

	if (ret)
		goto done;

	memcpy(firmware->memdesc.hostptr, &fw->data[4], fw->size - 4);
	firmware->size = (fw->size - 4) / sizeof(uint32_t);
	firmware->version = *(unsigned int *)&fw->data[4];

done:
	release_firmware(fw);

	return ret;
}

/*
 * a5xx_microcode_read() - Read microcode
 * @adreno_dev: Pointer to adreno device
 */
static int a5xx_microcode_read(struct adreno_device *adreno_dev)
{
	int ret;
	struct adreno_firmware *pm4_fw = ADRENO_FW(adreno_dev, ADRENO_FW_PM4);
	struct adreno_firmware *pfp_fw = ADRENO_FW(adreno_dev, ADRENO_FW_PFP);
	const struct adreno_a5xx_core *a5xx_core = to_a5xx_core(adreno_dev);

	if (pm4_fw->memdesc.hostptr == NULL) {
		ret = _load_firmware(KGSL_DEVICE(adreno_dev),
				 a5xx_core->pm4fw_name, pm4_fw);
		if (ret)
			return ret;
	}

	if (pfp_fw->memdesc.hostptr == NULL) {
		ret = _load_firmware(KGSL_DEVICE(adreno_dev),
				 a5xx_core->pfpfw_name, pfp_fw);
		if (ret)
			return ret;
	}

	ret = _load_gpmu_firmware(adreno_dev);
	if (ret)
		return ret;

	_load_regfile(adreno_dev);

	return ret;
}

static struct adreno_perfcount_register a5xx_perfcounters_cp[] = {
	{ KGSL_PERFCOUNTER_NOT_USED, 0, 0, A5XX_RBBM_PERFCTR_CP_0_LO,
		A5XX_RBBM_PERFCTR_CP_0_HI, 0, A5XX_CP_PERFCTR_CP_SEL_0 },
	{ KGSL_PERFCOUNTER_NOT_USED, 0, 0, A5XX_RBBM_PERFCTR_CP_1_LO,
		A5XX_RBBM_PERFCTR_CP_1_HI, 1, A5XX_CP_PERFCTR_CP_SEL_1 },
	{ KGSL_PERFCOUNTER_NOT_USED, 0, 0, A5XX_RBBM_PERFCTR_CP_2_LO,
		A5XX_RBBM_PERFCTR_CP_2_HI, 2, A5XX_CP_PERFCTR_CP_SEL_2 },
	{ KGSL_PERFCOUNTER_NOT_USED, 0, 0, A5XX_RBBM_PERFCTR_CP_3_LO,
		A5XX_RBBM_PERFCTR_CP_3_HI, 3, A5XX_CP_PERFCTR_CP_SEL_3 },
	{ KGSL_PERFCOUNTER_NOT_USED, 0, 0, A5XX_RBBM_PERFCTR_CP_4_LO,
		A5XX_RBBM_PERFCTR_CP_4_HI, 4, A5XX_CP_PERFCTR_CP_SEL_4 },
	{ KGSL_PERFCOUNTER_NOT_USED, 0, 0, A5XX_RBBM_PERFCTR_CP_5_LO,
		A5XX_RBBM_PERFCTR_CP_5_HI, 5, A5XX_CP_PERFCTR_CP_SEL_5 },
	{ KGSL_PERFCOUNTER_NOT_USED, 0, 0, A5XX_RBBM_PERFCTR_CP_6_LO,
		A5XX_RBBM_PERFCTR_CP_6_HI, 6, A5XX_CP_PERFCTR_CP_SEL_6 },
	{ KGSL_PERFCOUNTER_NOT_USED, 0, 0, A5XX_RBBM_PERFCTR_CP_7_LO,
		A5XX_RBBM_PERFCTR_CP_7_HI, 7, A5XX_CP_PERFCTR_CP_SEL_7 },
};

static struct adreno_perfcount_register a5xx_perfcounters_rbbm[] = {
	/*
	 * A5XX_RBBM_PERFCTR_RBBM_0 is used for frequency scaling and omitted
	 * from the poool of available counters
	 */
	{ KGSL_PERFCOUNTER_NOT_USED, 0, 0, A5XX_RBBM_PERFCTR_RBBM_1_LO,
		A5XX_RBBM_PERFCTR_RBBM_1_HI, 9, A5XX_RBBM_PERFCTR_RBBM_SEL_1 },
	{ KGSL_PERFCOUNTER_NOT_USED, 0, 0, A5XX_RBBM_PERFCTR_RBBM_2_LO,
		A5XX_RBBM_PERFCTR_RBBM_2_HI, 10, A5XX_RBBM_PERFCTR_RBBM_SEL_2 },
	{ KGSL_PERFCOUNTER_NOT_USED, 0, 0, A5XX_RBBM_PERFCTR_RBBM_3_LO,
		A5XX_RBBM_PERFCTR_RBBM_3_HI, 11, A5XX_RBBM_PERFCTR_RBBM_SEL_3 },
};

static struct adreno_perfcount_register a5xx_perfcounters_pc[] = {
	{ KGSL_PERFCOUNTER_NOT_USED, 0, 0, A5XX_RBBM_PERFCTR_PC_0_LO,
		A5XX_RBBM_PERFCTR_PC_0_HI, 12, A5XX_PC_PERFCTR_PC_SEL_0 },
	{ KGSL_PERFCOUNTER_NOT_USED, 0, 0, A5XX_RBBM_PERFCTR_PC_1_LO,
		A5XX_RBBM_PERFCTR_PC_1_HI, 13, A5XX_PC_PERFCTR_PC_SEL_1 },
	{ KGSL_PERFCOUNTER_NOT_USED, 0, 0, A5XX_RBBM_PERFCTR_PC_2_LO,
		A5XX_RBBM_PERFCTR_PC_2_HI, 14, A5XX_PC_PERFCTR_PC_SEL_2 },
	{ KGSL_PERFCOUNTER_NOT_USED, 0, 0, A5XX_RBBM_PERFCTR_PC_3_LO,
		A5XX_RBBM_PERFCTR_PC_3_HI, 15, A5XX_PC_PERFCTR_PC_SEL_3 },
	{ KGSL_PERFCOUNTER_NOT_USED, 0, 0, A5XX_RBBM_PERFCTR_PC_4_LO,
		A5XX_RBBM_PERFCTR_PC_4_HI, 16, A5XX_PC_PERFCTR_PC_SEL_4 },
	{ KGSL_PERFCOUNTER_NOT_USED, 0, 0, A5XX_RBBM_PERFCTR_PC_5_LO,
		A5XX_RBBM_PERFCTR_PC_5_HI, 17, A5XX_PC_PERFCTR_PC_SEL_5 },
	{ KGSL_PERFCOUNTER_NOT_USED, 0, 0, A5XX_RBBM_PERFCTR_PC_6_LO,
		A5XX_RBBM_PERFCTR_PC_6_HI, 18, A5XX_PC_PERFCTR_PC_SEL_6 },
	{ KGSL_PERFCOUNTER_NOT_USED, 0, 0, A5XX_RBBM_PERFCTR_PC_7_LO,
		A5XX_RBBM_PERFCTR_PC_7_HI, 19, A5XX_PC_PERFCTR_PC_SEL_7 },
};

static struct adreno_perfcount_register a5xx_perfcounters_vfd[] = {
	{ KGSL_PERFCOUNTER_NOT_USED, 0, 0, A5XX_RBBM_PERFCTR_VFD_0_LO,
		A5XX_RBBM_PERFCTR_VFD_0_HI, 20, A5XX_VFD_PERFCTR_VFD_SEL_0 },
	{ KGSL_PERFCOUNTER_NOT_USED, 0, 0, A5XX_RBBM_PERFCTR_VFD_1_LO,
		A5XX_RBBM_PERFCTR_VFD_1_HI, 21, A5XX_VFD_PERFCTR_VFD_SEL_1 },
	{ KGSL_PERFCOUNTER_NOT_USED, 0, 0, A5XX_RBBM_PERFCTR_VFD_2_LO,
		A5XX_RBBM_PERFCTR_VFD_2_HI, 22, A5XX_VFD_PERFCTR_VFD_SEL_2 },
	{ KGSL_PERFCOUNTER_NOT_USED, 0, 0, A5XX_RBBM_PERFCTR_VFD_3_LO,
		A5XX_RBBM_PERFCTR_VFD_3_HI, 23, A5XX_VFD_PERFCTR_VFD_SEL_3 },
	{ KGSL_PERFCOUNTER_NOT_USED, 0, 0, A5XX_RBBM_PERFCTR_VFD_4_LO,
		A5XX_RBBM_PERFCTR_VFD_4_HI, 24, A5XX_VFD_PERFCTR_VFD_SEL_4 },
	{ KGSL_PERFCOUNTER_NOT_USED, 0, 0, A5XX_RBBM_PERFCTR_VFD_5_LO,
		A5XX_RBBM_PERFCTR_VFD_5_HI, 25, A5XX_VFD_PERFCTR_VFD_SEL_5 },
	{ KGSL_PERFCOUNTER_NOT_USED, 0, 0, A5XX_RBBM_PERFCTR_VFD_6_LO,
		A5XX_RBBM_PERFCTR_VFD_6_HI, 26, A5XX_VFD_PERFCTR_VFD_SEL_6 },
	{ KGSL_PERFCOUNTER_NOT_USED, 0, 0, A5XX_RBBM_PERFCTR_VFD_7_LO,
		A5XX_RBBM_PERFCTR_VFD_7_HI, 27, A5XX_VFD_PERFCTR_VFD_SEL_7 },
};

static struct adreno_perfcount_register a5xx_perfcounters_hlsq[] = {
	{ KGSL_PERFCOUNTER_NOT_USED, 0, 0, A5XX_RBBM_PERFCTR_HLSQ_0_LO,
		A5XX_RBBM_PERFCTR_HLSQ_0_HI, 28, A5XX_HLSQ_PERFCTR_HLSQ_SEL_0 },
	{ KGSL_PERFCOUNTER_NOT_USED, 0, 0, A5XX_RBBM_PERFCTR_HLSQ_1_LO,
		A5XX_RBBM_PERFCTR_HLSQ_1_HI, 29, A5XX_HLSQ_PERFCTR_HLSQ_SEL_1 },
	{ KGSL_PERFCOUNTER_NOT_USED, 0, 0, A5XX_RBBM_PERFCTR_HLSQ_2_LO,
		A5XX_RBBM_PERFCTR_HLSQ_2_HI, 30, A5XX_HLSQ_PERFCTR_HLSQ_SEL_2 },
	{ KGSL_PERFCOUNTER_NOT_USED, 0, 0, A5XX_RBBM_PERFCTR_HLSQ_3_LO,
		A5XX_RBBM_PERFCTR_HLSQ_3_HI, 31, A5XX_HLSQ_PERFCTR_HLSQ_SEL_3 },
	{ KGSL_PERFCOUNTER_NOT_USED, 0, 0, A5XX_RBBM_PERFCTR_HLSQ_4_LO,
		A5XX_RBBM_PERFCTR_HLSQ_4_HI, 32, A5XX_HLSQ_PERFCTR_HLSQ_SEL_4 },
	{ KGSL_PERFCOUNTER_NOT_USED, 0, 0, A5XX_RBBM_PERFCTR_HLSQ_5_LO,
		A5XX_RBBM_PERFCTR_HLSQ_5_HI, 33, A5XX_HLSQ_PERFCTR_HLSQ_SEL_5 },
	{ KGSL_PERFCOUNTER_NOT_USED, 0, 0, A5XX_RBBM_PERFCTR_HLSQ_6_LO,
		A5XX_RBBM_PERFCTR_HLSQ_6_HI, 34, A5XX_HLSQ_PERFCTR_HLSQ_SEL_6 },
	{ KGSL_PERFCOUNTER_NOT_USED, 0, 0, A5XX_RBBM_PERFCTR_HLSQ_7_LO,
		A5XX_RBBM_PERFCTR_HLSQ_7_HI, 35, A5XX_HLSQ_PERFCTR_HLSQ_SEL_7 },
};

static struct adreno_perfcount_register a5xx_perfcounters_vpc[] = {
	{ KGSL_PERFCOUNTER_NOT_USED, 0, 0, A5XX_RBBM_PERFCTR_VPC_0_LO,
		A5XX_RBBM_PERFCTR_VPC_0_HI, 36, A5XX_VPC_PERFCTR_VPC_SEL_0 },
	{ KGSL_PERFCOUNTER_NOT_USED, 0, 0, A5XX_RBBM_PERFCTR_VPC_1_LO,
		A5XX_RBBM_PERFCTR_VPC_1_HI, 37, A5XX_VPC_PERFCTR_VPC_SEL_1 },
	{ KGSL_PERFCOUNTER_NOT_USED, 0, 0, A5XX_RBBM_PERFCTR_VPC_2_LO,
		A5XX_RBBM_PERFCTR_VPC_2_HI, 38, A5XX_VPC_PERFCTR_VPC_SEL_2 },
	{ KGSL_PERFCOUNTER_NOT_USED, 0, 0, A5XX_RBBM_PERFCTR_VPC_3_LO,
		A5XX_RBBM_PERFCTR_VPC_3_HI, 39, A5XX_VPC_PERFCTR_VPC_SEL_3 },
};

static struct adreno_perfcount_register a5xx_perfcounters_ccu[] = {
	{ KGSL_PERFCOUNTER_NOT_USED, 0, 0, A5XX_RBBM_PERFCTR_CCU_0_LO,
		A5XX_RBBM_PERFCTR_CCU_0_HI, 40, A5XX_RB_PERFCTR_CCU_SEL_0 },
	{ KGSL_PERFCOUNTER_NOT_USED, 0, 0, A5XX_RBBM_PERFCTR_CCU_1_LO,
		A5XX_RBBM_PERFCTR_CCU_1_HI, 41, A5XX_RB_PERFCTR_CCU_SEL_1 },
	{ KGSL_PERFCOUNTER_NOT_USED, 0, 0, A5XX_RBBM_PERFCTR_CCU_2_LO,
		A5XX_RBBM_PERFCTR_CCU_2_HI, 42, A5XX_RB_PERFCTR_CCU_SEL_2 },
	{ KGSL_PERFCOUNTER_NOT_USED, 0, 0, A5XX_RBBM_PERFCTR_CCU_3_LO,
		A5XX_RBBM_PERFCTR_CCU_3_HI, 43, A5XX_RB_PERFCTR_CCU_SEL_3 },
};

static struct adreno_perfcount_register a5xx_perfcounters_tse[] = {
	{ KGSL_PERFCOUNTER_NOT_USED, 0, 0, A5XX_RBBM_PERFCTR_TSE_0_LO,
		A5XX_RBBM_PERFCTR_TSE_0_HI, 44, A5XX_GRAS_PERFCTR_TSE_SEL_0 },
	{ KGSL_PERFCOUNTER_NOT_USED, 0, 0, A5XX_RBBM_PERFCTR_TSE_1_LO,
		A5XX_RBBM_PERFCTR_TSE_1_HI, 45, A5XX_GRAS_PERFCTR_TSE_SEL_1 },
	{ KGSL_PERFCOUNTER_NOT_USED, 0, 0, A5XX_RBBM_PERFCTR_TSE_2_LO,
		A5XX_RBBM_PERFCTR_TSE_2_HI, 46, A5XX_GRAS_PERFCTR_TSE_SEL_2 },
	{ KGSL_PERFCOUNTER_NOT_USED, 0, 0, A5XX_RBBM_PERFCTR_TSE_3_LO,
		A5XX_RBBM_PERFCTR_TSE_3_HI, 47, A5XX_GRAS_PERFCTR_TSE_SEL_3 },
};


static struct adreno_perfcount_register a5xx_perfcounters_ras[] = {
	{ KGSL_PERFCOUNTER_NOT_USED, 0, 0, A5XX_RBBM_PERFCTR_RAS_0_LO,
		A5XX_RBBM_PERFCTR_RAS_0_HI, 48, A5XX_GRAS_PERFCTR_RAS_SEL_0 },
	{ KGSL_PERFCOUNTER_NOT_USED, 0, 0, A5XX_RBBM_PERFCTR_RAS_1_LO,
		A5XX_RBBM_PERFCTR_RAS_1_HI, 49, A5XX_GRAS_PERFCTR_RAS_SEL_1 },
	{ KGSL_PERFCOUNTER_NOT_USED, 0, 0, A5XX_RBBM_PERFCTR_RAS_2_LO,
		A5XX_RBBM_PERFCTR_RAS_2_HI, 50, A5XX_GRAS_PERFCTR_RAS_SEL_2 },
	{ KGSL_PERFCOUNTER_NOT_USED, 0, 0, A5XX_RBBM_PERFCTR_RAS_3_LO,
		A5XX_RBBM_PERFCTR_RAS_3_HI, 51, A5XX_GRAS_PERFCTR_RAS_SEL_3 },
};

static struct adreno_perfcount_register a5xx_perfcounters_uche[] = {
	{ KGSL_PERFCOUNTER_NOT_USED, 0, 0, A5XX_RBBM_PERFCTR_UCHE_0_LO,
		A5XX_RBBM_PERFCTR_UCHE_0_HI, 52, A5XX_UCHE_PERFCTR_UCHE_SEL_0 },
	{ KGSL_PERFCOUNTER_NOT_USED, 0, 0, A5XX_RBBM_PERFCTR_UCHE_1_LO,
		A5XX_RBBM_PERFCTR_UCHE_1_HI, 53, A5XX_UCHE_PERFCTR_UCHE_SEL_1 },
	{ KGSL_PERFCOUNTER_NOT_USED, 0, 0, A5XX_RBBM_PERFCTR_UCHE_2_LO,
		A5XX_RBBM_PERFCTR_UCHE_2_HI, 54, A5XX_UCHE_PERFCTR_UCHE_SEL_2 },
	{ KGSL_PERFCOUNTER_NOT_USED, 0, 0, A5XX_RBBM_PERFCTR_UCHE_3_LO,
		A5XX_RBBM_PERFCTR_UCHE_3_HI, 55, A5XX_UCHE_PERFCTR_UCHE_SEL_3 },
	{ KGSL_PERFCOUNTER_NOT_USED, 0, 0, A5XX_RBBM_PERFCTR_UCHE_4_LO,
		A5XX_RBBM_PERFCTR_UCHE_4_HI, 56, A5XX_UCHE_PERFCTR_UCHE_SEL_4 },
	{ KGSL_PERFCOUNTER_NOT_USED, 0, 0, A5XX_RBBM_PERFCTR_UCHE_5_LO,
		A5XX_RBBM_PERFCTR_UCHE_5_HI, 57, A5XX_UCHE_PERFCTR_UCHE_SEL_5 },
	{ KGSL_PERFCOUNTER_NOT_USED, 0, 0, A5XX_RBBM_PERFCTR_UCHE_6_LO,
		A5XX_RBBM_PERFCTR_UCHE_6_HI, 58, A5XX_UCHE_PERFCTR_UCHE_SEL_6 },
	{ KGSL_PERFCOUNTER_NOT_USED, 0, 0, A5XX_RBBM_PERFCTR_UCHE_7_LO,
		A5XX_RBBM_PERFCTR_UCHE_7_HI, 59, A5XX_UCHE_PERFCTR_UCHE_SEL_7 },
};

static struct adreno_perfcount_register a5xx_perfcounters_tp[] = {
	{ KGSL_PERFCOUNTER_NOT_USED, 0, 0, A5XX_RBBM_PERFCTR_TP_0_LO,
		A5XX_RBBM_PERFCTR_TP_0_HI, 60, A5XX_TPL1_PERFCTR_TP_SEL_0 },
	{ KGSL_PERFCOUNTER_NOT_USED, 0, 0, A5XX_RBBM_PERFCTR_TP_1_LO,
		A5XX_RBBM_PERFCTR_TP_1_HI, 61, A5XX_TPL1_PERFCTR_TP_SEL_1 },
	{ KGSL_PERFCOUNTER_NOT_USED, 0, 0, A5XX_RBBM_PERFCTR_TP_2_LO,
		A5XX_RBBM_PERFCTR_TP_2_HI, 62, A5XX_TPL1_PERFCTR_TP_SEL_2 },
	{ KGSL_PERFCOUNTER_NOT_USED, 0, 0, A5XX_RBBM_PERFCTR_TP_3_LO,
		A5XX_RBBM_PERFCTR_TP_3_HI, 63, A5XX_TPL1_PERFCTR_TP_SEL_3 },
	{ KGSL_PERFCOUNTER_NOT_USED, 0, 0, A5XX_RBBM_PERFCTR_TP_4_LO,
		A5XX_RBBM_PERFCTR_TP_4_HI, 64, A5XX_TPL1_PERFCTR_TP_SEL_4 },
	{ KGSL_PERFCOUNTER_NOT_USED, 0, 0, A5XX_RBBM_PERFCTR_TP_5_LO,
		A5XX_RBBM_PERFCTR_TP_5_HI, 65, A5XX_TPL1_PERFCTR_TP_SEL_5 },
	{ KGSL_PERFCOUNTER_NOT_USED, 0, 0, A5XX_RBBM_PERFCTR_TP_6_LO,
		A5XX_RBBM_PERFCTR_TP_6_HI, 66, A5XX_TPL1_PERFCTR_TP_SEL_6 },
	{ KGSL_PERFCOUNTER_NOT_USED, 0, 0, A5XX_RBBM_PERFCTR_TP_7_LO,
		A5XX_RBBM_PERFCTR_TP_7_HI, 67, A5XX_TPL1_PERFCTR_TP_SEL_7 },
};

static struct adreno_perfcount_register a5xx_perfcounters_sp[] = {
	{ KGSL_PERFCOUNTER_NOT_USED, 0, 0, A5XX_RBBM_PERFCTR_SP_0_LO,
		A5XX_RBBM_PERFCTR_SP_0_HI, 68, A5XX_SP_PERFCTR_SP_SEL_0 },
	{ KGSL_PERFCOUNTER_NOT_USED, 0, 0, A5XX_RBBM_PERFCTR_SP_1_LO,
		A5XX_RBBM_PERFCTR_SP_1_HI, 69, A5XX_SP_PERFCTR_SP_SEL_1 },
	{ KGSL_PERFCOUNTER_NOT_USED, 0, 0, A5XX_RBBM_PERFCTR_SP_2_LO,
		A5XX_RBBM_PERFCTR_SP_2_HI, 70, A5XX_SP_PERFCTR_SP_SEL_2 },
	{ KGSL_PERFCOUNTER_NOT_USED, 0, 0, A5XX_RBBM_PERFCTR_SP_3_LO,
		A5XX_RBBM_PERFCTR_SP_3_HI, 71, A5XX_SP_PERFCTR_SP_SEL_3 },
	{ KGSL_PERFCOUNTER_NOT_USED, 0, 0, A5XX_RBBM_PERFCTR_SP_4_LO,
		A5XX_RBBM_PERFCTR_SP_4_HI, 72, A5XX_SP_PERFCTR_SP_SEL_4 },
	{ KGSL_PERFCOUNTER_NOT_USED, 0, 0, A5XX_RBBM_PERFCTR_SP_5_LO,
		A5XX_RBBM_PERFCTR_SP_5_HI, 73, A5XX_SP_PERFCTR_SP_SEL_5 },
	{ KGSL_PERFCOUNTER_NOT_USED, 0, 0, A5XX_RBBM_PERFCTR_SP_6_LO,
		A5XX_RBBM_PERFCTR_SP_6_HI, 74, A5XX_SP_PERFCTR_SP_SEL_6 },
	{ KGSL_PERFCOUNTER_NOT_USED, 0, 0, A5XX_RBBM_PERFCTR_SP_7_LO,
		A5XX_RBBM_PERFCTR_SP_7_HI, 75, A5XX_SP_PERFCTR_SP_SEL_7 },
	{ KGSL_PERFCOUNTER_NOT_USED, 0, 0, A5XX_RBBM_PERFCTR_SP_8_LO,
		A5XX_RBBM_PERFCTR_SP_8_HI, 76, A5XX_SP_PERFCTR_SP_SEL_8 },
	{ KGSL_PERFCOUNTER_NOT_USED, 0, 0, A5XX_RBBM_PERFCTR_SP_9_LO,
		A5XX_RBBM_PERFCTR_SP_9_HI, 77, A5XX_SP_PERFCTR_SP_SEL_9 },
	{ KGSL_PERFCOUNTER_NOT_USED, 0, 0, A5XX_RBBM_PERFCTR_SP_10_LO,
		A5XX_RBBM_PERFCTR_SP_10_HI, 78, A5XX_SP_PERFCTR_SP_SEL_10 },
	{ KGSL_PERFCOUNTER_NOT_USED, 0, 0, A5XX_RBBM_PERFCTR_SP_11_LO,
		A5XX_RBBM_PERFCTR_SP_11_HI, 79, A5XX_SP_PERFCTR_SP_SEL_11 },
};

static struct adreno_perfcount_register a5xx_perfcounters_rb[] = {
	{ KGSL_PERFCOUNTER_NOT_USED, 0, 0, A5XX_RBBM_PERFCTR_RB_0_LO,
		A5XX_RBBM_PERFCTR_RB_0_HI, 80, A5XX_RB_PERFCTR_RB_SEL_0 },
	{ KGSL_PERFCOUNTER_NOT_USED, 0, 0, A5XX_RBBM_PERFCTR_RB_1_LO,
		A5XX_RBBM_PERFCTR_RB_1_HI, 81, A5XX_RB_PERFCTR_RB_SEL_1 },
	{ KGSL_PERFCOUNTER_NOT_USED, 0, 0, A5XX_RBBM_PERFCTR_RB_2_LO,
		A5XX_RBBM_PERFCTR_RB_2_HI, 82, A5XX_RB_PERFCTR_RB_SEL_2 },
	{ KGSL_PERFCOUNTER_NOT_USED, 0, 0, A5XX_RBBM_PERFCTR_RB_3_LO,
		A5XX_RBBM_PERFCTR_RB_3_HI, 83, A5XX_RB_PERFCTR_RB_SEL_3 },
	{ KGSL_PERFCOUNTER_NOT_USED, 0, 0, A5XX_RBBM_PERFCTR_RB_4_LO,
		A5XX_RBBM_PERFCTR_RB_4_HI, 84, A5XX_RB_PERFCTR_RB_SEL_4 },
	{ KGSL_PERFCOUNTER_NOT_USED, 0, 0, A5XX_RBBM_PERFCTR_RB_5_LO,
		A5XX_RBBM_PERFCTR_RB_5_HI, 85, A5XX_RB_PERFCTR_RB_SEL_5 },
	{ KGSL_PERFCOUNTER_NOT_USED, 0, 0, A5XX_RBBM_PERFCTR_RB_6_LO,
		A5XX_RBBM_PERFCTR_RB_6_HI, 86, A5XX_RB_PERFCTR_RB_SEL_6 },
	{ KGSL_PERFCOUNTER_NOT_USED, 0, 0, A5XX_RBBM_PERFCTR_RB_7_LO,
		A5XX_RBBM_PERFCTR_RB_7_HI, 87, A5XX_RB_PERFCTR_RB_SEL_7 },
};

static struct adreno_perfcount_register a5xx_perfcounters_vsc[] = {
	{ KGSL_PERFCOUNTER_NOT_USED, 0, 0, A5XX_RBBM_PERFCTR_VSC_0_LO,
		A5XX_RBBM_PERFCTR_VSC_0_HI, 88, A5XX_VSC_PERFCTR_VSC_SEL_0 },
	{ KGSL_PERFCOUNTER_NOT_USED, 0, 0, A5XX_RBBM_PERFCTR_VSC_1_LO,
		A5XX_RBBM_PERFCTR_VSC_1_HI, 89, A5XX_VSC_PERFCTR_VSC_SEL_1 },
};

static struct adreno_perfcount_register a5xx_perfcounters_lrz[] = {
	{ KGSL_PERFCOUNTER_NOT_USED, 0, 0, A5XX_RBBM_PERFCTR_LRZ_0_LO,
		A5XX_RBBM_PERFCTR_LRZ_0_HI, 90, A5XX_GRAS_PERFCTR_LRZ_SEL_0 },
	{ KGSL_PERFCOUNTER_NOT_USED, 0, 0, A5XX_RBBM_PERFCTR_LRZ_1_LO,
		A5XX_RBBM_PERFCTR_LRZ_1_HI, 91, A5XX_GRAS_PERFCTR_LRZ_SEL_1 },
	{ KGSL_PERFCOUNTER_NOT_USED, 0, 0, A5XX_RBBM_PERFCTR_LRZ_2_LO,
		A5XX_RBBM_PERFCTR_LRZ_2_HI, 92, A5XX_GRAS_PERFCTR_LRZ_SEL_2 },
	{ KGSL_PERFCOUNTER_NOT_USED, 0, 0, A5XX_RBBM_PERFCTR_LRZ_3_LO,
		A5XX_RBBM_PERFCTR_LRZ_3_HI, 93, A5XX_GRAS_PERFCTR_LRZ_SEL_3 },
};

static struct adreno_perfcount_register a5xx_perfcounters_cmp[] = {
	{ KGSL_PERFCOUNTER_NOT_USED, 0, 0, A5XX_RBBM_PERFCTR_CMP_0_LO,
		A5XX_RBBM_PERFCTR_CMP_0_HI, 94, A5XX_RB_PERFCTR_CMP_SEL_0 },
	{ KGSL_PERFCOUNTER_NOT_USED, 0, 0, A5XX_RBBM_PERFCTR_CMP_1_LO,
		A5XX_RBBM_PERFCTR_CMP_1_HI, 95, A5XX_RB_PERFCTR_CMP_SEL_1 },
	{ KGSL_PERFCOUNTER_NOT_USED, 0, 0, A5XX_RBBM_PERFCTR_CMP_2_LO,
		A5XX_RBBM_PERFCTR_CMP_2_HI, 96, A5XX_RB_PERFCTR_CMP_SEL_2 },
	{ KGSL_PERFCOUNTER_NOT_USED, 0, 0, A5XX_RBBM_PERFCTR_CMP_3_LO,
		A5XX_RBBM_PERFCTR_CMP_3_HI, 97, A5XX_RB_PERFCTR_CMP_SEL_3 },
};

static struct adreno_perfcount_register a5xx_perfcounters_vbif[] = {
	{ KGSL_PERFCOUNTER_NOT_USED, 0, 0, A5XX_VBIF_PERF_CNT_LOW0,
		A5XX_VBIF_PERF_CNT_HIGH0, -1, A5XX_VBIF_PERF_CNT_SEL0 },
	{ KGSL_PERFCOUNTER_NOT_USED, 0, 0, A5XX_VBIF_PERF_CNT_LOW1,
		A5XX_VBIF_PERF_CNT_HIGH1, -1, A5XX_VBIF_PERF_CNT_SEL1 },
	{ KGSL_PERFCOUNTER_NOT_USED, 0, 0, A5XX_VBIF_PERF_CNT_LOW2,
		A5XX_VBIF_PERF_CNT_HIGH2, -1, A5XX_VBIF_PERF_CNT_SEL2 },
	{ KGSL_PERFCOUNTER_NOT_USED, 0, 0, A5XX_VBIF_PERF_CNT_LOW3,
		A5XX_VBIF_PERF_CNT_HIGH3, -1, A5XX_VBIF_PERF_CNT_SEL3 },
};

static struct adreno_perfcount_register a5xx_perfcounters_vbif_pwr[] = {
	{ KGSL_PERFCOUNTER_NOT_USED, 0, 0, A5XX_VBIF_PERF_PWR_CNT_LOW0,
		A5XX_VBIF_PERF_PWR_CNT_HIGH0, -1, A5XX_VBIF_PERF_PWR_CNT_EN0 },
	{ KGSL_PERFCOUNTER_NOT_USED, 0, 0, A5XX_VBIF_PERF_PWR_CNT_LOW1,
		A5XX_VBIF_PERF_PWR_CNT_HIGH1, -1, A5XX_VBIF_PERF_PWR_CNT_EN1 },
	{ KGSL_PERFCOUNTER_NOT_USED, 0, 0, A5XX_VBIF_PERF_PWR_CNT_LOW2,
		A5XX_VBIF_PERF_PWR_CNT_HIGH2, -1, A5XX_VBIF_PERF_PWR_CNT_EN2 },
};

static struct adreno_perfcount_register a5xx_perfcounters_alwayson[] = {
	{ KGSL_PERFCOUNTER_NOT_USED, 0, 0, A5XX_RBBM_ALWAYSON_COUNTER_LO,
		A5XX_RBBM_ALWAYSON_COUNTER_HI, -1 },
};

static struct adreno_perfcount_register a5xx_pwrcounters_sp[] = {
	{ KGSL_PERFCOUNTER_NOT_USED, 0, 0, A5XX_SP_POWER_COUNTER_0_LO,
		A5XX_SP_POWER_COUNTER_0_HI, -1, A5XX_SP_POWERCTR_SP_SEL_0 },
	{ KGSL_PERFCOUNTER_NOT_USED, 0, 0, A5XX_SP_POWER_COUNTER_1_LO,
		A5XX_SP_POWER_COUNTER_1_HI, -1, A5XX_SP_POWERCTR_SP_SEL_1 },
	{ KGSL_PERFCOUNTER_NOT_USED, 0, 0, A5XX_SP_POWER_COUNTER_2_LO,
		A5XX_SP_POWER_COUNTER_2_HI, -1, A5XX_SP_POWERCTR_SP_SEL_2 },
	{ KGSL_PERFCOUNTER_NOT_USED, 0, 0, A5XX_SP_POWER_COUNTER_3_LO,
		A5XX_SP_POWER_COUNTER_3_HI, -1, A5XX_SP_POWERCTR_SP_SEL_3 },
};

static struct adreno_perfcount_register a5xx_pwrcounters_tp[] = {
	{ KGSL_PERFCOUNTER_NOT_USED, 0, 0, A5XX_TP_POWER_COUNTER_0_LO,
		A5XX_TP_POWER_COUNTER_0_HI, -1, A5XX_TPL1_POWERCTR_TP_SEL_0 },
	{ KGSL_PERFCOUNTER_NOT_USED, 0, 0, A5XX_TP_POWER_COUNTER_1_LO,
		A5XX_TP_POWER_COUNTER_1_HI, -1, A5XX_TPL1_POWERCTR_TP_SEL_1 },
	{ KGSL_PERFCOUNTER_NOT_USED, 0, 0, A5XX_TP_POWER_COUNTER_2_LO,
		A5XX_TP_POWER_COUNTER_2_HI, -1, A5XX_TPL1_POWERCTR_TP_SEL_2 },
	{ KGSL_PERFCOUNTER_NOT_USED, 0, 0, A5XX_TP_POWER_COUNTER_3_LO,
		A5XX_TP_POWER_COUNTER_3_HI, -1, A5XX_TPL1_POWERCTR_TP_SEL_3 },
};

static struct adreno_perfcount_register a5xx_pwrcounters_rb[] = {
	{ KGSL_PERFCOUNTER_NOT_USED, 0, 0, A5XX_RB_POWER_COUNTER_0_LO,
		A5XX_RB_POWER_COUNTER_0_HI, -1, A5XX_RB_POWERCTR_RB_SEL_0 },
	{ KGSL_PERFCOUNTER_NOT_USED, 0, 0, A5XX_RB_POWER_COUNTER_1_LO,
		A5XX_RB_POWER_COUNTER_1_HI, -1, A5XX_RB_POWERCTR_RB_SEL_1 },
	{ KGSL_PERFCOUNTER_NOT_USED, 0, 0, A5XX_RB_POWER_COUNTER_2_LO,
		A5XX_RB_POWER_COUNTER_2_HI, -1, A5XX_RB_POWERCTR_RB_SEL_2 },
	{ KGSL_PERFCOUNTER_NOT_USED, 0, 0, A5XX_RB_POWER_COUNTER_3_LO,
		A5XX_RB_POWER_COUNTER_3_HI, -1, A5XX_RB_POWERCTR_RB_SEL_3 },
};

static struct adreno_perfcount_register a5xx_pwrcounters_ccu[] = {
	{ KGSL_PERFCOUNTER_NOT_USED, 0, 0, A5XX_CCU_POWER_COUNTER_0_LO,
		A5XX_CCU_POWER_COUNTER_0_HI, -1, A5XX_RB_POWERCTR_CCU_SEL_0 },
	{ KGSL_PERFCOUNTER_NOT_USED, 0, 0, A5XX_CCU_POWER_COUNTER_1_LO,
		A5XX_CCU_POWER_COUNTER_1_HI, -1, A5XX_RB_POWERCTR_CCU_SEL_1 },
};

static struct adreno_perfcount_register a5xx_pwrcounters_uche[] = {
	{ KGSL_PERFCOUNTER_NOT_USED, 0, 0, A5XX_UCHE_POWER_COUNTER_0_LO,
		A5XX_UCHE_POWER_COUNTER_0_HI, -1,
		A5XX_UCHE_POWERCTR_UCHE_SEL_0 },
	{ KGSL_PERFCOUNTER_NOT_USED, 0, 0, A5XX_UCHE_POWER_COUNTER_1_LO,
		A5XX_UCHE_POWER_COUNTER_1_HI, -1,
		A5XX_UCHE_POWERCTR_UCHE_SEL_1 },
	{ KGSL_PERFCOUNTER_NOT_USED, 0, 0, A5XX_UCHE_POWER_COUNTER_2_LO,
		A5XX_UCHE_POWER_COUNTER_2_HI, -1,
		A5XX_UCHE_POWERCTR_UCHE_SEL_2 },
	{ KGSL_PERFCOUNTER_NOT_USED, 0, 0, A5XX_UCHE_POWER_COUNTER_3_LO,
		A5XX_UCHE_POWER_COUNTER_3_HI, -1,
		A5XX_UCHE_POWERCTR_UCHE_SEL_3 },
};

static struct adreno_perfcount_register a5xx_pwrcounters_cp[] = {
	{ KGSL_PERFCOUNTER_NOT_USED, 0, 0, A5XX_CP_POWER_COUNTER_0_LO,
		A5XX_CP_POWER_COUNTER_0_HI, -1, A5XX_CP_POWERCTR_CP_SEL_0 },
	{ KGSL_PERFCOUNTER_NOT_USED, 0, 0, A5XX_CP_POWER_COUNTER_1_LO,
		A5XX_CP_POWER_COUNTER_1_HI, -1, A5XX_CP_POWERCTR_CP_SEL_1 },
	{ KGSL_PERFCOUNTER_NOT_USED, 0, 0, A5XX_CP_POWER_COUNTER_2_LO,
		A5XX_CP_POWER_COUNTER_2_HI, -1, A5XX_CP_POWERCTR_CP_SEL_2 },
	{ KGSL_PERFCOUNTER_NOT_USED, 0, 0, A5XX_CP_POWER_COUNTER_3_LO,
		A5XX_CP_POWER_COUNTER_3_HI, -1, A5XX_CP_POWERCTR_CP_SEL_3 },
};

static struct adreno_perfcount_register a5xx_pwrcounters_gpmu[] = {
	{ KGSL_PERFCOUNTER_NOT_USED, 0, 0, A5XX_GPMU_POWER_COUNTER_0_LO,
		A5XX_GPMU_POWER_COUNTER_0_HI, -1,
		A5XX_GPMU_POWER_COUNTER_SELECT_0 },
	{ KGSL_PERFCOUNTER_NOT_USED, 0, 0, A5XX_GPMU_POWER_COUNTER_1_LO,
		A5XX_GPMU_POWER_COUNTER_1_HI, -1,
		A5XX_GPMU_POWER_COUNTER_SELECT_0 },
	{ KGSL_PERFCOUNTER_NOT_USED, 0, 0, A5XX_GPMU_POWER_COUNTER_2_LO,
		A5XX_GPMU_POWER_COUNTER_2_HI, -1,
		A5XX_GPMU_POWER_COUNTER_SELECT_0 },
	{ KGSL_PERFCOUNTER_NOT_USED, 0, 0, A5XX_GPMU_POWER_COUNTER_3_LO,
		A5XX_GPMU_POWER_COUNTER_3_HI, -1,
		A5XX_GPMU_POWER_COUNTER_SELECT_0 },
	{ KGSL_PERFCOUNTER_NOT_USED, 0, 0, A5XX_GPMU_POWER_COUNTER_4_LO,
		A5XX_GPMU_POWER_COUNTER_4_HI, -1,
		A5XX_GPMU_POWER_COUNTER_SELECT_1 },
	{ KGSL_PERFCOUNTER_NOT_USED, 0, 0, A5XX_GPMU_POWER_COUNTER_5_LO,
		A5XX_GPMU_POWER_COUNTER_5_HI, -1,
		A5XX_GPMU_POWER_COUNTER_SELECT_1 },
};

static struct adreno_perfcount_register a5xx_pwrcounters_alwayson[] = {
	{ KGSL_PERFCOUNTER_NOT_USED, 0, 0, A5XX_GPMU_ALWAYS_ON_COUNTER_LO,
		A5XX_GPMU_ALWAYS_ON_COUNTER_HI, -1 },
};

#define A5XX_PERFCOUNTER_GROUP(offset, name) \
	ADRENO_PERFCOUNTER_GROUP(a5xx, offset, name)

#define A5XX_PERFCOUNTER_GROUP_FLAGS(offset, name, flags) \
	ADRENO_PERFCOUNTER_GROUP_FLAGS(a5xx, offset, name, flags)

#define A5XX_POWER_COUNTER_GROUP(offset, name) \
	ADRENO_POWER_COUNTER_GROUP(a5xx, offset, name)

static struct adreno_perfcount_group a5xx_perfcounter_groups
				[KGSL_PERFCOUNTER_GROUP_MAX] = {
	A5XX_PERFCOUNTER_GROUP(CP, cp),
	A5XX_PERFCOUNTER_GROUP(RBBM, rbbm),
	A5XX_PERFCOUNTER_GROUP(PC, pc),
	A5XX_PERFCOUNTER_GROUP(VFD, vfd),
	A5XX_PERFCOUNTER_GROUP(HLSQ, hlsq),
	A5XX_PERFCOUNTER_GROUP(VPC, vpc),
	A5XX_PERFCOUNTER_GROUP(CCU, ccu),
	A5XX_PERFCOUNTER_GROUP(CMP, cmp),
	A5XX_PERFCOUNTER_GROUP(TSE, tse),
	A5XX_PERFCOUNTER_GROUP(RAS, ras),
	A5XX_PERFCOUNTER_GROUP(LRZ, lrz),
	A5XX_PERFCOUNTER_GROUP(UCHE, uche),
	A5XX_PERFCOUNTER_GROUP(TP, tp),
	A5XX_PERFCOUNTER_GROUP(SP, sp),
	A5XX_PERFCOUNTER_GROUP(RB, rb),
	A5XX_PERFCOUNTER_GROUP(VSC, vsc),
	A5XX_PERFCOUNTER_GROUP(VBIF, vbif),
	A5XX_PERFCOUNTER_GROUP_FLAGS(VBIF_PWR, vbif_pwr,
		ADRENO_PERFCOUNTER_GROUP_FIXED),
	A5XX_PERFCOUNTER_GROUP_FLAGS(ALWAYSON, alwayson,
		ADRENO_PERFCOUNTER_GROUP_FIXED),
	A5XX_POWER_COUNTER_GROUP(SP, sp),
	A5XX_POWER_COUNTER_GROUP(TP, tp),
	A5XX_POWER_COUNTER_GROUP(RB, rb),
	A5XX_POWER_COUNTER_GROUP(CCU, ccu),
	A5XX_POWER_COUNTER_GROUP(UCHE, uche),
	A5XX_POWER_COUNTER_GROUP(CP, cp),
	A5XX_POWER_COUNTER_GROUP(GPMU, gpmu),
	A5XX_POWER_COUNTER_GROUP(ALWAYSON, alwayson),
};

static struct adreno_perfcounters a5xx_perfcounters = {
	a5xx_perfcounter_groups,
	ARRAY_SIZE(a5xx_perfcounter_groups),
};

static struct adreno_ft_perf_counters a5xx_ft_perf_counters[] = {
	{KGSL_PERFCOUNTER_GROUP_SP, A5XX_SP_ALU_ACTIVE_CYCLES},
	{KGSL_PERFCOUNTER_GROUP_SP, A5XX_SP0_ICL1_MISSES},
	{KGSL_PERFCOUNTER_GROUP_SP, A5XX_SP_FS_CFLOW_INSTRUCTIONS},
	{KGSL_PERFCOUNTER_GROUP_TSE, A5XX_TSE_INPUT_PRIM_NUM},
};

static unsigned int a5xx_int_bits[ADRENO_INT_BITS_MAX] = {
	ADRENO_INT_DEFINE(ADRENO_INT_RBBM_AHB_ERROR, A5XX_INT_RBBM_AHB_ERROR),
};

/* Register offset defines for A5XX, in order of enum adreno_regs */
static unsigned int a5xx_register_offsets[ADRENO_REG_REGISTER_MAX] = {
	ADRENO_REG_DEFINE(ADRENO_REG_CP_RB_BASE, A5XX_CP_RB_BASE),
	ADRENO_REG_DEFINE(ADRENO_REG_CP_RB_BASE_HI, A5XX_CP_RB_BASE_HI),
	ADRENO_REG_DEFINE(ADRENO_REG_CP_RB_RPTR_ADDR_LO,
			A5XX_CP_RB_RPTR_ADDR_LO),
	ADRENO_REG_DEFINE(ADRENO_REG_CP_RB_RPTR_ADDR_HI,
			A5XX_CP_RB_RPTR_ADDR_HI),
	ADRENO_REG_DEFINE(ADRENO_REG_CP_RB_RPTR, A5XX_CP_RB_RPTR),
	ADRENO_REG_DEFINE(ADRENO_REG_CP_RB_WPTR, A5XX_CP_RB_WPTR),
	ADRENO_REG_DEFINE(ADRENO_REG_CP_CNTL, A5XX_CP_CNTL),
	ADRENO_REG_DEFINE(ADRENO_REG_CP_ME_CNTL, A5XX_CP_ME_CNTL),
	ADRENO_REG_DEFINE(ADRENO_REG_CP_RB_CNTL, A5XX_CP_RB_CNTL),
	ADRENO_REG_DEFINE(ADRENO_REG_CP_IB1_BASE, A5XX_CP_IB1_BASE),
	ADRENO_REG_DEFINE(ADRENO_REG_CP_IB1_BASE_HI, A5XX_CP_IB1_BASE_HI),
	ADRENO_REG_DEFINE(ADRENO_REG_CP_IB1_BUFSZ, A5XX_CP_IB1_BUFSZ),
	ADRENO_REG_DEFINE(ADRENO_REG_CP_IB2_BASE, A5XX_CP_IB2_BASE),
	ADRENO_REG_DEFINE(ADRENO_REG_CP_IB2_BASE_HI, A5XX_CP_IB2_BASE_HI),
	ADRENO_REG_DEFINE(ADRENO_REG_CP_IB2_BUFSZ, A5XX_CP_IB2_BUFSZ),
	ADRENO_REG_DEFINE(ADRENO_REG_CP_ROQ_ADDR, A5XX_CP_ROQ_DBG_ADDR),
	ADRENO_REG_DEFINE(ADRENO_REG_CP_ROQ_DATA, A5XX_CP_ROQ_DBG_DATA),
	ADRENO_REG_DEFINE(ADRENO_REG_CP_MERCIU_ADDR, A5XX_CP_MERCIU_DBG_ADDR),
	ADRENO_REG_DEFINE(ADRENO_REG_CP_MERCIU_DATA, A5XX_CP_MERCIU_DBG_DATA_1),
	ADRENO_REG_DEFINE(ADRENO_REG_CP_MERCIU_DATA2,
				A5XX_CP_MERCIU_DBG_DATA_2),
	ADRENO_REG_DEFINE(ADRENO_REG_CP_MEQ_ADDR, A5XX_CP_MEQ_DBG_ADDR),
	ADRENO_REG_DEFINE(ADRENO_REG_CP_MEQ_DATA, A5XX_CP_MEQ_DBG_DATA),
	ADRENO_REG_DEFINE(ADRENO_REG_CP_PROTECT_REG_0, A5XX_CP_PROTECT_REG_0),
	ADRENO_REG_DEFINE(ADRENO_REG_CP_HW_FAULT, A5XX_CP_HW_FAULT),
	ADRENO_REG_DEFINE(ADRENO_REG_CP_PREEMPT, A5XX_CP_CONTEXT_SWITCH_CNTL),
	ADRENO_REG_DEFINE(ADRENO_REG_CP_PREEMPT_DEBUG, ADRENO_REG_SKIP),
	ADRENO_REG_DEFINE(ADRENO_REG_CP_PREEMPT_DISABLE, ADRENO_REG_SKIP),
	ADRENO_REG_DEFINE(ADRENO_REG_CP_CONTEXT_SWITCH_SMMU_INFO_LO,
				A5XX_CP_CONTEXT_SWITCH_SMMU_INFO_LO),
	ADRENO_REG_DEFINE(ADRENO_REG_CP_CONTEXT_SWITCH_SMMU_INFO_HI,
				A5XX_CP_CONTEXT_SWITCH_SMMU_INFO_HI),
	ADRENO_REG_DEFINE(ADRENO_REG_RBBM_STATUS, A5XX_RBBM_STATUS),
	ADRENO_REG_DEFINE(ADRENO_REG_RBBM_STATUS3, A5XX_RBBM_STATUS3),
	ADRENO_REG_DEFINE(ADRENO_REG_RBBM_PERFCTR_CTL, A5XX_RBBM_PERFCTR_CNTL),
	ADRENO_REG_DEFINE(ADRENO_REG_RBBM_PERFCTR_LOAD_CMD0,
					A5XX_RBBM_PERFCTR_LOAD_CMD0),
	ADRENO_REG_DEFINE(ADRENO_REG_RBBM_PERFCTR_LOAD_CMD1,
					A5XX_RBBM_PERFCTR_LOAD_CMD1),
	ADRENO_REG_DEFINE(ADRENO_REG_RBBM_PERFCTR_LOAD_CMD2,
					A5XX_RBBM_PERFCTR_LOAD_CMD2),
	ADRENO_REG_DEFINE(ADRENO_REG_RBBM_PERFCTR_LOAD_CMD3,
					A5XX_RBBM_PERFCTR_LOAD_CMD3),
	ADRENO_REG_DEFINE(ADRENO_REG_RBBM_INT_0_MASK, A5XX_RBBM_INT_0_MASK),
	ADRENO_REG_DEFINE(ADRENO_REG_RBBM_INT_0_STATUS, A5XX_RBBM_INT_0_STATUS),
	ADRENO_REG_DEFINE(ADRENO_REG_RBBM_CLOCK_CTL, A5XX_RBBM_CLOCK_CNTL),
	ADRENO_REG_DEFINE(ADRENO_REG_RBBM_INT_CLEAR_CMD,
				A5XX_RBBM_INT_CLEAR_CMD),
	ADRENO_REG_DEFINE(ADRENO_REG_RBBM_SW_RESET_CMD, A5XX_RBBM_SW_RESET_CMD),
	ADRENO_REG_DEFINE(ADRENO_REG_RBBM_BLOCK_SW_RESET_CMD,
					  A5XX_RBBM_BLOCK_SW_RESET_CMD),
		ADRENO_REG_DEFINE(ADRENO_REG_RBBM_BLOCK_SW_RESET_CMD2,
					  A5XX_RBBM_BLOCK_SW_RESET_CMD2),
	ADRENO_REG_DEFINE(ADRENO_REG_UCHE_INVALIDATE0, A5XX_UCHE_INVALIDATE0),
	ADRENO_REG_DEFINE(ADRENO_REG_RBBM_PERFCTR_RBBM_0_LO,
				A5XX_RBBM_PERFCTR_RBBM_0_LO),
	ADRENO_REG_DEFINE(ADRENO_REG_RBBM_PERFCTR_RBBM_0_HI,
				A5XX_RBBM_PERFCTR_RBBM_0_HI),
	ADRENO_REG_DEFINE(ADRENO_REG_RBBM_PERFCTR_LOAD_VALUE_LO,
				A5XX_RBBM_PERFCTR_LOAD_VALUE_LO),
	ADRENO_REG_DEFINE(ADRENO_REG_RBBM_PERFCTR_LOAD_VALUE_HI,
				A5XX_RBBM_PERFCTR_LOAD_VALUE_HI),
	ADRENO_REG_DEFINE(ADRENO_REG_RBBM_SECVID_TRUST_CONTROL,
				A5XX_RBBM_SECVID_TRUST_CNTL),
	ADRENO_REG_DEFINE(ADRENO_REG_RBBM_SECVID_TRUST_CONFIG,
				A5XX_RBBM_SECVID_TRUST_CONFIG),
	ADRENO_REG_DEFINE(ADRENO_REG_RBBM_SECVID_TSB_CONTROL,
				A5XX_RBBM_SECVID_TSB_CNTL),
	ADRENO_REG_DEFINE(ADRENO_REG_RBBM_SECVID_TSB_TRUSTED_BASE,
				A5XX_RBBM_SECVID_TSB_TRUSTED_BASE_LO),
	ADRENO_REG_DEFINE(ADRENO_REG_RBBM_SECVID_TSB_TRUSTED_BASE_HI,
				A5XX_RBBM_SECVID_TSB_TRUSTED_BASE_HI),
	ADRENO_REG_DEFINE(ADRENO_REG_RBBM_SECVID_TSB_TRUSTED_SIZE,
				A5XX_RBBM_SECVID_TSB_TRUSTED_SIZE),
	ADRENO_REG_DEFINE(ADRENO_REG_RBBM_ALWAYSON_COUNTER_LO,
				A5XX_RBBM_ALWAYSON_COUNTER_LO),
	ADRENO_REG_DEFINE(ADRENO_REG_RBBM_ALWAYSON_COUNTER_HI,
				A5XX_RBBM_ALWAYSON_COUNTER_HI),
	ADRENO_REG_DEFINE(ADRENO_REG_VBIF_XIN_HALT_CTRL0,
				A5XX_VBIF_XIN_HALT_CTRL0),
	ADRENO_REG_DEFINE(ADRENO_REG_VBIF_XIN_HALT_CTRL1,
				A5XX_VBIF_XIN_HALT_CTRL1),
	ADRENO_REG_DEFINE(ADRENO_REG_VBIF_VERSION,
				A5XX_VBIF_VERSION),
	ADRENO_REG_DEFINE(ADRENO_REG_GPMU_POWER_COUNTER_ENABLE,
				A5XX_GPMU_POWER_COUNTER_ENABLE),
};

static const struct adreno_reg_offsets a5xx_reg_offsets = {
	.offsets = a5xx_register_offsets,
	.offset_0 = ADRENO_REG_REGISTER_MAX,
};

static void a5xx_cp_hw_err_callback(struct adreno_device *adreno_dev, int bit)
{
	struct kgsl_device *device = KGSL_DEVICE(adreno_dev);
	unsigned int status1, status2;

	kgsl_regread(device, A5XX_CP_INTERRUPT_STATUS, &status1);

	if (status1 & BIT(A5XX_CP_OPCODE_ERROR)) {
		unsigned int val;

		kgsl_regwrite(device, A5XX_CP_PFP_STAT_ADDR, 0);

		/*
		 * A5XX_CP_PFP_STAT_DATA is indexed, so read it twice to get the
		 * value we want
		 */
		kgsl_regread(device, A5XX_CP_PFP_STAT_DATA, &val);
		kgsl_regread(device, A5XX_CP_PFP_STAT_DATA, &val);

		dev_crit_ratelimited(device->dev,
					"ringbuffer opcode error | possible opcode=0x%8.8X\n",
					val);
	}
	if (status1 & BIT(A5XX_CP_RESERVED_BIT_ERROR))
		dev_crit_ratelimited(device->dev,
					"ringbuffer reserved bit error interrupt\n");
	if (status1 & BIT(A5XX_CP_HW_FAULT_ERROR)) {
		kgsl_regread(device, A5XX_CP_HW_FAULT, &status2);
		dev_crit_ratelimited(device->dev,
					"CP | Ringbuffer HW fault | status=%x\n",
					status2);
	}
	if (status1 & BIT(A5XX_CP_DMA_ERROR))
		dev_crit_ratelimited(device->dev, "CP | DMA error\n");
	if (status1 & BIT(A5XX_CP_REGISTER_PROTECTION_ERROR)) {
		kgsl_regread(device, A5XX_CP_PROTECT_STATUS, &status2);
		dev_crit_ratelimited(device->dev,
					"CP | Protected mode error| %s | addr=%x | status=%x\n",
					status2 & (1 << 24) ? "WRITE" : "READ",
					(status2 & 0xFFFFF) >> 2, status2);
	}
	if (status1 & BIT(A5XX_CP_AHB_ERROR)) {
		kgsl_regread(device, A5XX_CP_AHB_FAULT, &status2);
		dev_crit_ratelimited(device->dev,
					"ringbuffer AHB error interrupt | status=%x\n",
					status2);
	}
}

static void a5xx_err_callback(struct adreno_device *adreno_dev, int bit)
{
	struct kgsl_device *device = KGSL_DEVICE(adreno_dev);
	unsigned int reg;

	switch (bit) {
	case A5XX_INT_RBBM_AHB_ERROR: {
		kgsl_regread(device, A5XX_RBBM_AHB_ERROR_STATUS, &reg);

		/*
		 * Return the word address of the erroring register so that it
		 * matches the register specification
		 */
		dev_crit_ratelimited(device->dev,
					"RBBM | AHB bus error | %s | addr=%x | ports=%x:%x\n",
					reg & (1 << 28) ? "WRITE" : "READ",
					(reg & 0xFFFFF) >> 2,
					(reg >> 20) & 0x3,
					(reg >> 24) & 0xF);

		/* Clear the error */
		kgsl_regwrite(device, A5XX_RBBM_AHB_CMD, (1 << 4));
		break;
	}
	case A5XX_INT_RBBM_TRANSFER_TIMEOUT:
		dev_crit_ratelimited(device->dev,
					"RBBM: AHB transfer timeout\n");
		break;
	case A5XX_INT_RBBM_ME_MS_TIMEOUT:
		kgsl_regread(device, A5XX_RBBM_AHB_ME_SPLIT_STATUS, &reg);
		dev_crit_ratelimited(device->dev,
					"RBBM | ME master split timeout | status=%x\n",
					reg);
		break;
	case A5XX_INT_RBBM_PFP_MS_TIMEOUT:
		kgsl_regread(device, A5XX_RBBM_AHB_PFP_SPLIT_STATUS, &reg);
		dev_crit_ratelimited(device->dev,
					"RBBM | PFP master split timeout | status=%x\n",
					reg);
		break;
	case A5XX_INT_RBBM_ETS_MS_TIMEOUT:
		dev_crit_ratelimited(device->dev,
					"RBBM: ME master split timeout\n");
		break;
	case A5XX_INT_RBBM_ATB_ASYNC_OVERFLOW:
		dev_crit_ratelimited(device->dev,
					"RBBM: ATB ASYNC overflow\n");
		break;
	case A5XX_INT_RBBM_ATB_BUS_OVERFLOW:
		dev_crit_ratelimited(device->dev,
					"RBBM: ATB bus overflow\n");
		break;
	case A5XX_INT_UCHE_OOB_ACCESS:
		dev_crit_ratelimited(device->dev,
					"UCHE: Out of bounds access\n");
		break;
	case A5XX_INT_UCHE_TRAP_INTR:
		dev_crit_ratelimited(device->dev, "UCHE: Trap interrupt\n");
		break;
	case A5XX_INT_GPMU_VOLTAGE_DROOP:
		dev_crit_ratelimited(device->dev, "GPMU: Voltage droop\n");
		break;
	default:
		dev_crit_ratelimited(device->dev, "Unknown interrupt %d\n",
					bit);
	}
}

static void a5xx_irq_storm_worker(struct work_struct *work)
{
	struct adreno_device *adreno_dev = container_of(work,
			struct adreno_device, irq_storm_work);
	struct kgsl_device *device = &adreno_dev->dev;
	struct adreno_gpudev *gpudev = ADRENO_GPU_DEVICE(adreno_dev);
	unsigned int status;

	mutex_lock(&device->mutex);

	/* Wait for the storm to clear up */
	do {
		adreno_writereg(adreno_dev, ADRENO_REG_RBBM_INT_CLEAR_CMD,
				BIT(A5XX_INT_CP_CACHE_FLUSH_TS));
		adreno_readreg(adreno_dev, ADRENO_REG_RBBM_INT_0_STATUS,
				&status);
	} while (status & BIT(A5XX_INT_CP_CACHE_FLUSH_TS));

	/* Re-enable the interrupt bit in the mask */
	gpudev->irq->mask |= BIT(A5XX_INT_CP_CACHE_FLUSH_TS);
	adreno_writereg(adreno_dev, ADRENO_REG_RBBM_INT_0_MASK,
			gpudev->irq->mask);
	clear_bit(ADRENO_DEVICE_CACHE_FLUSH_TS_SUSPENDED, &adreno_dev->priv);

	dev_warn(device->dev, "Re-enabled A5XX_INT_CP_CACHE_FLUSH_TS\n");
	mutex_unlock(&device->mutex);

	/* Reschedule just to make sure everything retires */
	adreno_dispatcher_schedule(device);
}

static void a5xx_cp_callback(struct adreno_device *adreno_dev, int bit)
{
	struct kgsl_device *device = &adreno_dev->dev;
	unsigned int cur;
	static unsigned int count;
	static unsigned int prev;

	if (test_bit(ADRENO_DEVICE_CACHE_FLUSH_TS_SUSPENDED, &adreno_dev->priv))
		return;

	kgsl_sharedmem_readl(&device->memstore, &cur,
			KGSL_MEMSTORE_OFFSET(KGSL_MEMSTORE_GLOBAL,
				ref_wait_ts));

	/*
	 * prev holds a previously read value
	 * from memory.  It should be changed by the GPU with every
	 * interrupt. If the value we know about and the value we just
	 * read are the same, then we are likely in a storm.
	 * If this happens twice, disable the interrupt in the mask
	 * so the dispatcher can take care of the issue. It is then
	 * up to the dispatcher to re-enable the mask once all work
	 * is done and the storm has ended.
	 */
	if (prev == cur) {
		count++;
		if (count == 2) {
			struct adreno_gpudev *gpudev =
				ADRENO_GPU_DEVICE(adreno_dev);

			/* disable interrupt from the mask */
			set_bit(ADRENO_DEVICE_CACHE_FLUSH_TS_SUSPENDED,
					&adreno_dev->priv);
			gpudev->irq->mask &= ~BIT(A5XX_INT_CP_CACHE_FLUSH_TS);
			adreno_writereg(adreno_dev, ADRENO_REG_RBBM_INT_0_MASK,
					gpudev->irq->mask);

			kgsl_schedule_work(&adreno_dev->irq_storm_work);

			return;
		}
	} else {
		count = 0;
		prev = cur;
	}

	a5xx_preemption_trigger(adreno_dev);
	adreno_dispatcher_schedule(device);
}

static const char *gpmu_int_msg[32] = {
	[FW_INTR_INFO] = "FW_INTR_INFO",
	[LLM_ACK_ERR_INTR] = "LLM_ACK_ERR_INTR",
	[ISENS_TRIM_ERR_INTR] = "ISENS_TRIM_ERR_INTR",
	[ISENS_ERR_INTR] = "ISENS_ERR_INTR",
	[ISENS_IDLE_ERR_INTR] = "ISENS_IDLE_ERR_INTR",
	[ISENS_PWR_ON_ERR_INTR] = "ISENS_PWR_ON_ERR_INTR",
	[6 ... 30] = "",
	[WDOG_EXPITED] = "WDOG_EXPITED"};

static void a5xx_gpmu_int_callback(struct adreno_device *adreno_dev, int bit)
{
	struct kgsl_device *device = KGSL_DEVICE(adreno_dev);
	unsigned int reg, i;

	kgsl_regread(device, A5XX_GPMU_RBBM_INTR_INFO, &reg);

	if (reg & (~VALID_GPMU_IRQ)) {
		dev_crit_ratelimited(device->dev,
					"GPMU: Unknown IRQ mask 0x%08lx in 0x%08x\n",
					reg & (~VALID_GPMU_IRQ), reg);
	}

	for (i = 0; i < 32; i++)
		switch (reg & BIT(i)) {
		case BIT(WDOG_EXPITED):
			if (test_and_clear_bit(ADRENO_DEVICE_GPMU_INITIALIZED,
				&adreno_dev->priv)) {
				/* Stop GPMU */
				kgsl_regwrite(device,
					A5XX_GPMU_CM3_SYSRESET, 1);
				kgsl_schedule_work(&adreno_dev->gpmu_work);
			}
			/* fallthrough */
		case BIT(FW_INTR_INFO):
		case BIT(LLM_ACK_ERR_INTR):
		case BIT(ISENS_TRIM_ERR_INTR):
		case BIT(ISENS_ERR_INTR):
		case BIT(ISENS_IDLE_ERR_INTR):
		case BIT(ISENS_PWR_ON_ERR_INTR):
			dev_crit_ratelimited(device->dev,
						"GPMU: interrupt %s(%08lx)\n",
						gpmu_int_msg[i],
						BIT(i));
			break;
	}
}

/*
 * a5x_gpc_err_int_callback() - Isr for GPC error interrupts
 * @adreno_dev: Pointer to device
 * @bit: Interrupt bit
 */
void a5x_gpc_err_int_callback(struct adreno_device *adreno_dev, int bit)
{
	struct kgsl_device *device = KGSL_DEVICE(adreno_dev);

	/*
	 * GPC error is typically the result of mistake SW programming.
	 * Force GPU fault for this interrupt so that we can debug it
	 * with help of register dump.
	 */

	dev_crit(device->dev, "RBBM: GPC error\n");
	adreno_irqctrl(adreno_dev, 0);

	/* Trigger a fault in the dispatcher - this will effect a restart */
	adreno_set_gpu_fault(adreno_dev, ADRENO_SOFT_FAULT);
	adreno_dispatcher_schedule(device);
}

#define A5XX_INT_MASK \
	((1 << A5XX_INT_RBBM_AHB_ERROR) |		\
	 (1 << A5XX_INT_RBBM_TRANSFER_TIMEOUT) |		\
	 (1 << A5XX_INT_RBBM_ME_MS_TIMEOUT) |		\
	 (1 << A5XX_INT_RBBM_PFP_MS_TIMEOUT) |		\
	 (1 << A5XX_INT_RBBM_ETS_MS_TIMEOUT) |		\
	 (1 << A5XX_INT_RBBM_ATB_ASYNC_OVERFLOW) |		\
	 (1 << A5XX_INT_RBBM_GPC_ERROR) |		\
	 (1 << A5XX_INT_CP_HW_ERROR) |	\
	 (1 << A5XX_INT_CP_CACHE_FLUSH_TS) |		\
	 (1 << A5XX_INT_RBBM_ATB_BUS_OVERFLOW) |	\
	 (1 << A5XX_INT_UCHE_OOB_ACCESS) |		\
	 (1 << A5XX_INT_UCHE_TRAP_INTR) |		\
	 (1 << A5XX_INT_CP_SW) |			\
	 (1 << A5XX_INT_GPMU_FIRMWARE) |                \
	 (1 << A5XX_INT_GPMU_VOLTAGE_DROOP))


static struct adreno_irq_funcs a5xx_irq_funcs[32] = {
	ADRENO_IRQ_CALLBACK(NULL),              /* 0 - RBBM_GPU_IDLE */
	ADRENO_IRQ_CALLBACK(a5xx_err_callback), /* 1 - RBBM_AHB_ERROR */
	ADRENO_IRQ_CALLBACK(a5xx_err_callback), /* 2 - RBBM_TRANSFER_TIMEOUT */
	/* 3 - RBBM_ME_MASTER_SPLIT_TIMEOUT  */
	ADRENO_IRQ_CALLBACK(a5xx_err_callback),
	/* 4 - RBBM_PFP_MASTER_SPLIT_TIMEOUT */
	ADRENO_IRQ_CALLBACK(a5xx_err_callback),
	 /* 5 - RBBM_ETS_MASTER_SPLIT_TIMEOUT */
	ADRENO_IRQ_CALLBACK(a5xx_err_callback),
	/* 6 - RBBM_ATB_ASYNC_OVERFLOW */
	ADRENO_IRQ_CALLBACK(a5xx_err_callback),
	ADRENO_IRQ_CALLBACK(a5x_gpc_err_int_callback), /* 7 - GPC_ERR */
	ADRENO_IRQ_CALLBACK(a5xx_preempt_callback),/* 8 - CP_SW */
	ADRENO_IRQ_CALLBACK(a5xx_cp_hw_err_callback), /* 9 - CP_HW_ERROR */
	/* 10 - CP_CCU_FLUSH_DEPTH_TS */
	ADRENO_IRQ_CALLBACK(NULL),
	 /* 11 - CP_CCU_FLUSH_COLOR_TS */
	ADRENO_IRQ_CALLBACK(NULL),
	 /* 12 - CP_CCU_RESOLVE_TS */
	ADRENO_IRQ_CALLBACK(NULL),
	ADRENO_IRQ_CALLBACK(NULL), /* 13 - CP_IB2_INT */
	ADRENO_IRQ_CALLBACK(NULL), /* 14 - CP_IB1_INT */
	ADRENO_IRQ_CALLBACK(NULL), /* 15 - CP_RB_INT */
	/* 16 - CCP_UNUSED_1 */
	ADRENO_IRQ_CALLBACK(NULL),
	ADRENO_IRQ_CALLBACK(NULL), /* 17 - CP_RB_DONE_TS */
	ADRENO_IRQ_CALLBACK(NULL), /* 18 - CP_WT_DONE_TS */
	ADRENO_IRQ_CALLBACK(NULL), /* 19 - UNKNOWN_1 */
	ADRENO_IRQ_CALLBACK(a5xx_cp_callback), /* 20 - CP_CACHE_FLUSH_TS */
	/* 21 - UNUSED_2 */
	ADRENO_IRQ_CALLBACK(NULL),
	ADRENO_IRQ_CALLBACK(a5xx_err_callback), /* 22 - RBBM_ATB_BUS_OVERFLOW */
	/* 23 - MISC_HANG_DETECT */
	ADRENO_IRQ_CALLBACK(adreno_hang_int_callback),
	ADRENO_IRQ_CALLBACK(a5xx_err_callback), /* 24 - UCHE_OOB_ACCESS */
	ADRENO_IRQ_CALLBACK(a5xx_err_callback), /* 25 - UCHE_TRAP_INTR */
	ADRENO_IRQ_CALLBACK(NULL), /* 26 - DEBBUS_INTR_0 */
	ADRENO_IRQ_CALLBACK(NULL), /* 27 - DEBBUS_INTR_1 */
	ADRENO_IRQ_CALLBACK(a5xx_err_callback), /* 28 - GPMU_VOLTAGE_DROOP */
	ADRENO_IRQ_CALLBACK(a5xx_gpmu_int_callback), /* 29 - GPMU_FIRMWARE */
	ADRENO_IRQ_CALLBACK(NULL), /* 30 - ISDB_CPU_IRQ */
	ADRENO_IRQ_CALLBACK(NULL), /* 31 - ISDB_UNDER_DEBUG */
};

static struct adreno_irq a5xx_irq = {
	.funcs = a5xx_irq_funcs,
	.mask = A5XX_INT_MASK,
};

/*
 * Default size for CP queues for A5xx targets. You must
 * overwrite these value in platform_setup function for
 * A5xx derivatives if size differs.
 */
static struct adreno_snapshot_sizes a5xx_snap_sizes = {
	.cp_pfp = 36,
	.cp_me = 29,
	.cp_meq = 64,
	.cp_merciu = 64,
	.roq = 512,
};

static struct adreno_snapshot_data a5xx_snapshot_data = {
	.sect_sizes = &a5xx_snap_sizes,
};

static struct adreno_coresight_register a5xx_coresight_registers[] = {
	{ A5XX_RBBM_CFG_DBGBUS_SEL_A },
	{ A5XX_RBBM_CFG_DBGBUS_SEL_B },
	{ A5XX_RBBM_CFG_DBGBUS_SEL_C },
	{ A5XX_RBBM_CFG_DBGBUS_SEL_D },
	{ A5XX_RBBM_CFG_DBGBUS_CNTLT },
	{ A5XX_RBBM_CFG_DBGBUS_CNTLM },
	{ A5XX_RBBM_CFG_DBGBUS_OPL },
	{ A5XX_RBBM_CFG_DBGBUS_OPE },
	{ A5XX_RBBM_CFG_DBGBUS_IVTL_0 },
	{ A5XX_RBBM_CFG_DBGBUS_IVTL_1 },
	{ A5XX_RBBM_CFG_DBGBUS_IVTL_2 },
	{ A5XX_RBBM_CFG_DBGBUS_IVTL_3 },
	{ A5XX_RBBM_CFG_DBGBUS_MASKL_0 },
	{ A5XX_RBBM_CFG_DBGBUS_MASKL_1 },
	{ A5XX_RBBM_CFG_DBGBUS_MASKL_2 },
	{ A5XX_RBBM_CFG_DBGBUS_MASKL_3 },
	{ A5XX_RBBM_CFG_DBGBUS_BYTEL_0 },
	{ A5XX_RBBM_CFG_DBGBUS_BYTEL_1 },
	{ A5XX_RBBM_CFG_DBGBUS_IVTE_0 },
	{ A5XX_RBBM_CFG_DBGBUS_IVTE_1 },
	{ A5XX_RBBM_CFG_DBGBUS_IVTE_2 },
	{ A5XX_RBBM_CFG_DBGBUS_IVTE_3 },
	{ A5XX_RBBM_CFG_DBGBUS_MASKE_0 },
	{ A5XX_RBBM_CFG_DBGBUS_MASKE_1 },
	{ A5XX_RBBM_CFG_DBGBUS_MASKE_2 },
	{ A5XX_RBBM_CFG_DBGBUS_MASKE_3 },
	{ A5XX_RBBM_CFG_DBGBUS_NIBBLEE },
	{ A5XX_RBBM_CFG_DBGBUS_PTRC0 },
	{ A5XX_RBBM_CFG_DBGBUS_PTRC1 },
	{ A5XX_RBBM_CFG_DBGBUS_LOADREG },
	{ A5XX_RBBM_CFG_DBGBUS_IDX },
	{ A5XX_RBBM_CFG_DBGBUS_CLRC },
	{ A5XX_RBBM_CFG_DBGBUS_LOADIVT },
	{ A5XX_RBBM_CFG_DBGBUS_EVENT_LOGIC },
	{ A5XX_RBBM_CFG_DBGBUS_OVER },
	{ A5XX_RBBM_CFG_DBGBUS_COUNT0 },
	{ A5XX_RBBM_CFG_DBGBUS_COUNT1 },
	{ A5XX_RBBM_CFG_DBGBUS_COUNT2 },
	{ A5XX_RBBM_CFG_DBGBUS_COUNT3 },
	{ A5XX_RBBM_CFG_DBGBUS_COUNT4 },
	{ A5XX_RBBM_CFG_DBGBUS_COUNT5 },
	{ A5XX_RBBM_CFG_DBGBUS_TRACE_ADDR },
	{ A5XX_RBBM_CFG_DBGBUS_TRACE_BUF0 },
	{ A5XX_RBBM_CFG_DBGBUS_TRACE_BUF1 },
	{ A5XX_RBBM_CFG_DBGBUS_TRACE_BUF2 },
	{ A5XX_RBBM_CFG_DBGBUS_TRACE_BUF3 },
	{ A5XX_RBBM_CFG_DBGBUS_TRACE_BUF4 },
	{ A5XX_RBBM_CFG_DBGBUS_MISR0 },
	{ A5XX_RBBM_CFG_DBGBUS_MISR1 },
	{ A5XX_RBBM_AHB_DBG_CNTL },
	{ A5XX_RBBM_READ_AHB_THROUGH_DBG },
	{ A5XX_RBBM_DBG_LO_HI_GPIO },
	{ A5XX_RBBM_EXT_TRACE_BUS_CNTL },
	{ A5XX_RBBM_EXT_VBIF_DBG_CNTL },
};

static ADRENO_CORESIGHT_ATTR(cfg_dbgbus_sel_a, &a5xx_coresight_registers[0]);
static ADRENO_CORESIGHT_ATTR(cfg_dbgbus_sel_b, &a5xx_coresight_registers[1]);
static ADRENO_CORESIGHT_ATTR(cfg_dbgbus_sel_c, &a5xx_coresight_registers[2]);
static ADRENO_CORESIGHT_ATTR(cfg_dbgbus_sel_d, &a5xx_coresight_registers[3]);
static ADRENO_CORESIGHT_ATTR(cfg_dbgbus_cntlt, &a5xx_coresight_registers[4]);
static ADRENO_CORESIGHT_ATTR(cfg_dbgbus_cntlm, &a5xx_coresight_registers[5]);
static ADRENO_CORESIGHT_ATTR(cfg_dbgbus_opl, &a5xx_coresight_registers[6]);
static ADRENO_CORESIGHT_ATTR(cfg_dbgbus_ope, &a5xx_coresight_registers[7]);
static ADRENO_CORESIGHT_ATTR(cfg_dbgbus_ivtl_0, &a5xx_coresight_registers[8]);
static ADRENO_CORESIGHT_ATTR(cfg_dbgbus_ivtl_1, &a5xx_coresight_registers[9]);
static ADRENO_CORESIGHT_ATTR(cfg_dbgbus_ivtl_2, &a5xx_coresight_registers[10]);
static ADRENO_CORESIGHT_ATTR(cfg_dbgbus_ivtl_3, &a5xx_coresight_registers[11]);
static ADRENO_CORESIGHT_ATTR(cfg_dbgbus_maskl_0, &a5xx_coresight_registers[12]);
static ADRENO_CORESIGHT_ATTR(cfg_dbgbus_maskl_1, &a5xx_coresight_registers[13]);
static ADRENO_CORESIGHT_ATTR(cfg_dbgbus_maskl_2, &a5xx_coresight_registers[14]);
static ADRENO_CORESIGHT_ATTR(cfg_dbgbus_maskl_3, &a5xx_coresight_registers[15]);
static ADRENO_CORESIGHT_ATTR(cfg_dbgbus_bytel_0, &a5xx_coresight_registers[16]);
static ADRENO_CORESIGHT_ATTR(cfg_dbgbus_bytel_1, &a5xx_coresight_registers[17]);
static ADRENO_CORESIGHT_ATTR(cfg_dbgbus_ivte_0, &a5xx_coresight_registers[18]);
static ADRENO_CORESIGHT_ATTR(cfg_dbgbus_ivte_1, &a5xx_coresight_registers[19]);
static ADRENO_CORESIGHT_ATTR(cfg_dbgbus_ivte_2, &a5xx_coresight_registers[20]);
static ADRENO_CORESIGHT_ATTR(cfg_dbgbus_ivte_3, &a5xx_coresight_registers[21]);
static ADRENO_CORESIGHT_ATTR(cfg_dbgbus_maske_0, &a5xx_coresight_registers[22]);
static ADRENO_CORESIGHT_ATTR(cfg_dbgbus_maske_1, &a5xx_coresight_registers[23]);
static ADRENO_CORESIGHT_ATTR(cfg_dbgbus_maske_2, &a5xx_coresight_registers[24]);
static ADRENO_CORESIGHT_ATTR(cfg_dbgbus_maske_3, &a5xx_coresight_registers[25]);
static ADRENO_CORESIGHT_ATTR(cfg_dbgbus_nibblee, &a5xx_coresight_registers[26]);
static ADRENO_CORESIGHT_ATTR(cfg_dbgbus_ptrc0, &a5xx_coresight_registers[27]);
static ADRENO_CORESIGHT_ATTR(cfg_dbgbus_ptrc1, &a5xx_coresight_registers[28]);
static ADRENO_CORESIGHT_ATTR(cfg_dbgbus_loadreg, &a5xx_coresight_registers[29]);
static ADRENO_CORESIGHT_ATTR(cfg_dbgbus_idx, &a5xx_coresight_registers[30]);
static ADRENO_CORESIGHT_ATTR(cfg_dbgbus_clrc, &a5xx_coresight_registers[31]);
static ADRENO_CORESIGHT_ATTR(cfg_dbgbus_loadivt, &a5xx_coresight_registers[32]);
static ADRENO_CORESIGHT_ATTR(cfg_dbgbus_event_logic,
				&a5xx_coresight_registers[33]);
static ADRENO_CORESIGHT_ATTR(cfg_dbgbus_over, &a5xx_coresight_registers[34]);
static ADRENO_CORESIGHT_ATTR(cfg_dbgbus_count0, &a5xx_coresight_registers[35]);
static ADRENO_CORESIGHT_ATTR(cfg_dbgbus_count1, &a5xx_coresight_registers[36]);
static ADRENO_CORESIGHT_ATTR(cfg_dbgbus_count2, &a5xx_coresight_registers[37]);
static ADRENO_CORESIGHT_ATTR(cfg_dbgbus_count3, &a5xx_coresight_registers[38]);
static ADRENO_CORESIGHT_ATTR(cfg_dbgbus_count4, &a5xx_coresight_registers[39]);
static ADRENO_CORESIGHT_ATTR(cfg_dbgbus_count5, &a5xx_coresight_registers[40]);
static ADRENO_CORESIGHT_ATTR(cfg_dbgbus_trace_addr,
				&a5xx_coresight_registers[41]);
static ADRENO_CORESIGHT_ATTR(cfg_dbgbus_trace_buf0,
				&a5xx_coresight_registers[42]);
static ADRENO_CORESIGHT_ATTR(cfg_dbgbus_trace_buf1,
				&a5xx_coresight_registers[43]);
static ADRENO_CORESIGHT_ATTR(cfg_dbgbus_trace_buf2,
				&a5xx_coresight_registers[44]);
static ADRENO_CORESIGHT_ATTR(cfg_dbgbus_trace_buf3,
				&a5xx_coresight_registers[45]);
static ADRENO_CORESIGHT_ATTR(cfg_dbgbus_trace_buf4,
				&a5xx_coresight_registers[46]);
static ADRENO_CORESIGHT_ATTR(cfg_dbgbus_misr0, &a5xx_coresight_registers[47]);
static ADRENO_CORESIGHT_ATTR(cfg_dbgbus_misr1, &a5xx_coresight_registers[48]);
static ADRENO_CORESIGHT_ATTR(ahb_dbg_cntl, &a5xx_coresight_registers[49]);
static ADRENO_CORESIGHT_ATTR(read_ahb_through_dbg,
				&a5xx_coresight_registers[50]);
static ADRENO_CORESIGHT_ATTR(dbg_lo_hi_gpio, &a5xx_coresight_registers[51]);
static ADRENO_CORESIGHT_ATTR(ext_trace_bus_cntl, &a5xx_coresight_registers[52]);
static ADRENO_CORESIGHT_ATTR(ext_vbif_dbg_cntl, &a5xx_coresight_registers[53]);

static struct attribute *a5xx_coresight_attrs[] = {
	&coresight_attr_cfg_dbgbus_sel_a.attr.attr,
	&coresight_attr_cfg_dbgbus_sel_b.attr.attr,
	&coresight_attr_cfg_dbgbus_sel_c.attr.attr,
	&coresight_attr_cfg_dbgbus_sel_d.attr.attr,
	&coresight_attr_cfg_dbgbus_cntlt.attr.attr,
	&coresight_attr_cfg_dbgbus_cntlm.attr.attr,
	&coresight_attr_cfg_dbgbus_opl.attr.attr,
	&coresight_attr_cfg_dbgbus_ope.attr.attr,
	&coresight_attr_cfg_dbgbus_ivtl_0.attr.attr,
	&coresight_attr_cfg_dbgbus_ivtl_1.attr.attr,
	&coresight_attr_cfg_dbgbus_ivtl_2.attr.attr,
	&coresight_attr_cfg_dbgbus_ivtl_3.attr.attr,
	&coresight_attr_cfg_dbgbus_maskl_0.attr.attr,
	&coresight_attr_cfg_dbgbus_maskl_1.attr.attr,
	&coresight_attr_cfg_dbgbus_maskl_2.attr.attr,
	&coresight_attr_cfg_dbgbus_maskl_3.attr.attr,
	&coresight_attr_cfg_dbgbus_bytel_0.attr.attr,
	&coresight_attr_cfg_dbgbus_bytel_1.attr.attr,
	&coresight_attr_cfg_dbgbus_ivte_0.attr.attr,
	&coresight_attr_cfg_dbgbus_ivte_1.attr.attr,
	&coresight_attr_cfg_dbgbus_ivte_2.attr.attr,
	&coresight_attr_cfg_dbgbus_ivte_3.attr.attr,
	&coresight_attr_cfg_dbgbus_maske_0.attr.attr,
	&coresight_attr_cfg_dbgbus_maske_1.attr.attr,
	&coresight_attr_cfg_dbgbus_maske_2.attr.attr,
	&coresight_attr_cfg_dbgbus_maske_3.attr.attr,
	&coresight_attr_cfg_dbgbus_nibblee.attr.attr,
	&coresight_attr_cfg_dbgbus_ptrc0.attr.attr,
	&coresight_attr_cfg_dbgbus_ptrc1.attr.attr,
	&coresight_attr_cfg_dbgbus_loadreg.attr.attr,
	&coresight_attr_cfg_dbgbus_idx.attr.attr,
	&coresight_attr_cfg_dbgbus_clrc.attr.attr,
	&coresight_attr_cfg_dbgbus_loadivt.attr.attr,
	&coresight_attr_cfg_dbgbus_event_logic.attr.attr,
	&coresight_attr_cfg_dbgbus_over.attr.attr,
	&coresight_attr_cfg_dbgbus_count0.attr.attr,
	&coresight_attr_cfg_dbgbus_count1.attr.attr,
	&coresight_attr_cfg_dbgbus_count2.attr.attr,
	&coresight_attr_cfg_dbgbus_count3.attr.attr,
	&coresight_attr_cfg_dbgbus_count4.attr.attr,
	&coresight_attr_cfg_dbgbus_count5.attr.attr,
	&coresight_attr_cfg_dbgbus_trace_addr.attr.attr,
	&coresight_attr_cfg_dbgbus_trace_buf0.attr.attr,
	&coresight_attr_cfg_dbgbus_trace_buf1.attr.attr,
	&coresight_attr_cfg_dbgbus_trace_buf2.attr.attr,
	&coresight_attr_cfg_dbgbus_trace_buf3.attr.attr,
	&coresight_attr_cfg_dbgbus_trace_buf4.attr.attr,
	&coresight_attr_cfg_dbgbus_misr0.attr.attr,
	&coresight_attr_cfg_dbgbus_misr1.attr.attr,
	&coresight_attr_ahb_dbg_cntl.attr.attr,
	&coresight_attr_read_ahb_through_dbg.attr.attr,
	&coresight_attr_dbg_lo_hi_gpio.attr.attr,
	&coresight_attr_ext_trace_bus_cntl.attr.attr,
	&coresight_attr_ext_vbif_dbg_cntl.attr.attr,
	NULL,
};

static const struct attribute_group a5xx_coresight_group = {
	.attrs = a5xx_coresight_attrs,
};

static const struct attribute_group *a5xx_coresight_groups[] = {
	&a5xx_coresight_group,
	NULL,
};

static struct adreno_coresight a5xx_coresight = {
	.registers = a5xx_coresight_registers,
	.count = ARRAY_SIZE(a5xx_coresight_registers),
	.groups = a5xx_coresight_groups,
};

struct adreno_gpudev adreno_a5xx_gpudev = {
	.reg_offsets = &a5xx_reg_offsets,
	.int_bits = a5xx_int_bits,
	.ft_perf_counters = a5xx_ft_perf_counters,
	.ft_perf_counters_count = ARRAY_SIZE(a5xx_ft_perf_counters),
	.coresight = {&a5xx_coresight},
	.start = a5xx_start,
	.snapshot = a5xx_snapshot,
	.irq = &a5xx_irq,
	.snapshot_data = &a5xx_snapshot_data,
	.irq_trace = trace_kgsl_a5xx_irq_status,
	.num_prio_levels = KGSL_PRIORITY_MAX_RB_LEVELS,
	.platform_setup = a5xx_platform_setup,
	.init = a5xx_init,
	.remove = a5xx_remove,
	.rb_start = a5xx_rb_start,
	.microcode_read = a5xx_microcode_read,
	.perfcounters = &a5xx_perfcounters,
	.vbif_xin_halt_ctrl0_mask = A5XX_VBIF_XIN_HALT_CTRL0_MASK,
	.is_sptp_idle = a5xx_is_sptp_idle,
	.regulator_enable = a5xx_regulator_enable,
	.regulator_disable = a5xx_regulator_disable,
	.pwrlevel_change_settings = a5xx_pwrlevel_change_settings,
	.read_throttling_counters = a5xx_read_throttling_counters,
	.count_throttles = a5xx_count_throttles,
	.preemption_pre_ibsubmit = a5xx_preemption_pre_ibsubmit,
	.preemption_yield_enable =
				a5xx_preemption_yield_enable,
	.preemption_post_ibsubmit =
			a5xx_preemption_post_ibsubmit,
	.preemption_init = a5xx_preemption_init,
	.preemption_close = a5xx_preemption_close,
	.preemption_schedule = a5xx_preemption_schedule,
	.enable_64bit = a5xx_enable_64bit,
	.clk_set_options = a5xx_clk_set_options,
};<|MERGE_RESOLUTION|>--- conflicted
+++ resolved
@@ -360,13 +360,8 @@
 		_setprotectreg(device, reg + 1, (0x40000 >> 2),
 			ilog2(0x20000 >> 2));
 	else
-<<<<<<< HEAD
-	/*For SMMU, base:0x40000 >> 2 = 0x10000, count:0x10000 >> 2 = 0x4000*/
-		_setprotectreg(device, reg + 1, 0x10000, ilog2(0x4000));
-=======
 		_setprotectreg(device, reg + 1, (0x40000 >> 2),
 			ilog2(0x10000 >> 2));
->>>>>>> 6f2942bf
 }
 
 /*
