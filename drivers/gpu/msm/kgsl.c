--- conflicted
+++ resolved
@@ -2527,16 +2527,12 @@
 		entry->memdesc.gpuaddr = (uint64_t) hostptr;
 	}
 
-<<<<<<< HEAD
-	return memdesc_sg_virt(&entry->memdesc, hostptr);
-=======
 	ret = memdesc_sg_virt(&entry->memdesc, hostptr);
 
 	if (ret && kgsl_memdesc_use_cpu_map(&entry->memdesc))
 		kgsl_mmu_put_gpuaddr(&entry->memdesc);
 
 	return ret;
->>>>>>> 0a85a6fd
 }
 
 #ifdef CONFIG_DMA_SHARED_BUFFER
