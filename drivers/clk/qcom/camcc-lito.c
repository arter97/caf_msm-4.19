--- conflicted
+++ resolved
@@ -331,11 +331,7 @@
 	.config_ctl_val = 0x08200920,
 	.config_ctl_hi_val = 0x15008001,
 	.config_ctl_hi1_val = 0x00000000,
-<<<<<<< HEAD
-	.user_ctl_val = 0x0000010F,
-=======
 	.user_ctl_val = 0xE0000101,
->>>>>>> db92782e
 	.test_ctl_val = 0x00010000,
 	.test_ctl_hi_val = 0x00000000,
 	.test_ctl_hi1_val = 0x00000000,
