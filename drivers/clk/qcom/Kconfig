source "drivers/clk/qcom/mdss/Kconfig"

config QCOM_GDSC
	bool
	select PM_GENERIC_DOMAINS if PM

config QCOM_RPMCC
	bool

config COMMON_CLK_QCOM
	tristate "Support for Qualcomm's clock controllers"
	depends on OF
	depends on ARCH_QCOM || COMPILE_TEST
	select REGMAP_MMIO
	select RESET_CONTROLLER

config QCOM_A53PLL
	tristate "MSM8916 A53 PLL"
	depends on COMMON_CLK_QCOM
	default ARCH_QCOM
	help
	  Support for the A53 PLL on MSM8916 devices. It provides
	  the CPU with frequencies above 1GHz.
	  Say Y if you want to support higher CPU frequencies on MSM8916
	  devices.

config QCOM_CLK_APCS_MSM8916
	tristate "MSM8916 APCS Clock Controller"
	depends on COMMON_CLK_QCOM
	depends on QCOM_APCS_IPC || COMPILE_TEST
	default ARCH_QCOM
	help
	  Support for the APCS Clock Controller on msm8916 devices. The
	  APCS is managing the mux and divider which feeds the CPUs.
	  Say Y if you want to support CPU frequency scaling on devices
	  such as msm8916.

config QCOM_CLK_RPM
	tristate "RPM based Clock Controller"
	depends on COMMON_CLK_QCOM && MFD_QCOM_RPM
	select QCOM_RPMCC
	help
	  The RPM (Resource Power Manager) is a dedicated hardware engine for
	  managing the shared SoC resources in order to keep the lowest power
	  profile. It communicates with other hardware subsystems via shared
	  memory and accepts clock requests, aggregates the requests and turns
	  the clocks on/off or scales them on demand.
	  Say Y if you want to support the clocks exposed by the RPM on
	  platforms such as apq8064, msm8660, msm8960 etc.

config QCOM_CLK_SMD_RPM
	tristate "RPM over SMD based Clock Controller"
	depends on COMMON_CLK_QCOM && QCOM_SMD_RPM
	select QCOM_RPMCC
	help
	  The RPM (Resource Power Manager) is a dedicated hardware engine for
	  managing the shared SoC resources in order to keep the lowest power
	  profile. It communicates with other hardware subsystems via shared
	  memory and accepts clock requests, aggregates the requests and turns
	  the clocks on/off or scales them on demand.
	  Say Y if you want to support the clocks exposed by the RPM on
	  platforms such as apq8016, apq8084, msm8974 etc.

config QCOM_CLK_RPMH
	tristate "RPMh Clock Driver"
	depends on COMMON_CLK_QCOM && QCOM_RPMH
	help
	 RPMh manages shared resources on some Qualcomm Technologies, Inc.
	 SoCs. It accepts requests from other hardware subsystems via RSC.
	 Say Y if you want to support the clocks exposed by RPMh on
	 platforms such as SDM845.

config APQ_GCC_8084
	tristate "APQ8084 Global Clock Controller"
	select QCOM_GDSC
	depends on COMMON_CLK_QCOM
	help
	  Support for the global clock controller on apq8084 devices.
	  Say Y if you want to use peripheral devices such as UART, SPI,
	  i2c, USB, SD/eMMC, SATA, PCIe, etc.

config APQ_MMCC_8084
	tristate "APQ8084 Multimedia Clock Controller"
	select APQ_GCC_8084
	select QCOM_GDSC
	depends on COMMON_CLK_QCOM
	help
	  Support for the multimedia clock controller on apq8084 devices.
	  Say Y if you want to support multimedia devices such as display,
	  graphics, video encode/decode, camera, etc.

config IPQ_GCC_4019
	tristate "IPQ4019 Global Clock Controller"
	depends on COMMON_CLK_QCOM
	help
	  Support for the global clock controller on ipq4019 devices.
	  Say Y if you want to use peripheral devices such as UART, SPI,
	  i2c, USB, SD/eMMC, etc.

config IPQ_GCC_806X
	tristate "IPQ806x Global Clock Controller"
	depends on COMMON_CLK_QCOM
	help
	  Support for the global clock controller on ipq806x devices.
	  Say Y if you want to use peripheral devices such as UART, SPI,
	  i2c, USB, SD/eMMC, etc.

config IPQ_LCC_806X
	tristate "IPQ806x LPASS Clock Controller"
	select IPQ_GCC_806X
	depends on COMMON_CLK_QCOM
	help
	  Support for the LPASS clock controller on ipq806x devices.
	  Say Y if you want to use audio devices such as i2s, pcm,
	  S/PDIF, etc.

config IPQ_GCC_8074
	tristate "IPQ8074 Global Clock Controller"
	depends on COMMON_CLK_QCOM
	help
	  Support for global clock controller on ipq8074 devices.
	  Say Y if you want to use peripheral devices such as UART, SPI,
	  i2c, USB, SD/eMMC, etc. Select this for the root clock
	  of ipq8074.

config MSM_GCC_8660
	tristate "MSM8660 Global Clock Controller"
	depends on COMMON_CLK_QCOM
	help
	  Support for the global clock controller on msm8660 devices.
	  Say Y if you want to use peripheral devices such as UART, SPI,
	  i2c, USB, SD/eMMC, etc.

config MSM_GCC_8916
	tristate "MSM8916 Global Clock Controller"
	select QCOM_GDSC
	depends on COMMON_CLK_QCOM
	help
	  Support for the global clock controller on msm8916 devices.
	  Say Y if you want to use devices such as UART, SPI i2c, USB,
	  SD/eMMC, display, graphics, camera etc.

config MSM_GCC_8960
	tristate "APQ8064/MSM8960 Global Clock Controller"
	depends on COMMON_CLK_QCOM
	help
	  Support for the global clock controller on apq8064/msm8960 devices.
	  Say Y if you want to use peripheral devices such as UART, SPI,
	  i2c, USB, SD/eMMC, SATA, PCIe, etc.

config MSM_LCC_8960
	tristate "APQ8064/MSM8960 LPASS Clock Controller"
	select MSM_GCC_8960
	depends on COMMON_CLK_QCOM
	help
	  Support for the LPASS clock controller on apq8064/msm8960 devices.
	  Say Y if you want to use audio devices such as i2s, pcm,
	  SLIMBus, etc.

config MDM_GCC_9615
	tristate "MDM9615 Global Clock Controller"
	depends on COMMON_CLK_QCOM
	help
	  Support for the global clock controller on mdm9615 devices.
	  Say Y if you want to use peripheral devices such as UART, SPI,
	  i2c, USB, SD/eMMC, etc.

config MDM_LCC_9615
	tristate "MDM9615 LPASS Clock Controller"
	select MDM_GCC_9615
	depends on COMMON_CLK_QCOM
	help
	  Support for the LPASS clock controller on mdm9615 devices.
	  Say Y if you want to use audio devices such as i2s, pcm,
	  SLIMBus, etc.

config MSM_MMCC_8960
	tristate "MSM8960 Multimedia Clock Controller"
	select MSM_GCC_8960
	depends on COMMON_CLK_QCOM
	help
	  Support for the multimedia clock controller on msm8960 devices.
	  Say Y if you want to support multimedia devices such as display,
	  graphics, video encode/decode, camera, etc.

config MSM_GCC_8974
	tristate "MSM8974 Global Clock Controller"
	select QCOM_GDSC
	depends on COMMON_CLK_QCOM
	help
	  Support for the global clock controller on msm8974 devices.
	  Say Y if you want to use peripheral devices such as UART, SPI,
	  i2c, USB, SD/eMMC, SATA, PCIe, etc.

config MSM_MMCC_8974
	tristate "MSM8974 Multimedia Clock Controller"
	select MSM_GCC_8974
	select QCOM_GDSC
	depends on COMMON_CLK_QCOM
	help
	  Support for the multimedia clock controller on msm8974 devices.
	  Say Y if you want to support multimedia devices such as display,
	  graphics, video encode/decode, camera, etc.

config MSM_GCC_8994
	tristate "MSM8994 Global Clock Controller"
	depends on COMMON_CLK_QCOM
	help
	  Support for the global clock controller on msm8994 devices.
	  Say Y if you want to use peripheral devices such as UART, SPI,
	  i2c, USB, UFS, SD/eMMC, PCIe, etc.

config MSM_GCC_8996
	tristate "MSM8996 Global Clock Controller"
	select QCOM_GDSC
	depends on COMMON_CLK_QCOM
	help
	  Support for the global clock controller on msm8996 devices.
	  Say Y if you want to use peripheral devices such as UART, SPI,
	  i2c, USB, UFS, SD/eMMC, PCIe, etc.

config MSM_MMCC_8996
	tristate "MSM8996 Multimedia Clock Controller"
	select MSM_GCC_8996
	select QCOM_GDSC
	depends on COMMON_CLK_QCOM
	help
	  Support for the multimedia clock controller on msm8996 devices.
	  Say Y if you want to support multimedia devices such as display,
	  graphics, video encode/decode, camera, etc.

config MSM_GCC_8998
	tristate "MSM8998 Global Clock Controller"
	depends on COMMON_CLK_QCOM
	help
	  Support for the global clock controller on msm8998 devices.
	  Say Y if you want to use peripheral devices such as UART, SPI,
	  i2c, USB, UFS, SD/eMMC, PCIe, etc.

config SDM_GCC_845
	tristate "SDM845 Global Clock Controller"
	select QCOM_GDSC
	depends on COMMON_CLK_QCOM
	help
	  Support for the global clock controller on SDM845 devices.
	  Say Y if you want to use peripheral devices such as UART, SPI,
	  i2C, USB, UFS, SDDC, PCIe, etc.

config SDM_VIDEOCC_845
	tristate "SDM845 Video Clock Controller"
	depends on COMMON_CLK_QCOM
	select SDM_GCC_845
	select QCOM_GDSC
	help
	  Support for the video clock controller on SDM845 devices.
	  Say Y if you want to support video devices and functionality such as
	  video encode and decode.

config SDM_DISPCC_845
	tristate "SDM845 Display Clock Controller"
	select SDM_GCC_845
	depends on COMMON_CLK_QCOM
	help
	  Support for the display clock controller on Qualcomm Technologies, Inc
	  SDM845 devices.
	  Say Y if you want to support display devices and functionality such as
	  splash screen.

config SPMI_PMIC_CLKDIV
	tristate "SPMI PMIC clkdiv Support"
	depends on (COMMON_CLK_QCOM && SPMI) || COMPILE_TEST
	help
	  This driver supports the clkdiv functionality on the Qualcomm
	  Technologies, Inc. SPMI PMIC. It configures the frequency of
	  clkdiv outputs of the PMIC. These clocks are typically wired
	  through alternate functions on GPIO pins.

config MSM_CLK_AOP_QMP
	tristate "AOP QMP Clock Driver"
	depends on COMMON_CLK_QCOM && MSM_QMP
	help
	Always On Processor manages few shared clocks on some Qualcomm
	Technologies, Inc. SoCs. It accepts requests from other hardware
	subsystems via QMP mailboxes.
	Say Y to support the clocks managed by AOP on platforms such as sdm845.

config MSM_GCC_KONA
	tristate "KONA Global Clock Controller"
	depends on COMMON_CLK_QCOM
	select QCOM_GDSC
	help
	  Support for the global clock controller on Qualcomm Technologies, Inc
	  KONA devices.
	  Say Y if you want to use peripheral devices such as UART, SPI, I2C,
	  USB, UFS, SD/eMMC, PCIe, etc.

config MSM_VIDEOCC_KONA
	tristate "KONA Video Clock Controller"
	depends on COMMON_CLK_QCOM
	help
	  Support for the video clock controller on Qualcomm Technologies, Inc.
	  KONA devices.
	  Say Y if you want to support video devices and functionality such as
	  video encode/decode.

config MSM_DISPCC_KONA
	tristate "KONA Display Clock Controller"
	select SDM_GCC_KONA
	depends on COMMON_CLK_QCOM
	help
	  Support for the display clock controller on Qualcomm Technologies, Inc
	  Kona devices.
	  Say Y if you want to support display devices and functionality such as
	  splash screen.

config MSM_CAMCC_KONA
	tristate "KONA Camera Clock Controller"
	depends on COMMON_CLK_QCOM
	help
	  Support for the camera clock controller on Qualcomm Technologies, Inc.
	  KONA devices.
	  Say Y if you want to support camera devices and functionality such as
	  capturing pictures.

config MSM_GPUCC_KONA
	tristate "KONA Graphics Clock Controller"
	depends on COMMON_CLK_QCOM
	help
	  Support for the graphics clock controller on Qualcomm Technologies, Inc
	  KONA devices.
	  Say Y if you want to support graphics controller devices.

config MSM_DEBUGCC_KONA
	tristate "KONA Debug Clock Controller"
	depends on COMMON_CLK_QCOM
	help
	  Support for the debug clock controller on Qualcomm Technologies, Inc
	  KONA devices.
	  Say Y if you want to support the clock measurement functionality.

config MSM_NPUCC_KONA
	tristate "KONA NPU Clock Controller"
	depends on COMMON_CLK_QCOM
	select MSM_GCC_KONA
	help
	  Support for the NPU clock controller on Qualcomm Technologies, Inc.
	  KONA devices.
	  Say Y if you want to enable use of the Network Processing Unit in
	  order to speed up certain types of calculations.

config SM_GCC_LITO
	tristate "LITO Global Clock Controller"
	depends on COMMON_CLK_QCOM
	select QCOM_GDSC
	help
	  Support for the global clock controller on Qualcomm Technologies, Inc
	  LITO devices.
	  Say Y if you want to use peripheral devices such as UART, SPI, I2C,
	  USB, UFS, SD/eMMC, PCIe, etc.

config SM_VIDEOCC_LITO
	tristate "LITO Video Clock Controller"
	depends on COMMON_CLK_QCOM
	help
	  Support for the video clock controller on Qualcomm Technologies, Inc.
	  LITO devices.
	  Say Y if you want to support video devices and functionality such as
	  video encode/decode.

config SM_CAMCC_LITO
	tristate "LITO Camera Clock Controller"
	depends on COMMON_CLK_QCOM
	help
	  Support for the camera clock controller on Qualcomm Technologies, Inc.
	  LITO devices.
	  Say Y if you want to support camera devices and functionality such as
	  capturing pictures.

config SM_DISPCC_LITO
	tristate "LITO Display Clock Controller"
	depends on COMMON_CLK_QCOM
	help
	  Support for the display clock controller on Qualcomm Technologies, Inc.
	  LITO devices.
	  Say Y if you want to support display devices and functionality such as
	  splash screen.

config SM_GPUCC_LITO
	tristate "LITO Graphics Clock Controller"
	depends on COMMON_CLK_QCOM
	help
	 Support for the graphics clock controller on Qualcomm Technologies, Inc.
	 LITO devices.
	 Say Y if you want to support graphics controller devices.

config SM_NPUCC_LITO
        tristate "LITO NPU Clock Controller"
        depends on COMMON_CLK_QCOM
        help
          Support for the NPU clock controller on Qualcomm Technologies, Inc.
          LITO devices.
          Say Y if you want to enable use of the Network Processing Unit in
          order to speed up certain types of calculations.

config SM_DEBUGCC_LITO
	tristate "LITO Debug Clock Controller"
	depends on COMMON_CLK_QCOM
	help
	  Support for the debug clock controller on Qualcomm Technologies, Inc
	  LITO devices.
	  Say Y if you want to support the clock measurement functionality.

config SM_GCC_BENGAL
	tristate "BENGAL Global Clock Controller"
	select QCOM_GDSC
	depends on COMMON_CLK_QCOM
	help
	  Support for the global clock controller on Bengal devices.
	  Say Y if you want to use peripheral devices such as UART, SPI,
	  I2C, USB, UFS, SDCC, PCIe, Camera, Video etc.

config SM_GPUCC_BENGAL
	tristate "BENGAL Graphics Clock Controller"
	select SM_GCC_BENGAL
	help
	  Support for the graphics clock controller on Qualcomm Technologies, Inc
	  BENGAL devices.
	  Say Y if you want to support graphics controller devices.

config SM_DISPCC_BENGAL
	tristate "BENGAL Display Clock Controller"
	select SM_GCC_BENGAL
	help
	  Support for the display clock controller on Qualcomm Technologies, Inc.
	  BENGAL devices.
	  Say Y if you want to support display devices and functionality such as
	  splash screen.

config SM_DEBUGCC_BENGAL
	tristate "BENGAL Debug Clock Controller"
	select SM_GCC_BENGAL
	help
	  Support for the debug clock controller on Qualcomm Technologies, Inc
	  BENGAL devices.
	  Say Y if you want to support the clock measurement functionality.

config SDM_CAMCC_LAGOON
	tristate "LAGOON Camera Clock Controller"
	select SDM_GCC_LAGOON
	help
	  Support for the camera clock controller on Qualcomm Technologies, Inc.
	  LAGOON devices.
	  Say Y if you want to support camera devices and functionality such as
	  capturing pictures.

config SDM_DEBUGCC_LAGOON
	tristate "LAGOON Debug Clock Controller"
	select SDM_GCC_LAGOON
	help
	  Support for the debug clock controller on Qualcomm Technologies, Inc
	  LAGOON devices.
	  Say Y if you want to support the clock measurement functionality
	  of the clocks.

config SDM_DISPCC_LAGOON
	tristate "LAGOON Display Clock Controller"
	select SDM_GCC_LAGOON
	help
	  Support for the display clock controller on Qualcomm Technologies, Inc.
	  LAGOON devices.
	  Say Y if you want to support display devices and functionality such as
	  splash screen.

config SDM_GCC_LAGOON
	tristate "LAGOON Global Clock Controller"
	depends on COMMON_CLK_QCOM
	select QCOM_GDSC
	help
	  Support for the global clock controller on Qualcomm Technologies, Inc
	  LAGOON devices.
	  Say Y if you want to use peripheral devices such as UART, SPI, I2C,
	  USB, UFS, SD/eMMC, etc.

config SDM_GPUCC_LAGOON
	tristate "LAGOON Graphics Clock Controller"
	select SDM_GCC_LAGOON
	help
	 Support for the graphics clock controller on Qualcomm Technologies, Inc.
	 LAGOON devices.
	 Say Y if you want to support graphics controller devices
	 and it's functionalities.

config SDM_NPUCC_LAGOON
	tristate "LAGOON NPU Clock Controller"
	select SDM_GCC_LAGOON
	help
	  Support for the NPU clock controller on Qualcomm Technologies, Inc.
	  LAGOON devices.
	  Say Y if you want to enable use of the Network Processing Unit in
	  order to speed up certain types of calculations.

config SDM_VIDEOCC_LAGOON
	tristate "LAGOON Video Clock Controller"
	select SDM_GCC_LAGOON
	help
	  Support for the video clock controller on Qualcomm Technologies, Inc.
	  LAGOON devices.
	  Say Y if you want to support video devices and functionality such as
	  video encode/decode.

config QM_GCC_SCUBA
	tristate "SCUBA Global Clock Controller"
	select QCOM_GDSC
	depends on COMMON_CLK_QCOM
	help
	  Support for the global clock controller on Qualcomm Technologies, Inc
	  SCUBA devices.
	  Say Y if you want to use peripheral devices such as UART, SPI, I2C,
	  USB, SD/eMMC, etc.

config QM_DISPCC_SCUBA
	tristate "SCUBA Display Clock Controller"
	select QM_GCC_SCUBA
	help
	  Support for the display clock controller on Qualcomm Technologies, Inc.
	  SCUBA devices.
	  Say Y if you want to support display devices and functionality such as
	  splash screen.

config QM_GPUCC_SCUBA
	tristate "SCUBA Graphics Clock Controller"
	select QM_GCC_SCUBA
	help
	  Support for the graphics clock controller on Qualcomm Technologies, Inc.
	  SCUBA devices.
	  Say Y if you want to support graphics controller devices
	  and it's functionalities.

config QM_DEBUGCC_SCUBA
	tristate "SCUBA Debug Clock Controller"
	depends on QM_GCC_SCUBA
	help
	  Support for the debug clock controller on Qualcomm Technologies, Inc
	  SCUBA devices.
	  Say Y if you want to support the clock measurement functionality.

<<<<<<< HEAD
config MSM_GCC_660
	tristate "SDM660 Global Clock Controller"
	select QCOM_GDSC
=======
config SDM_GCC_660
	tristate "SDM660 Global Clock Controller"
>>>>>>> 4e2f7cbc
	depends on COMMON_CLK_QCOM
	help
	  Support for the global clock controller on Qualcomm Technologies, Inc
	  SDM660 devices.
	  Say Y if you want to use peripheral devices such as UART, SPI, I2C,
	  USB, UFS, SD/eMMC, PCIe, etc.

<<<<<<< HEAD
config MSM_GPUCC_660
	tristate "SDM660 Graphics Clock Controller"
	select MSM_GCC_660
=======
config SDM_GPUCC_660
	tristate "SDM660 Graphics Clock Controller"
	select SDM_GCC_660
>>>>>>> 4e2f7cbc
	depends on COMMON_CLK_QCOM
	help
	  Support for the graphics clock controller on Qualcomm Technologies, Inc
	  SDM660 devices.
	  Say Y if you want to support graphics controller devices which will
	  be required to enable those device.

<<<<<<< HEAD
config MSM_MMCC_660
	tristate "SDM660 Multimedia Clock Controller"
	select MSM_GCC_660
=======
config SDM_MMCC_660
	tristate "SDM660 Multimedia Clock Controller"
	select SDM_GCC_660
>>>>>>> 4e2f7cbc
	depends on COMMON_CLK_QCOM
	help
	  Support for the multimedia clock controller on Qualcomm Technologies, Inc
	  SDM660 devices.
	  Say Y if you want to support multimedia devices such as display,
	  video encode/decode, camera, etc.

config CLOCK_CPU_OSM_660
	tristate "OSM CPU Clock Controller for SDM660"
	depends on COMMON_CLK_QCOM
	help
	 Support for the OSM clock controller for SDM660.
	 Operating State Manager (OSM) is a hardware engine used by some
	 Qualcomm Technologies, Inc. (QTI) SoCs to manage frequency and
	 voltage scaling in hardware. OSM is capable of controlling
	 frequency and voltage requests for multiple clusters via the
	 existence of multiple OSM domains.
	 Say Y if you want to support OSM clocks.<|MERGE_RESOLUTION|>--- conflicted
+++ resolved
@@ -544,14 +544,8 @@
 	  SCUBA devices.
 	  Say Y if you want to support the clock measurement functionality.
 
-<<<<<<< HEAD
-config MSM_GCC_660
-	tristate "SDM660 Global Clock Controller"
-	select QCOM_GDSC
-=======
 config SDM_GCC_660
 	tristate "SDM660 Global Clock Controller"
->>>>>>> 4e2f7cbc
 	depends on COMMON_CLK_QCOM
 	help
 	  Support for the global clock controller on Qualcomm Technologies, Inc
@@ -559,15 +553,9 @@
 	  Say Y if you want to use peripheral devices such as UART, SPI, I2C,
 	  USB, UFS, SD/eMMC, PCIe, etc.
 
-<<<<<<< HEAD
-config MSM_GPUCC_660
-	tristate "SDM660 Graphics Clock Controller"
-	select MSM_GCC_660
-=======
 config SDM_GPUCC_660
 	tristate "SDM660 Graphics Clock Controller"
 	select SDM_GCC_660
->>>>>>> 4e2f7cbc
 	depends on COMMON_CLK_QCOM
 	help
 	  Support for the graphics clock controller on Qualcomm Technologies, Inc
@@ -575,15 +563,9 @@
 	  Say Y if you want to support graphics controller devices which will
 	  be required to enable those device.
 
-<<<<<<< HEAD
-config MSM_MMCC_660
-	tristate "SDM660 Multimedia Clock Controller"
-	select MSM_GCC_660
-=======
 config SDM_MMCC_660
 	tristate "SDM660 Multimedia Clock Controller"
 	select SDM_GCC_660
->>>>>>> 4e2f7cbc
 	depends on COMMON_CLK_QCOM
 	help
 	  Support for the multimedia clock controller on Qualcomm Technologies, Inc
