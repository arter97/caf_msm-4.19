source "drivers/clk/qcom/mdss/Kconfig"

config QCOM_GDSC
	bool
	select PM_GENERIC_DOMAINS if PM

config QCOM_RPMCC
	bool

config COMMON_CLK_QCOM
	tristate "Support for Qualcomm's clock controllers"
	depends on OF
	depends on ARCH_QCOM || COMPILE_TEST
	select REGMAP_MMIO
	select RESET_CONTROLLER

config QCOM_A53PLL
	tristate "MSM8916 A53 PLL"
	depends on COMMON_CLK_QCOM
	default ARCH_QCOM
	help
	  Support for the A53 PLL on MSM8916 devices. It provides
	  the CPU with frequencies above 1GHz.
	  Say Y if you want to support higher CPU frequencies on MSM8916
	  devices.

config QCOM_CLK_APCS_MSM8916
	tristate "MSM8916 APCS Clock Controller"
	depends on COMMON_CLK_QCOM
	depends on QCOM_APCS_IPC || COMPILE_TEST
	default ARCH_QCOM
	help
	  Support for the APCS Clock Controller on msm8916 devices. The
	  APCS is managing the mux and divider which feeds the CPUs.
	  Say Y if you want to support CPU frequency scaling on devices
	  such as msm8916.

config QCOM_CLK_RPM
	tristate "RPM based Clock Controller"
	depends on COMMON_CLK_QCOM && MFD_QCOM_RPM
	select QCOM_RPMCC
	help
	  The RPM (Resource Power Manager) is a dedicated hardware engine for
	  managing the shared SoC resources in order to keep the lowest power
	  profile. It communicates with other hardware subsystems via shared
	  memory and accepts clock requests, aggregates the requests and turns
	  the clocks on/off or scales them on demand.
	  Say Y if you want to support the clocks exposed by the RPM on
	  platforms such as apq8064, msm8660, msm8960 etc.

config QCOM_CLK_SMD_RPM
	tristate "RPM over SMD based Clock Controller"
	depends on COMMON_CLK_QCOM && QCOM_SMD_RPM
	select QCOM_RPMCC
	help
	  The RPM (Resource Power Manager) is a dedicated hardware engine for
	  managing the shared SoC resources in order to keep the lowest power
	  profile. It communicates with other hardware subsystems via shared
	  memory and accepts clock requests, aggregates the requests and turns
	  the clocks on/off or scales them on demand.
	  Say Y if you want to support the clocks exposed by the RPM on
	  platforms such as apq8016, apq8084, msm8974 etc.

config QCOM_CLK_RPMH
	tristate "RPMh Clock Driver"
	depends on COMMON_CLK_QCOM && QCOM_RPMH
	help
	 RPMh manages shared resources on some Qualcomm Technologies, Inc.
	 SoCs. It accepts requests from other hardware subsystems via RSC.
	 Say Y if you want to support the clocks exposed by RPMh on
	 platforms such as SDM845.

config APQ_GCC_8084
	tristate "APQ8084 Global Clock Controller"
	select QCOM_GDSC
	depends on COMMON_CLK_QCOM
	help
	  Support for the global clock controller on apq8084 devices.
	  Say Y if you want to use peripheral devices such as UART, SPI,
	  i2c, USB, SD/eMMC, SATA, PCIe, etc.

config APQ_MMCC_8084
	tristate "APQ8084 Multimedia Clock Controller"
	select APQ_GCC_8084
	select QCOM_GDSC
	depends on COMMON_CLK_QCOM
	help
	  Support for the multimedia clock controller on apq8084 devices.
	  Say Y if you want to support multimedia devices such as display,
	  graphics, video encode/decode, camera, etc.

config IPQ_GCC_4019
	tristate "IPQ4019 Global Clock Controller"
	depends on COMMON_CLK_QCOM
	help
	  Support for the global clock controller on ipq4019 devices.
	  Say Y if you want to use peripheral devices such as UART, SPI,
	  i2c, USB, SD/eMMC, etc.

config IPQ_GCC_806X
	tristate "IPQ806x Global Clock Controller"
	depends on COMMON_CLK_QCOM
	help
	  Support for the global clock controller on ipq806x devices.
	  Say Y if you want to use peripheral devices such as UART, SPI,
	  i2c, USB, SD/eMMC, etc.

config IPQ_LCC_806X
	tristate "IPQ806x LPASS Clock Controller"
	select IPQ_GCC_806X
	depends on COMMON_CLK_QCOM
	help
	  Support for the LPASS clock controller on ipq806x devices.
	  Say Y if you want to use audio devices such as i2s, pcm,
	  S/PDIF, etc.

config IPQ_GCC_8074
	tristate "IPQ8074 Global Clock Controller"
	depends on COMMON_CLK_QCOM
	help
	  Support for global clock controller on ipq8074 devices.
	  Say Y if you want to use peripheral devices such as UART, SPI,
	  i2c, USB, SD/eMMC, etc. Select this for the root clock
	  of ipq8074.

config MSM_GCC_8660
	tristate "MSM8660 Global Clock Controller"
	depends on COMMON_CLK_QCOM
	help
	  Support for the global clock controller on msm8660 devices.
	  Say Y if you want to use peripheral devices such as UART, SPI,
	  i2c, USB, SD/eMMC, etc.

config MSM_GCC_8916
	tristate "MSM8916 Global Clock Controller"
	select QCOM_GDSC
	depends on COMMON_CLK_QCOM
	help
	  Support for the global clock controller on msm8916 devices.
	  Say Y if you want to use devices such as UART, SPI i2c, USB,
	  SD/eMMC, display, graphics, camera etc.

config MSM_GCC_8960
	tristate "APQ8064/MSM8960 Global Clock Controller"
	depends on COMMON_CLK_QCOM
	help
	  Support for the global clock controller on apq8064/msm8960 devices.
	  Say Y if you want to use peripheral devices such as UART, SPI,
	  i2c, USB, SD/eMMC, SATA, PCIe, etc.

config MSM_LCC_8960
	tristate "APQ8064/MSM8960 LPASS Clock Controller"
	select MSM_GCC_8960
	depends on COMMON_CLK_QCOM
	help
	  Support for the LPASS clock controller on apq8064/msm8960 devices.
	  Say Y if you want to use audio devices such as i2s, pcm,
	  SLIMBus, etc.

config MDM_GCC_9615
	tristate "MDM9615 Global Clock Controller"
	depends on COMMON_CLK_QCOM
	help
	  Support for the global clock controller on mdm9615 devices.
	  Say Y if you want to use peripheral devices such as UART, SPI,
	  i2c, USB, SD/eMMC, etc.

config MDM_LCC_9615
	tristate "MDM9615 LPASS Clock Controller"
	select MDM_GCC_9615
	depends on COMMON_CLK_QCOM
	help
	  Support for the LPASS clock controller on mdm9615 devices.
	  Say Y if you want to use audio devices such as i2s, pcm,
	  SLIMBus, etc.

config MSM_MMCC_8960
	tristate "MSM8960 Multimedia Clock Controller"
	select MSM_GCC_8960
	depends on COMMON_CLK_QCOM
	help
	  Support for the multimedia clock controller on msm8960 devices.
	  Say Y if you want to support multimedia devices such as display,
	  graphics, video encode/decode, camera, etc.

config MSM_GCC_8974
	tristate "MSM8974 Global Clock Controller"
	select QCOM_GDSC
	depends on COMMON_CLK_QCOM
	help
	  Support for the global clock controller on msm8974 devices.
	  Say Y if you want to use peripheral devices such as UART, SPI,
	  i2c, USB, SD/eMMC, SATA, PCIe, etc.

config MSM_MMCC_8974
	tristate "MSM8974 Multimedia Clock Controller"
	select MSM_GCC_8974
	select QCOM_GDSC
	depends on COMMON_CLK_QCOM
	help
	  Support for the multimedia clock controller on msm8974 devices.
	  Say Y if you want to support multimedia devices such as display,
	  graphics, video encode/decode, camera, etc.

config MSM_GCC_8994
	tristate "MSM8994 Global Clock Controller"
	depends on COMMON_CLK_QCOM
	help
	  Support for the global clock controller on msm8994 devices.
	  Say Y if you want to use peripheral devices such as UART, SPI,
	  i2c, USB, UFS, SD/eMMC, PCIe, etc.

config MSM_GCC_8996
	tristate "MSM8996 Global Clock Controller"
	select QCOM_GDSC
	depends on COMMON_CLK_QCOM
	help
	  Support for the global clock controller on msm8996 devices.
	  Say Y if you want to use peripheral devices such as UART, SPI,
	  i2c, USB, UFS, SD/eMMC, PCIe, etc.

config MSM_MMCC_8996
	tristate "MSM8996 Multimedia Clock Controller"
	select MSM_GCC_8996
	select QCOM_GDSC
	depends on COMMON_CLK_QCOM
	help
	  Support for the multimedia clock controller on msm8996 devices.
	  Say Y if you want to support multimedia devices such as display,
	  graphics, video encode/decode, camera, etc.

config MSM_GCC_8998
	tristate "MSM8998 Global Clock Controller"
	depends on COMMON_CLK_QCOM
	help
	  Support for the global clock controller on msm8998 devices.
	  Say Y if you want to use peripheral devices such as UART, SPI,
	  i2c, USB, UFS, SD/eMMC, PCIe, etc.

config SDM_GCC_845
	tristate "SDM845 Global Clock Controller"
	select QCOM_GDSC
	depends on COMMON_CLK_QCOM
	help
	  Support for the global clock controller on SDM845 devices.
	  Say Y if you want to use peripheral devices such as UART, SPI,
	  i2C, USB, UFS, SDDC, PCIe, etc.

config SDM_VIDEOCC_845
	tristate "SDM845 Video Clock Controller"
	depends on COMMON_CLK_QCOM
	select SDM_GCC_845
	select QCOM_GDSC
	help
	  Support for the video clock controller on SDM845 devices.
	  Say Y if you want to support video devices and functionality such as
	  video encode and decode.

config SDM_DISPCC_845
	tristate "SDM845 Display Clock Controller"
	select SDM_GCC_845
	depends on COMMON_CLK_QCOM
	help
	  Support for the display clock controller on Qualcomm Technologies, Inc
	  SDM845 devices.
	  Say Y if you want to support display devices and functionality such as
	  splash screen.

config SPMI_PMIC_CLKDIV
	tristate "SPMI PMIC clkdiv Support"
	depends on (COMMON_CLK_QCOM && SPMI) || COMPILE_TEST
	help
	  This driver supports the clkdiv functionality on the Qualcomm
	  Technologies, Inc. SPMI PMIC. It configures the frequency of
	  clkdiv outputs of the PMIC. These clocks are typically wired
	  through alternate functions on GPIO pins.

config MSM_CLK_AOP_QMP
	tristate "AOP QMP Clock Driver"
	depends on COMMON_CLK_QCOM && MSM_QMP
	help
	Always On Processor manages few shared clocks on some Qualcomm
	Technologies, Inc. SoCs. It accepts requests from other hardware
	subsystems via QMP mailboxes.
	Say Y to support the clocks managed by AOP on platforms such as sdm845.

config MSM_GCC_KONA
	tristate "KONA Global Clock Controller"
	depends on COMMON_CLK_QCOM
	select QCOM_GDSC
	help
	  Support for the global clock controller on Qualcomm Technologies, Inc
	  KONA devices.
	  Say Y if you want to use peripheral devices such as UART, SPI, I2C,
	  USB, UFS, SD/eMMC, PCIe, etc.

config MSM_VIDEOCC_KONA
	tristate "KONA Video Clock Controller"
	depends on COMMON_CLK_QCOM
	help
	  Support for the video clock controller on Qualcomm Technologies, Inc.
	  KONA devices.
	  Say Y if you want to support video devices and functionality such as
	  video encode/decode.

config MSM_DISPCC_KONA
	tristate "KONA Display Clock Controller"
	select SDM_GCC_KONA
	depends on COMMON_CLK_QCOM
	help
	  Support for the display clock controller on Qualcomm Technologies, Inc
	  Kona devices.
	  Say Y if you want to support display devices and functionality such as
	  splash screen.

config MSM_CAMCC_KONA
	tristate "KONA Camera Clock Controller"
	depends on COMMON_CLK_QCOM
	help
	  Support for the camera clock controller on Qualcomm Technologies, Inc.
	  KONA devices.
	  Say Y if you want to support camera devices and functionality such as
	  capturing pictures.

config MSM_GPUCC_KONA
	tristate "KONA Graphics Clock Controller"
	depends on COMMON_CLK_QCOM
	help
	  Support for the graphics clock controller on Qualcomm Technologies, Inc
	  KONA devices.
	  Say Y if you want to support graphics controller devices.

config MSM_DEBUGCC_KONA
	tristate "KONA Debug Clock Controller"
	depends on COMMON_CLK_QCOM
	help
	  Support for the debug clock controller on Qualcomm Technologies, Inc
	  KONA devices.
	  Say Y if you want to support the clock measurement functionality.

config MSM_NPUCC_KONA
	tristate "KONA NPU Clock Controller"
	depends on COMMON_CLK_QCOM
	select MSM_GCC_KONA
	help
	  Support for the NPU clock controller on Qualcomm Technologies, Inc.
	  KONA devices.
	  Say Y if you want to enable use of the Network Processing Unit in
	  order to speed up certain types of calculations.

config SM_GCC_LITO
	tristate "LITO Global Clock Controller"
	depends on COMMON_CLK_QCOM
	select QCOM_GDSC
	help
	  Support for the global clock controller on Qualcomm Technologies, Inc
	  LITO devices.
	  Say Y if you want to use peripheral devices such as UART, SPI, I2C,
	  USB, UFS, SD/eMMC, PCIe, etc.

config SM_VIDEOCC_LITO
	tristate "LITO Video Clock Controller"
	depends on COMMON_CLK_QCOM
	help
	  Support for the video clock controller on Qualcomm Technologies, Inc.
	  LITO devices.
	  Say Y if you want to support video devices and functionality such as
	  video encode/decode.

config SM_CAMCC_LITO
	tristate "LITO Camera Clock Controller"
	depends on COMMON_CLK_QCOM
	help
	  Support for the camera clock controller on Qualcomm Technologies, Inc.
	  LITO devices.
	  Say Y if you want to support camera devices and functionality such as
	  capturing pictures.

config SM_DISPCC_LITO
	tristate "LITO Display Clock Controller"
	depends on COMMON_CLK_QCOM
	help
	  Support for the display clock controller on Qualcomm Technologies, Inc.
	  LITO devices.
	  Say Y if you want to support display devices and functionality such as
	  splash screen.

config SM_GPUCC_LITO
	tristate "LITO Graphics Clock Controller"
	depends on COMMON_CLK_QCOM
	help
	 Support for the graphics clock controller on Qualcomm Technologies, Inc.
	 LITO devices.
	 Say Y if you want to support graphics controller devices.

config SM_NPUCC_LITO
        tristate "LITO NPU Clock Controller"
        depends on COMMON_CLK_QCOM
        help
          Support for the NPU clock controller on Qualcomm Technologies, Inc.
          LITO devices.
          Say Y if you want to enable use of the Network Processing Unit in
          order to speed up certain types of calculations.

config SM_DEBUGCC_LITO
	tristate "LITO Debug Clock Controller"
	depends on COMMON_CLK_QCOM
	help
	  Support for the debug clock controller on Qualcomm Technologies, Inc
	  LITO devices.
	  Say Y if you want to support the clock measurement functionality.

config SM_GCC_BENGAL
	tristate "BENGAL Global Clock Controller"
	select QCOM_GDSC
	depends on COMMON_CLK_QCOM
	help
	  Support for the global clock controller on Bengal devices.
	  Say Y if you want to use peripheral devices such as UART, SPI,
	  I2C, USB, UFS, SDCC, PCIe, Camera, Video etc.

config SM_GPUCC_BENGAL
	tristate "BENGAL Graphics Clock Controller"
	select SM_GCC_BENGAL
	help
	  Support for the graphics clock controller on Qualcomm Technologies, Inc
	  BENGAL devices.
	  Say Y if you want to support graphics controller devices.

config SM_DISPCC_BENGAL
	tristate "BENGAL Display Clock Controller"
	select SM_GCC_BENGAL
	help
	  Support for the display clock controller on Qualcomm Technologies, Inc.
	  BENGAL devices.
	  Say Y if you want to support display devices and functionality such as
	  splash screen.

config SM_DEBUGCC_BENGAL
	tristate "BENGAL Debug Clock Controller"
	select SM_GCC_BENGAL
	help
	  Support for the debug clock controller on Qualcomm Technologies, Inc
	  BENGAL devices.
	  Say Y if you want to support the clock measurement functionality.

config SDM_CAMCC_LAGOON
	tristate "LAGOON Camera Clock Controller"
	select SDM_GCC_LAGOON
	help
	  Support for the camera clock controller on Qualcomm Technologies, Inc.
	  LAGOON devices.
	  Say Y if you want to support camera devices and functionality such as
	  capturing pictures.

config SDM_DEBUGCC_LAGOON
	tristate "LAGOON Debug Clock Controller"
	select SDM_GCC_LAGOON
	help
	  Support for the debug clock controller on Qualcomm Technologies, Inc
	  LAGOON devices.
	  Say Y if you want to support the clock measurement functionality
	  of the clocks.

config SDM_DISPCC_LAGOON
	tristate "LAGOON Display Clock Controller"
	select SDM_GCC_LAGOON
	help
	  Support for the display clock controller on Qualcomm Technologies, Inc.
	  LAGOON devices.
	  Say Y if you want to support display devices and functionality such as
	  splash screen.

config SDM_GCC_LAGOON
	tristate "LAGOON Global Clock Controller"
	depends on COMMON_CLK_QCOM
	select QCOM_GDSC
	help
	  Support for the global clock controller on Qualcomm Technologies, Inc
	  LAGOON devices.
	  Say Y if you want to use peripheral devices such as UART, SPI, I2C,
	  USB, UFS, SD/eMMC, etc.

config SDM_GPUCC_LAGOON
	tristate "LAGOON Graphics Clock Controller"
	select SDM_GCC_LAGOON
	help
	 Support for the graphics clock controller on Qualcomm Technologies, Inc.
	 LAGOON devices.
	 Say Y if you want to support graphics controller devices
	 and it's functionalities.

config SDM_NPUCC_LAGOON
	tristate "LAGOON NPU Clock Controller"
	select SDM_GCC_LAGOON
	help
	  Support for the NPU clock controller on Qualcomm Technologies, Inc.
	  LAGOON devices.
	  Say Y if you want to enable use of the Network Processing Unit in
	  order to speed up certain types of calculations.

config SDM_VIDEOCC_LAGOON
	tristate "LAGOON Video Clock Controller"
	select SDM_GCC_LAGOON
	help
	  Support for the video clock controller on Qualcomm Technologies, Inc.
	  LAGOON devices.
	  Say Y if you want to support video devices and functionality such as
	  video encode/decode.

config QM_GCC_SCUBA
	tristate "SCUBA Global Clock Controller"
	select QCOM_GDSC
	depends on COMMON_CLK_QCOM
	help
	  Support for the global clock controller on Qualcomm Technologies, Inc
	  SCUBA devices.
	  Say Y if you want to use peripheral devices such as UART, SPI, I2C,
	  USB, SD/eMMC, etc.

config QM_DISPCC_SCUBA
	tristate "SCUBA Display Clock Controller"
	select QM_GCC_SCUBA
	help
	  Support for the display clock controller on Qualcomm Technologies, Inc.
	  SCUBA devices.
	  Say Y if you want to support display devices and functionality such as
	  splash screen.

config QM_GPUCC_SCUBA
	tristate "SCUBA Graphics Clock Controller"
	select QM_GCC_SCUBA
	help
	  Support for the graphics clock controller on Qualcomm Technologies, Inc.
	  SCUBA devices.
	  Say Y if you want to support graphics controller devices
	  and it's functionalities.

config QM_DEBUGCC_SCUBA
	tristate "SCUBA Debug Clock Controller"
	depends on QM_GCC_SCUBA
	help
	  Support for the debug clock controller on Qualcomm Technologies, Inc
	  SCUBA devices.
	  Say Y if you want to support the clock measurement functionality.

config SDM_GCC_660
	tristate "SDM660 Global Clock Controller"
	depends on COMMON_CLK_QCOM
	help
	  Support for the global clock controller on Qualcomm Technologies, Inc
	  SDM660 devices.
	  Say Y if you want to use peripheral devices such as UART, SPI, I2C,
	  USB, UFS, SD/eMMC, PCIe, etc.

config SDM_GPUCC_660
	tristate "SDM660 Graphics Clock Controller"
	select SDM_GCC_660
	depends on COMMON_CLK_QCOM
	help
	  Support for the graphics clock controller on Qualcomm Technologies, Inc
	  SDM660 devices.
	  Say Y if you want to support graphics controller devices which will
	  be required to enable those device.

config SDM_MMCC_660
	tristate "SDM660 Multimedia Clock Controller"
	select SDM_GCC_660
	depends on COMMON_CLK_QCOM
	help
	  Support for the multimedia clock controller on Qualcomm Technologies, Inc
	  SDM660 devices.
	  Say Y if you want to support multimedia devices such as display,
	  video encode/decode, camera, etc.

config CLOCK_CPU_OSM_660
	tristate "OSM CPU Clock Controller for SDM660"
	depends on COMMON_CLK_QCOM
	help
	 Support for the OSM clock controller for SDM660.
	 Operating State Manager (OSM) is a hardware engine used by some
	 Qualcomm Technologies, Inc. (QTI) SoCs to manage frequency and
	 voltage scaling in hardware. OSM is capable of controlling
	 frequency and voltage requests for multiple clusters via the
	 existence of multiple OSM domains.
	 Say Y if you want to support OSM clocks.

config SDM_GCC_429W
	tristate "SDM429w Global Clock Controller"
	depends on COMMON_CLK_QCOM
	help
	  Support for the global clock controller on SDM429w/QM215 devices.
	  Say Y if you want to use peripheral devices such as UART, SPI,
	  I2C, USB, UFS, SDCC, Display, Camera, Video etc.

config SDM_DEBUGCC_429W
	tristate "SDM429W Debug Clock Controller"
	depends on SDM_GCC_429W
	help
	  Support for the debug clock controller on Qualcomm Technologies, Inc
	  SDM429W/QM215 devices.
	  Say Y if you want to support the clock measurement functionality.

config CLOCK_CPU_SDM
	bool "CPU SDM Clock Controller"
	depends on COMMON_CLK_QCOM
	help
	 Support for the cpu clock controller on SDM based devices(e.g. QM215/SDM429).
	 Say Y if you want to support CPU clock scaling using
	 CPUfreq drivers for dynamic power management.

config SM_GCC_KHAJE
	tristate "KHAJE Global Clock Controller"
	depends on COMMON_CLK_QCOM
	help
	 Support for the global clock controller on KHAJE devices.
	 Say Y if you want to use peripheral devices such as UART, SPI,
	 I2C, USB, UFS, SDCC, PCIe, Camera, Video etc.

config SM_GPUCC_KHAJE
	tristate "KHAJE Graphics Clock Controller"
	select SM_GCC_KHAJE
	help
	 Support for the graphics clock controller on Qualcomm Technologies, Inc
	 KHAJE devices.
	 Say Y if you want to support graphics controller devices.

<<<<<<< HEAD
config SDM_DEBUGCC_439
	tristate "SDM439 SDM429 Debug Clock Controller"
	depends on SDM_GCC_429W
	help
	  Support for the debug clock controller on Qualcomm Technologies, Inc
	  SDM429/SDM439 devices.
	  Say Y if you want to support the clock measurement functionality.
=======
config SM_DISPCC_KHAJE
	tristate "KHAJE Display Clock Controller"
	select SM_GCC_KHAJE
	help
	 Support for the display clock controller on Qualcomm Technologies, Inc.
	 KHAJE devices.
	 Say Y if you want to support display devices and functionality such as
	 splash screen.

config SM_DEBUGCC_KHAJE
	tristate "KHAJE Debug Clock Controller"
	select SM_GCC_KHAJE
	help
	 Support for the debug clock controller on Qualcomm Technologies, Inc
	 KHAJE devices.
	 Say Y if you want to support the clock measurement functionality.
>>>>>>> 6639890b
<|MERGE_RESOLUTION|>--- conflicted
+++ resolved
@@ -625,15 +625,6 @@
 	 KHAJE devices.
 	 Say Y if you want to support graphics controller devices.
 
-<<<<<<< HEAD
-config SDM_DEBUGCC_439
-	tristate "SDM439 SDM429 Debug Clock Controller"
-	depends on SDM_GCC_429W
-	help
-	  Support for the debug clock controller on Qualcomm Technologies, Inc
-	  SDM429/SDM439 devices.
-	  Say Y if you want to support the clock measurement functionality.
-=======
 config SM_DISPCC_KHAJE
 	tristate "KHAJE Display Clock Controller"
 	select SM_GCC_KHAJE
@@ -650,4 +641,11 @@
 	 Support for the debug clock controller on Qualcomm Technologies, Inc
 	 KHAJE devices.
 	 Say Y if you want to support the clock measurement functionality.
->>>>>>> 6639890b
+
+config SDM_DEBUGCC_439
+	tristate "SDM439 SDM429 Debug Clock Controller"
+	depends on SDM_GCC_429W
+	help
+	  Support for the debug clock controller on Qualcomm Technologies, Inc
+	  SDM429/SDM439 devices.
+	  Say Y if you want to support the clock measurement functionality.