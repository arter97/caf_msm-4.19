// SPDX-License-Identifier: GPL-2.0-only
/*
 * Copyright (c) 2020-2021, The Linux Foundation. All rights reserved.
 */

#include <linux/clk.h>
#include <linux/clk-provider.h>
#include <linux/kernel.h>
#include <linux/module.h>
#include <linux/of_device.h>
#include <linux/of.h>
#include <linux/regmap.h>
#include <linux/nvmem-consumer.h>

#include <dt-bindings/clock/qcom,gcc-sdm429w.h>

#include "clk-alpha-pll.h"
#include "clk-branch.h"
#include "clk-pll.h"
#include "clk-rcg.h"
#include "clk-voter.h"
#include "common.h"
#include "reset.h"
#include "vdd-level-sdm429w.h"

#define F_SLEW(f, s, h, m, n, sf) { (f), (s), (2 * (h) - 1), (m), (n), (sf) }

static DEFINE_VDD_REGULATORS(vdd_cx, VDD_NUM, 1, vdd_corner);

enum {
	P_BI_TCXO,
	P_CORE_BI_PLL_TEST_SE,
	P_DSI0_PHY_PLL_OUT_BYTECLK,
	P_DSI0_PHY_PLL_OUT_DSICLK,
	P_DSI1_PHY_PLL_OUT_BYTECLK,
	P_DSI1_PHY_PLL_OUT_DSICLK,
	P_GPLL0_OUT_AUX,
	P_GPLL0_OUT_MAIN,
	P_GPLL3_OUT_MAIN,
	P_GPLL4_OUT_AUX,
	P_GPLL4_OUT_MAIN,
	P_GPLL6_OUT_AUX,
	P_GPLL6_OUT_MAIN,
	P_SLEEP_CLK,
	P_GPLL3_OUT_MAIN_DIV,
};

static const struct parent_map gcc_parent_map_0[] = {
	{ P_BI_TCXO, 0 },
	{ P_GPLL0_OUT_MAIN, 1 },
	{ P_CORE_BI_PLL_TEST_SE, 7 },
};

static const char * const gcc_parent_names_0[] = {
	"bi_tcxo",
	"gpll0_out_main",
	"core_bi_pll_test_se",
};

static const char * const gcc_parent_names_ao_0[] = {
	"bi_tcxo_ao",
	"gpll0_ao_out_main",
	"core_bi_pll_test_se",
};


static const struct parent_map gcc_parent_map_1[] = {
	{ P_BI_TCXO, 0 },
	{ P_GPLL0_OUT_MAIN, 1 },
	{ P_GPLL6_OUT_AUX, 2 },
	{ P_CORE_BI_PLL_TEST_SE, 7 },
};

static const char * const gcc_parent_names_1[] = {
	"bi_tcxo",
	"gpll0_out_main",
	"gpll6_out_aux",
	"core_bi_pll_test_se",
};

static const struct parent_map gcc_parent_map_2[] = {
	{ P_BI_TCXO, 0 },
};

static const char * const gcc_parent_names_2[] = {
	"bi_tcxo",
};

static const struct parent_map gcc_parent_map_3[] = {
	{ P_BI_TCXO, 0 },
	{ P_GPLL0_OUT_MAIN, 1 },
	{ P_GPLL6_OUT_AUX, 2 },
	{ P_SLEEP_CLK, 6 },
};

static const char * const gcc_parent_names_3[] = {
	"bi_tcxo",
	"gpll0_out_main",
	"gpll6_out_aux",
	"sleep_clk",
};

static const struct parent_map gcc_parent_map_4[] = {
	{ P_BI_TCXO, 0 },
	{ P_GPLL0_OUT_MAIN, 1 },
	{ P_GPLL6_OUT_MAIN, 2 },
	{ P_SLEEP_CLK, 6 },
	{ P_CORE_BI_PLL_TEST_SE, 7 },
};

static const char * const gcc_parent_names_4[] = {
	"bi_tcxo",
	"gpll0_out_main",
	"gpll6_out_main",
	"sleep_clk",
	"core_bi_pll_test_se",
};

static const struct parent_map gcc_parent_map_5[] = {
	{ P_BI_TCXO, 0 },
	{ P_GPLL0_OUT_MAIN, 1 },
	{ P_GPLL6_OUT_MAIN, 2 },
	{ P_CORE_BI_PLL_TEST_SE, 7 },
};

static const char * const gcc_parent_names_5[] = {
	"bi_tcxo",
	"gpll0_out_main",
	"gpll6_out_main",
	"core_bi_pll_test_se",
};

static const struct parent_map gcc_parent_map_6[] = {
	{ P_BI_TCXO, 0 },
	{ P_GPLL0_OUT_AUX, 2 },
	{ P_CORE_BI_PLL_TEST_SE, 7 },
};

static const char * const gcc_parent_names_6[] = {
	"bi_tcxo",
	"gpll0_out_aux",
	"core_bi_pll_test_se",
};

static const struct parent_map gcc_parent_map_7[] = {
	{ P_BI_TCXO, 0 },
	{ P_GPLL0_OUT_MAIN, 1 },
	{ P_GPLL6_OUT_MAIN, 2 },
	{ P_GPLL4_OUT_MAIN, 3 },
	{ P_CORE_BI_PLL_TEST_SE, 7 },
};

static const char * const gcc_parent_names_7[] = {
	"bi_tcxo",
	"gpll0_out_main",
	"gpll6_out_main",
	"gpll4_out_main",
	"core_bi_pll_test_se",
};

static const struct parent_map gcc_parent_map_8[] = {
	{ P_BI_TCXO, 0 },
	{ P_DSI0_PHY_PLL_OUT_BYTECLK, 1 },
	{ P_GPLL0_OUT_AUX, 2 },
	{ P_DSI1_PHY_PLL_OUT_BYTECLK, 3 },
	{ P_CORE_BI_PLL_TEST_SE, 7 },
};

static const char * const gcc_parent_names_8[] = {
	"bi_tcxo",
	"dsi0_phy_pll_out_byteclk",
	"gpll0_out_aux",
	"dsi1_phy_pll_out_byteclk",
	"core_bi_pll_test_se",
};

static const struct parent_map gcc_parent_map_9[] = {
	{ P_BI_TCXO, 0 },
	{ P_DSI1_PHY_PLL_OUT_BYTECLK, 1 },
	{ P_GPLL0_OUT_AUX, 2 },
	{ P_DSI0_PHY_PLL_OUT_BYTECLK, 3 },
	{ P_CORE_BI_PLL_TEST_SE, 7 },
};

static const char * const gcc_parent_names_9[] = {
	"bi_tcxo",
	"dsi1_phy_pll_out_byteclk",
	"gpll0_out_aux",
	"dsi0_phy_pll_out_byteclk",
	"core_bi_pll_test_se",
};

static const struct parent_map gcc_parent_map_10[] = {
	{ P_BI_TCXO, 0 },
	{ P_GPLL0_OUT_MAIN, 1 },
	{ P_GPLL6_OUT_MAIN, 2 },
	{ P_GPLL4_OUT_AUX, 3 },
	{ P_CORE_BI_PLL_TEST_SE, 7 },
};

static const char * const gcc_parent_names_10[] = {
	"bi_tcxo",
	"gpll0_out_main",
	"gpll6_out_main",
	"gpll4_out_aux",
	"core_bi_pll_test_se",
};

static const struct parent_map gcc_parent_map_11[] = {
	{ P_BI_TCXO, 0 },
	{ P_DSI0_PHY_PLL_OUT_BYTECLK, 2 },
	{ P_GPLL0_OUT_AUX, 3 },
	{ P_DSI1_PHY_PLL_OUT_BYTECLK, 4 },
	{ P_CORE_BI_PLL_TEST_SE, 7 },
};

static const char * const gcc_parent_names_11[] = {
	"bi_tcxo",
	"dsi0_phy_pll_out_byteclk",
	"gpll0_out_aux",
	"dsi1_phy_pll_out_byteclk",
	"core_bi_pll_test_se",
};

static const struct parent_map gcc_parent_map_12[] = {
	{ P_BI_TCXO, 0 },
	{ P_DSI1_PHY_PLL_OUT_BYTECLK, 2 },
	{ P_GPLL0_OUT_AUX, 3 },
	{ P_DSI0_PHY_PLL_OUT_BYTECLK, 4 },
	{ P_CORE_BI_PLL_TEST_SE, 7 },
};

static const char * const gcc_parent_names_12[] = {
	"bi_tcxo",
	"dsi1_phy_pll_out_byteclk",
	"gpll0_out_aux",
	"dsi0_phy_pll_out_byteclk",
	"core_bi_pll_test_se",
};

static const struct parent_map gcc_parent_map_14[] = {
	{ P_BI_TCXO, 0 },
	{ P_GPLL0_OUT_MAIN, 1 },
	{ P_GPLL3_OUT_MAIN_DIV, 2 },
	{ P_GPLL6_OUT_AUX, 3 },
	{ P_GPLL4_OUT_AUX, 4 },
	{ P_CORE_BI_PLL_TEST_SE, 7 },
};

static const struct parent_map gcc_parent_map_14_gfx3d[] = {
	{ P_BI_TCXO, 0 },
	{ P_GPLL0_OUT_MAIN, 5 },
	{ P_GPLL3_OUT_MAIN_DIV, 2 },
	{ P_GPLL6_OUT_AUX, 6 },
	{ P_GPLL4_OUT_AUX, 4 },
	{ P_CORE_BI_PLL_TEST_SE, 7 },
};

static const char * const gcc_parent_names_14[] = {
	"bi_tcxo",
	"gpll0_out_main",
	"gpll3_out_main_div",
	"gpll6_out_aux",
	"gpll4_out_aux",
	"core_bi_pll_test_se",
};

static const struct parent_map gcc_parent_map_15[] = {
	{ P_BI_TCXO, 0 },
	{ P_GPLL0_OUT_MAIN, 1 },
	{ P_DSI0_PHY_PLL_OUT_DSICLK, 2 },
	{ P_GPLL6_OUT_AUX, 3 },
	{ P_DSI1_PHY_PLL_OUT_DSICLK, 4 },
	{ P_CORE_BI_PLL_TEST_SE, 7 },
};

static const char * const gcc_parent_names_15[] = {
	"bi_tcxo",
	"gpll0_out_main",
	"dsi0_phy_pll_out_dsiclk",
	"gpll6_out_aux",
	"dsi1_phy_pll_out_dsiclk",
	"core_bi_pll_test_se",
};

static const struct parent_map gcc_parent_map_16[] = {
	{ P_BI_TCXO, 0 },
	{ P_DSI0_PHY_PLL_OUT_DSICLK, 1 },
	{ P_GPLL0_OUT_AUX, 2 },
	{ P_DSI1_PHY_PLL_OUT_DSICLK, 3 },
	{ P_CORE_BI_PLL_TEST_SE, 7 },
};

static const char * const gcc_parent_names_16[] = {
	"bi_tcxo",
	"dsi0_phy_pll_out_dsiclk",
	"gpll0_out_aux",
	"dsi1_phy_pll_out_dsiclk",
	"core_bi_pll_test_se",
};

static const struct parent_map gcc_parent_map_17[] = {
	{ P_BI_TCXO, 0 },
	{ P_DSI1_PHY_PLL_OUT_DSICLK, 1 },
	{ P_GPLL0_OUT_AUX, 2 },
	{ P_DSI0_PHY_PLL_OUT_DSICLK, 3 },
	{ P_CORE_BI_PLL_TEST_SE, 7 },
};

static const char * const gcc_parent_names_17[] = {
	"bi_tcxo",
	"dsi1_phy_pll_out_dsiclk",
	"gpll0_out_aux",
	"dsi0_phy_pll_out_dsiclk",
	"core_bi_pll_test_se",
};

static const struct parent_map gcc_parent_map_18[] = {
	{ P_BI_TCXO, 0 },
	{ P_GPLL0_OUT_MAIN, 1 },
	{ P_GPLL4_OUT_MAIN, 2 },
	{ P_GPLL6_OUT_AUX, 3 },
	{ P_CORE_BI_PLL_TEST_SE, 7 },
};

static const char * const gcc_parent_names_18[] = {
	"bi_tcxo",
	"gpll0_out_main",
	"gpll4_out_main",
	"gpll6_out_aux",
	"core_bi_pll_test_se",
};

static const struct parent_map gcc_parent_map_19[] = {
	{ P_BI_TCXO, 0 },
	{ P_GPLL0_OUT_MAIN, 1 },
	{ P_GPLL4_OUT_AUX, 2 },
	{ P_CORE_BI_PLL_TEST_SE, 7 },
};

static const char * const gcc_parent_names_19[] = {
	"bi_tcxo",
	"gpll0_out_main",
	"gpll4_out_aux",
	"core_bi_pll_test_se",
};

static const struct parent_map gcc_parent_map_20[] = {
	{ P_BI_TCXO, 0 },
	{ P_GPLL0_OUT_MAIN, 1 },
	{ P_GPLL6_OUT_AUX, 2 },
	{ P_SLEEP_CLK, 6 },
	{ P_CORE_BI_PLL_TEST_SE, 7 },
};

static const char * const gcc_parent_names_20[] = {
	"bi_tcxo",
	"gpll0_out_main",
	"gpll6_out_aux",
	"sleep_clk",
	"core_bi_pll_test_se",
};

static struct clk_alpha_pll gpll0_sleep_clk_src = {
	.offset = 0x21000,
	.regs = clk_alpha_pll_regs[CLK_ALPHA_PLL_TYPE_DEFAULT],
	.clkr = {
		.enable_reg = 0x45008,
		.enable_mask = BIT(23),
		.enable_is_inverted = true,
		.hw.init = &(struct clk_init_data){
			.name = "gpll0_sleep_clk_src",
			.parent_names = (const char *[]){ "bi_tcxo" },
			.num_parents = 1,
			.ops = &clk_alpha_pll_ops,
		},
	},
};

static unsigned int soft_vote_gpll0;

static struct clk_alpha_pll gpll0_out_main = {
	.offset = 0x21000,
	.soft_vote = &soft_vote_gpll0,
	.soft_vote_mask = PLL_SOFT_VOTE_PRIMARY,
	.flags = SUPPORTS_FSM_MODE,
	.regs = clk_alpha_pll_regs[CLK_ALPHA_PLL_TYPE_DEFAULT],
	.clkr = {
		.enable_reg = 0x45000,
		.enable_mask = BIT(0),
		.hw.init = &(struct clk_init_data){
			.name = "gpll0_out_main",
			.parent_names = (const char *[])
					{ "bi_tcxo" },
			.num_parents = 1,
			.ops = &clk_alpha_pll_ops,
		},
	},
};

static struct clk_fixed_factor gpll0_out_aux = {
	.mult = 1,
	.div = 1,
	.hw.init = &(struct clk_init_data){
		.name = "gpll0_out_aux",
		.parent_names = (const char *[]){ "gpll0_out_main" },
		.num_parents = 1,
		.ops = &clk_fixed_factor_ops,
	},
};

static struct clk_alpha_pll gpll0_ao_out_main = {
	.offset = 0x21000,
	.soft_vote = &soft_vote_gpll0,
	.soft_vote_mask = PLL_SOFT_VOTE_CPU,
	.flags = SUPPORTS_FSM_MODE,
	.regs = clk_alpha_pll_regs[CLK_ALPHA_PLL_TYPE_DEFAULT],
	.clkr = {
		.enable_reg = 0x45000,
		.enable_mask = BIT(0),
		.hw.init = &(struct clk_init_data){
			.name = "gpll0_ao_out_main",
			.parent_names = (const char *[]){ "bi_tcxo_ao" },
			.num_parents = 1,
			.ops = &clk_alpha_pll_ops,
		},
	},
};

/* 750MHz configuration */
static struct alpha_pll_config gpll3_config = {
	.l = 0x27,
	.alpha = 0x0,
	.alpha_hi = 0x10,
	.alpha_en_mask = BIT(24),
	.post_div_mask = 0xf << 8,
	.post_div_val = 0x1 << 8,
	.vco_mask = 0x3 << 20,
	.main_output_mask = 0x1,
	.config_ctl_val = 0x4001055b,
	.test_ctl_hi_val = 0x40000600,
	.test_ctl_hi_mask = 0xffffffff,
};

static struct pll_vco gpll3_vco[] = {
	{ 700000000, 1400000000, 0 },
};

static struct clk_alpha_pll gpll3_out_main = {
	.offset = 0x22000,
	.flags = SUPPORTS_SLEW,
	.vco_table = gpll3_vco,
	.num_vco = ARRAY_SIZE(gpll3_vco),
	.regs = clk_alpha_pll_regs[CLK_ALPHA_PLL_TYPE_DEFAULT],
	.clkr = {
		.hw.init = &(struct clk_init_data){
			.name = "gpll3_out_main",
			.parent_names = (const char *[]){ "bi_tcxo" },
			.num_parents = 1,
			.ops = &clk_alpha_pll_slew_ops,
			.vdd_class = &vdd_cx,
			.num_rate_max = VDD_NUM,
			.rate_max = (unsigned long[VDD_NUM]) {
				[VDD_LOW_L1] = 800000000,
				[VDD_NOMINAL] = 1400000000},
		},
	},
};

static struct clk_fixed_factor gpll3_out_main_div = {
	.mult = 1,
	.div = 2,
	.hw.init = &(struct clk_init_data){
		.name = "gpll3_out_main_div",
		.parent_names = (const char *[]){ "gpll3_out_main" },
		.num_parents = 1,
		.flags = CLK_SET_RATE_PARENT,
		.ops = &clk_fixed_factor_ops,
	},
};

static struct clk_alpha_pll gpll4_out_main = {
	.offset = 0x24000,
	.regs = clk_alpha_pll_regs[CLK_ALPHA_PLL_TYPE_DEFAULT],
	.clkr = {
		.enable_reg = 0x45000,
		.enable_mask = BIT(5),
		.hw.init = &(struct clk_init_data){
			.name = "gpll4_out_main",
			.parent_names = (const char *[]){ "bi_tcxo" },
			.num_parents = 1,
			.ops = &clk_alpha_pll_ops,
			.vdd_class = &vdd_cx,
			.num_rate_max = VDD_NUM,
			.rate_max = (unsigned long[VDD_NUM]) {
				[VDD_NOMINAL] = 1400000000},
		},
	},
};

static struct clk_pll gpll6 = {
	.l_reg = 0x37004,
	.m_reg = 0x37008,
	.n_reg = 0x3700C,
	.config_reg = 0x37014,
	.mode_reg = 0x37000,
	.status_reg = 0x3701C,
	.status_bit = 17,
	.clkr.hw.init = &(struct clk_init_data){
			.name = "gpll6",
			.parent_names = (const char *[]){ "bi_tcxo" },
			.num_parents = 1,
			.ops = &clk_pll_ops,
	},
};

static struct clk_regmap gpll6_out_aux = {
	.enable_reg = 0x45000,
	.enable_mask = BIT(7),
	.hw.init = &(struct clk_init_data){
		.name = "gpll6_out_aux",
		.parent_names = (const char *[]){ "gpll6" },
		.num_parents = 1,
		.ops = &clk_pll_vote_ops,
	},
};

static struct clk_fixed_factor gpll6_out_main = {
	.mult = 1,
	.div = 1,
	.hw.init = &(struct clk_init_data){
		.name = "gpll6_out_main",
		.parent_names = (const char *[]){ "gpll6_out_aux" },
		.num_parents = 1,
<<<<<<< HEAD
		.flags = CLK_SET_RATE_PARENT,
=======
>>>>>>> c456dce3
		.ops = &clk_fixed_factor_ops,
	},
};

static const struct freq_tbl ftbl_apss_ahb_clk_src[] = {
	F(19200000, P_BI_TCXO, 1, 0, 0),
	F(50000000, P_GPLL0_OUT_MAIN, 16, 0, 0),
	F(100000000, P_GPLL0_OUT_MAIN, 8, 0, 0),
	F(133333333, P_GPLL0_OUT_MAIN, 6, 0, 0),
	{ }
};

static struct clk_rcg2 apss_ahb_clk_src = {
	.cmd_rcgr = 0x46000,
	.mnd_width = 0,
	.hid_width = 5,
	.parent_map = gcc_parent_map_0,
	.freq_tbl = ftbl_apss_ahb_clk_src,
	.enable_safe_config = true,
	.clkr.hw.init = &(struct clk_init_data){
		.name = "apss_ahb_clk_src",
		.parent_names = gcc_parent_names_ao_0,
		.num_parents = 3,
		.ops = &clk_rcg2_ops,
	},
};

static const struct freq_tbl ftbl_blsp1_qup1_i2c_apps_clk_src[] = {
	F(19200000, P_BI_TCXO, 1, 0, 0),
	F(50000000, P_GPLL0_OUT_MAIN, 16, 0, 0),
	{ }
};

static struct clk_rcg2 blsp1_qup1_i2c_apps_clk_src = {
	.cmd_rcgr = 0x200c,
	.mnd_width = 0,
	.hid_width = 5,
	.parent_map = gcc_parent_map_0,
	.freq_tbl = ftbl_blsp1_qup1_i2c_apps_clk_src,
	.enable_safe_config = true,
	.clkr.hw.init = &(struct clk_init_data){
		.name = "blsp1_qup1_i2c_apps_clk_src",
		.parent_names = gcc_parent_names_0,
		.num_parents = 3,
		.ops = &clk_rcg2_ops,
		.vdd_class = &vdd_cx,
		.num_rate_max = VDD_NUM,
		.rate_max = (unsigned long[VDD_NUM]) {
			[VDD_LOW] = 50000000},
	},
};

static const struct freq_tbl ftbl_blsp1_qup1_spi_apps_clk_src[] = {
	F(960000, P_BI_TCXO, 10, 1, 2),
	F(4800000, P_BI_TCXO, 4, 0, 0),
	F(9600000, P_BI_TCXO, 2, 0, 0),
	F(16000000, P_GPLL0_OUT_MAIN, 10, 1, 5),
	F(19200000, P_BI_TCXO, 1, 0, 0),
	F(25000000, P_GPLL0_OUT_MAIN, 16, 1, 2),
	F(50000000, P_GPLL0_OUT_MAIN, 16, 0, 0),
	{ }
};

static struct clk_rcg2 blsp1_qup1_spi_apps_clk_src = {
	.cmd_rcgr = 0x2024,
	.mnd_width = 8,
	.hid_width = 5,
	.parent_map = gcc_parent_map_0,
	.freq_tbl = ftbl_blsp1_qup1_spi_apps_clk_src,
	.enable_safe_config = true,
	.clkr.hw.init = &(struct clk_init_data){
		.name = "blsp1_qup1_spi_apps_clk_src",
		.parent_names = gcc_parent_names_0,
		.num_parents = 3,
		.ops = &clk_rcg2_ops,
		.vdd_class = &vdd_cx,
		.num_rate_max = VDD_NUM,
		.rate_max = (unsigned long[VDD_NUM]) {
			[VDD_LOW] = 25000000,
			[VDD_NOMINAL] = 50000000},
	},
};

static struct clk_rcg2 blsp1_qup2_i2c_apps_clk_src = {
	.cmd_rcgr = 0x3000,
	.mnd_width = 0,
	.hid_width = 5,
	.parent_map = gcc_parent_map_0,
	.freq_tbl = ftbl_blsp1_qup1_i2c_apps_clk_src,
	.enable_safe_config = true,
	.clkr.hw.init = &(struct clk_init_data){
		.name = "blsp1_qup2_i2c_apps_clk_src",
		.parent_names = gcc_parent_names_0,
		.num_parents = 3,
		.ops = &clk_rcg2_ops,
		.vdd_class = &vdd_cx,
		.num_rate_max = VDD_NUM,
		.rate_max = (unsigned long[VDD_NUM]) {
			[VDD_LOW] = 50000000},
	},
};

static struct clk_rcg2 blsp1_qup2_spi_apps_clk_src = {
	.cmd_rcgr = 0x3014,
	.mnd_width = 8,
	.hid_width = 5,
	.parent_map = gcc_parent_map_0,
	.freq_tbl = ftbl_blsp1_qup1_spi_apps_clk_src,
	.enable_safe_config = true,
	.clkr.hw.init = &(struct clk_init_data){
		.name = "blsp1_qup2_spi_apps_clk_src",
		.parent_names = gcc_parent_names_0,
		.num_parents = 3,
		.ops = &clk_rcg2_ops,
		.vdd_class = &vdd_cx,
		.num_rate_max = VDD_NUM,
		.rate_max = (unsigned long[VDD_NUM]) {
			[VDD_LOW] = 25000000,
			[VDD_NOMINAL] = 50000000},
	},
};

static struct clk_rcg2 blsp1_qup3_i2c_apps_clk_src = {
	.cmd_rcgr = 0x4000,
	.mnd_width = 0,
	.hid_width = 5,
	.parent_map = gcc_parent_map_0,
	.freq_tbl = ftbl_blsp1_qup1_i2c_apps_clk_src,
	.enable_safe_config = true,
	.clkr.hw.init = &(struct clk_init_data){
		.name = "blsp1_qup3_i2c_apps_clk_src",
		.parent_names = gcc_parent_names_0,
		.num_parents = 3,
		.ops = &clk_rcg2_ops,
		.vdd_class = &vdd_cx,
		.num_rate_max = VDD_NUM,
		.rate_max = (unsigned long[VDD_NUM]) {
			[VDD_LOW] = 50000000},
	},
};

static struct clk_rcg2 blsp1_qup3_spi_apps_clk_src = {
	.cmd_rcgr = 0x4024,
	.mnd_width = 8,
	.hid_width = 5,
	.parent_map = gcc_parent_map_0,
	.freq_tbl = ftbl_blsp1_qup1_spi_apps_clk_src,
	.enable_safe_config = true,
	.clkr.hw.init = &(struct clk_init_data){
		.name = "blsp1_qup3_spi_apps_clk_src",
		.parent_names = gcc_parent_names_0,
		.num_parents = 3,
		.ops = &clk_rcg2_ops,
		.vdd_class = &vdd_cx,
		.num_rate_max = VDD_NUM,
		.rate_max = (unsigned long[VDD_NUM]) {
			[VDD_LOW] = 25000000,
			[VDD_NOMINAL] = 50000000},
	},
};

static struct clk_rcg2 blsp1_qup4_i2c_apps_clk_src = {
	.cmd_rcgr = 0x5000,
	.mnd_width = 0,
	.hid_width = 5,
	.parent_map = gcc_parent_map_0,
	.freq_tbl = ftbl_blsp1_qup1_i2c_apps_clk_src,
	.enable_safe_config = true,
	.clkr.hw.init = &(struct clk_init_data){
		.name = "blsp1_qup4_i2c_apps_clk_src",
		.parent_names = gcc_parent_names_0,
		.num_parents = 3,
		.ops = &clk_rcg2_ops,
		.vdd_class = &vdd_cx,
		.num_rate_max = VDD_NUM,
		.rate_max = (unsigned long[VDD_NUM]) {
			[VDD_LOW] = 50000000},
	},
};

static struct clk_rcg2 blsp1_qup4_spi_apps_clk_src = {
	.cmd_rcgr = 0x5024,
	.mnd_width = 8,
	.hid_width = 5,
	.parent_map = gcc_parent_map_0,
	.freq_tbl = ftbl_blsp1_qup1_spi_apps_clk_src,
	.enable_safe_config = true,
	.clkr.hw.init = &(struct clk_init_data){
		.name = "blsp1_qup4_spi_apps_clk_src",
		.parent_names = gcc_parent_names_0,
		.num_parents = 3,
		.ops = &clk_rcg2_ops,
		.vdd_class = &vdd_cx,
		.num_rate_max = VDD_NUM,
		.rate_max = (unsigned long[VDD_NUM]) {
			[VDD_LOW] = 25000000,
			[VDD_NOMINAL] = 50000000},
	},
};

static const struct freq_tbl ftbl_blsp1_uart1_apps_clk_src[] = {
	F(3686400, P_GPLL0_OUT_MAIN, 1, 72, 15625),
	F(7372800, P_GPLL0_OUT_MAIN, 1, 144, 15625),
	F(14745600, P_GPLL0_OUT_MAIN, 1, 288, 15625),
	F(16000000, P_GPLL0_OUT_MAIN, 10, 1, 5),
	F(19200000, P_BI_TCXO, 1, 0, 0),
	F(24000000, P_GPLL0_OUT_MAIN, 1, 3, 100),
	F(25000000, P_GPLL0_OUT_MAIN, 16, 1, 2),
	F(32000000, P_GPLL0_OUT_MAIN, 1, 1, 25),
	F(40000000, P_GPLL0_OUT_MAIN, 1, 1, 20),
	F(46400000, P_GPLL0_OUT_MAIN, 1, 29, 500),
	F(48000000, P_GPLL0_OUT_MAIN, 1, 3, 50),
	F(51200000, P_GPLL0_OUT_MAIN, 1, 8, 125),
	F(56000000, P_GPLL0_OUT_MAIN, 1, 7, 100),
	F(58982400, P_GPLL0_OUT_MAIN, 1, 1152, 15625),
	F(60000000, P_GPLL0_OUT_MAIN, 1, 3, 40),
	{ }
};

static struct clk_rcg2 blsp1_uart1_apps_clk_src = {
	.cmd_rcgr = 0x2044,
	.mnd_width = 16,
	.hid_width = 5,
	.parent_map = gcc_parent_map_0,
	.freq_tbl = ftbl_blsp1_uart1_apps_clk_src,
	.enable_safe_config = true,
	.clkr.hw.init = &(struct clk_init_data){
		.name = "blsp1_uart1_apps_clk_src",
		.parent_names = gcc_parent_names_0,
		.num_parents = 3,
		.ops = &clk_rcg2_ops,
		.vdd_class = &vdd_cx,
		.num_rate_max = VDD_NUM,
		.rate_max = (unsigned long[VDD_NUM]) {
			[VDD_LOW] = 32000000,
			[VDD_NOMINAL] = 64000000},
	},
};

static struct clk_rcg2 blsp1_uart2_apps_clk_src = {
	.cmd_rcgr = 0x3034,
	.mnd_width = 16,
	.hid_width = 5,
	.parent_map = gcc_parent_map_0,
	.freq_tbl = ftbl_blsp1_uart1_apps_clk_src,
	.enable_safe_config = true,
	.clkr.hw.init = &(struct clk_init_data){
		.name = "blsp1_uart2_apps_clk_src",
		.parent_names = gcc_parent_names_0,
		.num_parents = 3,
		.ops = &clk_rcg2_ops,
		.vdd_class = &vdd_cx,
		.num_rate_max = VDD_NUM,
		.rate_max = (unsigned long[VDD_NUM]) {
			[VDD_LOW] = 32000000,
			[VDD_NOMINAL] = 64000000},
	},
};

static struct clk_rcg2 blsp2_qup1_i2c_apps_clk_src = {
	.cmd_rcgr = 0xc00c,
	.mnd_width = 0,
	.hid_width = 5,
	.parent_map = gcc_parent_map_0,
	.freq_tbl = ftbl_blsp1_qup1_i2c_apps_clk_src,
	.enable_safe_config = true,
	.clkr.hw.init = &(struct clk_init_data){
		.name = "blsp2_qup1_i2c_apps_clk_src",
		.parent_names = gcc_parent_names_0,
		.num_parents = 3,
		.ops = &clk_rcg2_ops,
		.vdd_class = &vdd_cx,
		.num_rate_max = VDD_NUM,
		.rate_max = (unsigned long[VDD_NUM]) {
			[VDD_LOW] = 50000000},
	},
};

static struct clk_rcg2 blsp2_qup1_spi_apps_clk_src = {
	.cmd_rcgr = 0xc024,
	.mnd_width = 8,
	.hid_width = 5,
	.parent_map = gcc_parent_map_0,
	.freq_tbl = ftbl_blsp1_qup1_spi_apps_clk_src,
	.enable_safe_config = true,
	.clkr.hw.init = &(struct clk_init_data){
		.name = "blsp2_qup1_spi_apps_clk_src",
		.parent_names = gcc_parent_names_0,
		.num_parents = 3,
		.ops = &clk_rcg2_ops,
		.vdd_class = &vdd_cx,
		.num_rate_max = VDD_NUM,
		.rate_max = (unsigned long[VDD_NUM]) {
			[VDD_LOW] = 25000000,
			[VDD_NOMINAL] = 50000000},
	},
};

static struct clk_rcg2 blsp2_qup2_i2c_apps_clk_src = {
	.cmd_rcgr = 0xd000,
	.mnd_width = 0,
	.hid_width = 5,
	.parent_map = gcc_parent_map_0,
	.freq_tbl = ftbl_blsp1_qup1_i2c_apps_clk_src,
	.enable_safe_config = true,
	.clkr.hw.init = &(struct clk_init_data){
		.name = "blsp2_qup2_i2c_apps_clk_src",
		.parent_names = gcc_parent_names_0,
		.num_parents = 3,
		.ops = &clk_rcg2_ops,
		.vdd_class = &vdd_cx,
		.num_rate_max = VDD_NUM,
		.rate_max = (unsigned long[VDD_NUM]) {
			[VDD_LOW] = 50000000},
	},
};

static struct clk_rcg2 blsp2_qup2_spi_apps_clk_src = {
	.cmd_rcgr = 0xd014,
	.mnd_width = 8,
	.hid_width = 5,
	.parent_map = gcc_parent_map_0,
	.freq_tbl = ftbl_blsp1_qup1_spi_apps_clk_src,
	.enable_safe_config = true,
	.clkr.hw.init = &(struct clk_init_data){
		.name = "blsp2_qup2_spi_apps_clk_src",
		.parent_names = gcc_parent_names_0,
		.num_parents = 3,
		.ops = &clk_rcg2_ops,
		.vdd_class = &vdd_cx,
		.num_rate_max = VDD_NUM,
		.rate_max = (unsigned long[VDD_NUM]) {
			[VDD_LOW] = 25000000,
			[VDD_NOMINAL] = 50000000},
	},
};

static struct clk_rcg2 blsp2_qup3_i2c_apps_clk_src = {
	.cmd_rcgr = 0xf000,
	.mnd_width = 0,
	.hid_width = 5,
	.parent_map = gcc_parent_map_0,
	.freq_tbl = ftbl_blsp1_qup1_i2c_apps_clk_src,
	.enable_safe_config = true,
	.clkr.hw.init = &(struct clk_init_data){
		.name = "blsp2_qup3_i2c_apps_clk_src",
		.parent_names = gcc_parent_names_0,
		.num_parents = 3,
		.ops = &clk_rcg2_ops,
		.vdd_class = &vdd_cx,
		.num_rate_max = VDD_NUM,
		.rate_max = (unsigned long[VDD_NUM]) {
			[VDD_LOW] = 50000000},
	},
};

static struct clk_rcg2 blsp2_qup3_spi_apps_clk_src = {
	.cmd_rcgr = 0xf024,
	.mnd_width = 8,
	.hid_width = 5,
	.parent_map = gcc_parent_map_0,
	.freq_tbl = ftbl_blsp1_qup1_spi_apps_clk_src,
	.enable_safe_config = true,
	.clkr.hw.init = &(struct clk_init_data){
		.name = "blsp2_qup3_spi_apps_clk_src",
		.parent_names = gcc_parent_names_0,
		.num_parents = 3,
		.ops = &clk_rcg2_ops,
		.vdd_class = &vdd_cx,
		.num_rate_max = VDD_NUM,
		.rate_max = (unsigned long[VDD_NUM]) {
			[VDD_LOW] = 25000000,
			[VDD_NOMINAL] = 50000000},
	},
};

static struct clk_rcg2 blsp2_qup4_i2c_apps_clk_src = {
	.cmd_rcgr = 0x18000,
	.mnd_width = 0,
	.hid_width = 5,
	.parent_map = gcc_parent_map_0,
	.freq_tbl = ftbl_blsp1_qup1_i2c_apps_clk_src,
	.enable_safe_config = true,
	.clkr.hw.init = &(struct clk_init_data){
		.name = "blsp2_qup4_i2c_apps_clk_src",
		.parent_names = gcc_parent_names_0,
		.num_parents = 3,
		.ops = &clk_rcg2_ops,
		.vdd_class = &vdd_cx,
		.num_rate_max = VDD_NUM,
		.rate_max = (unsigned long[VDD_NUM]) {
			[VDD_LOW] = 50000000},
	},
};

static struct clk_rcg2 blsp2_qup4_spi_apps_clk_src = {
	.cmd_rcgr = 0x18024,
	.mnd_width = 8,
	.hid_width = 5,
	.parent_map = gcc_parent_map_0,
	.freq_tbl = ftbl_blsp1_qup1_spi_apps_clk_src,
	.enable_safe_config = true,
	.clkr.hw.init = &(struct clk_init_data){
		.name = "blsp2_qup4_spi_apps_clk_src",
		.parent_names = gcc_parent_names_0,
		.num_parents = 3,
		.ops = &clk_rcg2_ops,
		.vdd_class = &vdd_cx,
		.num_rate_max = VDD_NUM,
		.rate_max = (unsigned long[VDD_NUM]) {
			[VDD_LOW] = 25000000,
			[VDD_NOMINAL] = 50000000},
	},
};

static struct clk_rcg2 blsp2_uart1_apps_clk_src = {
	.cmd_rcgr = 0xc044,
	.mnd_width = 16,
	.hid_width = 5,
	.parent_map = gcc_parent_map_0,
	.freq_tbl = ftbl_blsp1_uart1_apps_clk_src,
	.enable_safe_config = true,
	.clkr.hw.init = &(struct clk_init_data){
		.name = "blsp2_uart1_apps_clk_src",
		.parent_names = gcc_parent_names_0,
		.num_parents = 3,
		.ops = &clk_rcg2_ops,
		.vdd_class = &vdd_cx,
		.num_rate_max = VDD_NUM,
		.rate_max = (unsigned long[VDD_NUM]) {
			[VDD_LOW] = 32000000,
			[VDD_NOMINAL] = 64000000},
	},
};

static struct clk_rcg2 blsp2_uart2_apps_clk_src = {
	.cmd_rcgr = 0xd034,
	.mnd_width = 16,
	.hid_width = 5,
	.parent_map = gcc_parent_map_0,
	.freq_tbl = ftbl_blsp1_uart1_apps_clk_src,
	.enable_safe_config = true,
	.clkr.hw.init = &(struct clk_init_data){
		.name = "blsp2_uart2_apps_clk_src",
		.parent_names = gcc_parent_names_0,
		.num_parents = 3,
		.ops = &clk_rcg2_ops,
		.vdd_class = &vdd_cx,
		.num_rate_max = VDD_NUM,
		.rate_max = (unsigned long[VDD_NUM]) {
			[VDD_LOW] = 32000000,
			[VDD_NOMINAL] = 64000000},
	},
};

static const struct freq_tbl ftbl_cpp_clk_src[] = {
	F(133333333, P_GPLL0_OUT_MAIN, 6, 0, 0),
	F(200000000, P_GPLL0_OUT_MAIN, 4, 0, 0),
	F(266666667, P_GPLL0_OUT_MAIN, 3, 0, 0),
	F(308571428, P_GPLL6_OUT_MAIN, 3.5, 0, 0),
	F(320000000, P_GPLL0_OUT_MAIN, 2.5, 0, 0),
	F(360000000, P_GPLL6_OUT_MAIN, 3, 0, 0),
	{ }
};

static const struct freq_tbl ftbl_cpp_clk_src_qm215[] = {
	F( 133330000, P_GPLL0_OUT_MAIN, 6, 0, 0),
	F( 160000000, P_GPLL0_OUT_MAIN, 5, 0, 0),
	F( 266670000, P_GPLL0_OUT_MAIN, 3, 0, 0),
	F( 308570000, P_GPLL6_OUT_MAIN, 3.5, 0, 0),
	F( 320000000, P_GPLL0_OUT_MAIN, 2.5, 0, 0),
	F( 360000000, P_GPLL6_OUT_MAIN, 3, 0, 0),
	{ }
};

static struct clk_rcg2 cpp_clk_src = {
	.cmd_rcgr = 0x58018,
	.mnd_width = 0,
	.hid_width = 5,
	.parent_map = gcc_parent_map_10,
	.freq_tbl = ftbl_cpp_clk_src,
	.enable_safe_config = true,
	.clkr.hw.init = &(struct clk_init_data){
		.name = "cpp_clk_src",
		.parent_names = gcc_parent_names_10,
		.num_parents = 5,
		.ops = &clk_rcg2_ops,
		.vdd_class = &vdd_cx,
		.num_rate_max = VDD_NUM,
		.rate_max = (unsigned long[VDD_NUM]) {
			[VDD_LOW] = 160000000,
			[VDD_LOW_L1] = 266666667,
			[VDD_NOMINAL] = 320000000,
			[VDD_NOMINAL_L1] = 342857143,
			[VDD_HIGH] = 360000000},
	},
};

static const struct freq_tbl ftbl_crypto_clk_src[] = {
	F(50000000, P_GPLL0_OUT_MAIN, 16, 0, 0),
	F(80000000, P_GPLL0_OUT_MAIN, 10, 0, 0),
	F(100000000, P_GPLL0_OUT_MAIN, 8, 0, 0),
	F(160000000, P_GPLL0_OUT_MAIN, 5, 0, 0),
	{ }
};

static struct clk_rcg2 crypto_clk_src = {
	.cmd_rcgr = 0x16004,
	.mnd_width = 0,
	.hid_width = 5,
	.parent_map = gcc_parent_map_0,
	.freq_tbl = ftbl_crypto_clk_src,
	.enable_safe_config = true,
	.clkr.hw.init = &(struct clk_init_data){
		.name = "crypto_clk_src",
		.parent_names = gcc_parent_names_0,
		.num_parents = 3,
		.ops = &clk_rcg2_ops,
		.vdd_class = &vdd_cx,
		.num_rate_max = VDD_NUM,
		.rate_max = (unsigned long[VDD_NUM]) {
			[VDD_LOW] = 80000000,
			[VDD_NOMINAL] = 160000000},
	},
};

static const struct freq_tbl ftbl_esc0_clk_src[] = {
	F(19200000, P_BI_TCXO, 1, 0, 0),
	{ }
};

static struct clk_rcg2 gp1_clk_src = {
	.cmd_rcgr = 0x8004,
	.mnd_width = 8,
	.hid_width = 5,
	.parent_map = gcc_parent_map_3,
	.freq_tbl = ftbl_esc0_clk_src,
	.enable_safe_config = true,
	.clkr.hw.init = &(struct clk_init_data){
		.name = "gp1_clk_src",
		.parent_names = gcc_parent_names_3,
		.num_parents = 4,
		.ops = &clk_rcg2_ops,
		.vdd_class = &vdd_cx,
		.num_rate_max = VDD_NUM,
		.rate_max = (unsigned long[VDD_NUM]) {
			[VDD_LOW] = 100000000,
			[VDD_NOMINAL] = 200000000},
	},
};

static struct clk_rcg2 gp2_clk_src = {
	.cmd_rcgr = 0x9004,
	.mnd_width = 8,
	.hid_width = 5,
	.parent_map = gcc_parent_map_3,
	.freq_tbl = ftbl_esc0_clk_src,
	.enable_safe_config = true,
	.clkr.hw.init = &(struct clk_init_data){
		.name = "gp2_clk_src",
		.parent_names = gcc_parent_names_3,
		.num_parents = 4,
		.ops = &clk_rcg2_ops,
		.vdd_class = &vdd_cx,
		.num_rate_max = VDD_NUM,
		.rate_max = (unsigned long[VDD_NUM]) {
			[VDD_LOW] = 100000000,
			[VDD_NOMINAL] = 200000000},
	},
};

static struct clk_rcg2 gp3_clk_src = {
	.cmd_rcgr = 0xa004,
	.mnd_width = 8,
	.hid_width = 5,
	.parent_map = gcc_parent_map_3,
	.freq_tbl = ftbl_esc0_clk_src,
	.enable_safe_config = true,
	.clkr.hw.init = &(struct clk_init_data){
		.name = "gp3_clk_src",
		.parent_names = gcc_parent_names_3,
		.num_parents = 4,
		.ops = &clk_rcg2_ops,
		.vdd_class = &vdd_cx,
		.num_rate_max = VDD_NUM,
		.rate_max = (unsigned long[VDD_NUM]) {
			[VDD_LOW] = 100000000,
			[VDD_NOMINAL] = 200000000},
	},
};

static const struct freq_tbl ftbl_jpeg0_clk_src[] = {
	F(133333333, P_GPLL0_OUT_MAIN, 6, 0, 0),
	F(200000000, P_GPLL0_OUT_MAIN, 4, 0, 0),
	F(266666667, P_GPLL0_OUT_MAIN, 3, 0, 0),
	F(308571428, P_GPLL6_OUT_AUX, 3.5, 0, 0),
	F(320000000, P_GPLL0_OUT_MAIN, 2.5, 0, 0),
	{ }
};

static struct clk_rcg2 jpeg0_clk_src = {
	.cmd_rcgr = 0x57000,
	.mnd_width = 0,
	.hid_width = 5,
	.parent_map = gcc_parent_map_1,
	.freq_tbl = ftbl_jpeg0_clk_src,
	.enable_safe_config = true,
	.clkr.hw.init = &(struct clk_init_data){
		.name = "jpeg0_clk_src",
		.parent_names = gcc_parent_names_1,
		.num_parents = 4,
		.ops = &clk_rcg2_ops,
		.vdd_class = &vdd_cx,
		.num_rate_max = VDD_NUM,
		.rate_max = (unsigned long[VDD_NUM]) {
			[VDD_LOW] = 133333333,
			[VDD_LOW_L1] = 200000000,
			[VDD_NOMINAL] = 266666667,
			[VDD_NOMINAL_L1] = 308571429,
			[VDD_HIGH] = 320000000},
	},
};

static const struct freq_tbl ftbl_pdm2_clk_src[] = {
	F(64000000, P_GPLL0_OUT_MAIN, 12.5, 0, 0),
	{ }
};

static struct clk_rcg2 pdm2_clk_src = {
	.cmd_rcgr = 0x44010,
	.mnd_width = 0,
	.hid_width = 5,
	.parent_map = gcc_parent_map_0,
	.freq_tbl = ftbl_pdm2_clk_src,
	.enable_safe_config = true,
	.clkr.hw.init = &(struct clk_init_data){
		.name = "pdm2_clk_src",
		.parent_names = gcc_parent_names_0,
		.num_parents = 3,
		.ops = &clk_rcg2_ops,
		.vdd_class = &vdd_cx,
		.num_rate_max = VDD_NUM,
		.rate_max = (unsigned long[VDD_NUM]) {
			[VDD_LOW] = 64000000},
	},
};

static const struct freq_tbl ftbl_sdcc1_apps_clk_src[] = {
	F(144000, P_BI_TCXO, 16, 3, 25),
	F(400000, P_BI_TCXO, 12, 1, 4),
	F(20000000, P_GPLL0_OUT_MAIN, 10, 1, 4),
	F(25000000, P_GPLL0_OUT_MAIN, 16, 1, 2),
	F(50000000, P_GPLL0_OUT_MAIN, 16, 0, 0),
	F(100000000, P_GPLL0_OUT_MAIN, 8, 0, 0),
	F(177777778, P_GPLL0_OUT_MAIN, 4.5, 0, 0),
	F(200000000, P_GPLL0_OUT_MAIN, 4, 0, 0),
	F(384000000, P_GPLL4_OUT_MAIN, 3, 0, 0),
	{ }
};

static struct clk_rcg2 sdcc1_apps_clk_src = {
	.cmd_rcgr = 0x42004,
	.mnd_width = 8,
	.hid_width = 5,
	.parent_map = gcc_parent_map_18,
	.freq_tbl = ftbl_sdcc1_apps_clk_src,
	.enable_safe_config = true,
	.clkr.hw.init = &(struct clk_init_data){
		.name = "sdcc1_apps_clk_src",
		.parent_names = gcc_parent_names_18,
		.num_parents = 5,
		.ops = &clk_rcg2_ops,
		.vdd_class = &vdd_cx,
		.num_rate_max = VDD_NUM,
		.rate_max = (unsigned long[VDD_NUM]) {
			[VDD_LOW] = 100000000,
			[VDD_NOMINAL] = 400000000},
	},
};

static const struct freq_tbl ftbl_sdcc1_ice_core_clk_src[] = {
	F(100000000, P_GPLL0_OUT_MAIN, 8, 0, 0),
	F(200000000, P_GPLL0_OUT_MAIN, 4, 0, 0),
	{ }
};

static struct clk_rcg2 sdcc1_ice_core_clk_src = {
	.cmd_rcgr = 0x5d000,
	.mnd_width = 8,
	.hid_width = 5,
	.parent_map = gcc_parent_map_1,
	.freq_tbl = ftbl_sdcc1_ice_core_clk_src,
	.enable_safe_config = true,
	.clkr.hw.init = &(struct clk_init_data){
		.name = "sdcc1_ice_core_clk_src",
		.parent_names = gcc_parent_names_1,
		.num_parents = 4,
		.ops = &clk_rcg2_ops,
		.vdd_class = &vdd_cx,
		.num_rate_max = VDD_NUM,
		.rate_max = (unsigned long[VDD_NUM]) {
			[VDD_LOW] = 100000000,
			[VDD_NOMINAL] = 200000000},
	},
};

static const struct freq_tbl ftbl_sdcc2_apps_clk_src[] = {
	F(144000, P_BI_TCXO, 16, 3, 25),
	F(400000, P_BI_TCXO, 12, 1, 4),
	F(20000000, P_GPLL0_OUT_MAIN, 10, 1, 4),
	F(25000000, P_GPLL0_OUT_MAIN, 16, 1, 2),
	F(50000000, P_GPLL0_OUT_MAIN, 16, 0, 0),
	F(100000000, P_GPLL0_OUT_MAIN, 8, 0, 0),
	F(177777778, P_GPLL0_OUT_MAIN, 4.5, 0, 0),
	F(200000000, P_GPLL0_OUT_MAIN, 4, 0, 0),
	{ }
};

static struct clk_rcg2 sdcc2_apps_clk_src = {
	.cmd_rcgr = 0x43004,
	.mnd_width = 8,
	.hid_width = 5,
	.parent_map = gcc_parent_map_19,
	.freq_tbl = ftbl_sdcc2_apps_clk_src,
	.enable_safe_config = true,
	.clkr.hw.init = &(struct clk_init_data){
		.name = "sdcc2_apps_clk_src",
		.parent_names = gcc_parent_names_19,
		.num_parents = 4,
		.ops = &clk_rcg2_ops,
		.vdd_class = &vdd_cx,
		.num_rate_max = VDD_NUM,
		.rate_max = (unsigned long[VDD_NUM]) {
			[VDD_LOW] = 100000000,
			[VDD_NOMINAL] = 200000000},
	},
};

static const struct freq_tbl ftbl_usb_hs_system_clk_src[] = {
	F(57142857, P_GPLL0_OUT_MAIN, 14, 0, 0),
	F(100000000, P_GPLL0_OUT_MAIN, 8, 0, 0),
<<<<<<< HEAD
	F(133330000, P_GPLL0_OUT_MAIN, 6, 0, 0),
	F(177780000, P_GPLL0_OUT_MAIN, 4.5, 0, 0),
=======
	F(133333333, P_GPLL0_OUT_MAIN, 6, 0, 0),
	F(177777778, P_GPLL0_OUT_MAIN, 4.5, 0, 0),
>>>>>>> c456dce3
	{ }
};

static const struct freq_tbl ftbl_usb_hs_system_clk_src_qm215[] = {
	F( 80000000, P_GPLL0_OUT_MAIN, 10, 0, 0),
	F( 100000000, P_GPLL0_OUT_MAIN, 8, 0, 0),
	F( 133333333, P_GPLL0_OUT_MAIN, 6, 0, 0),
	F( 177777778, P_GPLL0_OUT_MAIN, 4.5, 0, 0),
	{ }
};

static struct clk_rcg2 usb_hs_system_clk_src = {
	.cmd_rcgr = 0x41010,
	.mnd_width = 0,
	.hid_width = 5,
	.parent_map = gcc_parent_map_1,
	.freq_tbl = ftbl_usb_hs_system_clk_src,
	.enable_safe_config = true,
	.clkr.hw.init = &(struct clk_init_data){
		.name = "usb_hs_system_clk_src",
		.parent_names = gcc_parent_names_1,
		.num_parents = 4,
		.ops = &clk_rcg2_ops,
		.vdd_class = &vdd_cx,
		.num_rate_max = VDD_NUM,
		.rate_max = (unsigned long[VDD_NUM]) {
			[VDD_LOW] = 57140000,
			[VDD_NOMINAL] = 133330000,
			[VDD_HIGH] = 177780000},
	},
};

static const struct freq_tbl ftbl_vfe0_clk_src[] = {
	F(50000000, P_GPLL0_OUT_MAIN, 16, 0, 0),
	F(80000000, P_GPLL0_OUT_MAIN, 10, 0, 0),
	F(100000000, P_GPLL0_OUT_MAIN, 8, 0, 0),
	F(133333333, P_GPLL0_OUT_MAIN, 6, 0, 0),
	F(160000000, P_GPLL0_OUT_MAIN, 5, 0, 0),
	F(177777778, P_GPLL0_OUT_MAIN, 4.5, 0, 0),
	F(200000000, P_GPLL0_OUT_MAIN, 4, 0, 0),
	F(266666667, P_GPLL0_OUT_MAIN, 3, 0, 0),
	F(308571428, P_GPLL6_OUT_MAIN, 3.5, 0, 0),
	F(320000000, P_GPLL0_OUT_MAIN, 2.5, 0, 0),
	F(360000000, P_GPLL6_OUT_MAIN, 3, 0, 0),
	F(400000000, P_GPLL0_OUT_MAIN, 2, 0, 0),
	F(432000000, P_GPLL6_OUT_MAIN, 2.5, 0, 0),
	{ }
};

static const struct freq_tbl ftbl_vfe0_clk_src_qm215[] = {
	F(  50000000, P_GPLL0_OUT_MAIN, 16, 0, 0),
	F(  80000000, P_GPLL0_OUT_MAIN, 10, 0, 0),
	F( 100000000, P_GPLL0_OUT_MAIN, 8, 0, 0),
	F( 133333333, P_GPLL0_OUT_MAIN, 6, 0, 0),
	F( 160000000, P_GPLL0_OUT_MAIN, 5, 0, 0),
	F( 177780000, P_GPLL0_OUT_MAIN, 4.5, 0, 0),
	F( 200000000, P_GPLL0_OUT_MAIN, 4, 0, 0),
	F( 266670000, P_GPLL0_OUT_MAIN, 3, 0, 0),
	F( 308570000, P_GPLL6_OUT_MAIN, 3.5, 0, 0),
	F( 320000000, P_GPLL0_OUT_MAIN, 2.5, 0, 0),
	F( 329140000, P_GPLL4_OUT_MAIN, 3.5, 0, 0),
	F( 360000000, P_GPLL6_OUT_MAIN, 3, 0, 0),
	{ }
};

static struct clk_rcg2 vfe0_clk_src = {
	.cmd_rcgr = 0x58000,
	.mnd_width = 0,
	.hid_width = 5,
	.parent_map = gcc_parent_map_7,
	.freq_tbl = ftbl_vfe0_clk_src,
	.enable_safe_config = true,
	.clkr.hw.init = &(struct clk_init_data){
		.name = "vfe0_clk_src",
		.parent_names = gcc_parent_names_7,
		.num_parents = 5,
		.ops = &clk_rcg2_ops,
		.vdd_class = &vdd_cx,
		.num_rate_max = VDD_NUM,
		.rate_max = (unsigned long[VDD_NUM]) {
			[VDD_LOW] = 160000000,
			[VDD_LOW_L1] = 308571429,
			[VDD_NOMINAL] = 400000000,
			[VDD_NOMINAL_L1] = 432000000},
	},
};

static struct clk_rcg2 vfe1_clk_src = {
	.cmd_rcgr = 0x58054,
	.mnd_width = 0,
	.hid_width = 5,
	.parent_map = gcc_parent_map_7,
	.freq_tbl = ftbl_vfe0_clk_src,
	.enable_safe_config = true,
	.clkr.hw.init = &(struct clk_init_data){
		.name = "vfe1_clk_src",
		.parent_names = gcc_parent_names_7,
		.num_parents = 5,
		.ops = &clk_rcg2_ops,
		.vdd_class = &vdd_cx,
		.num_rate_max = VDD_NUM,
		.rate_max = (unsigned long[VDD_NUM]) {
			[VDD_LOW] = 160000000,
			[VDD_LOW_L1] = 308571429,
			[VDD_NOMINAL] = 400000000,
			[VDD_NOMINAL_L1] = 432000000},
	},
};

static struct clk_rcg2 byte0_clk_src = {
	.cmd_rcgr = 0x4d044,
	.mnd_width = 0,
	.hid_width = 5,
	.parent_map = gcc_parent_map_8,
	.clkr.hw.init = &(struct clk_init_data){
		.name = "byte0_clk_src",
		.parent_names = gcc_parent_names_8,
		.num_parents = 5,
		.flags = CLK_SET_RATE_PARENT | CLK_GET_RATE_NOCACHE,
		.ops = &clk_byte2_ops,
		.vdd_class = &vdd_cx,
		.num_rate_max = VDD_NUM,
		.rate_max = (unsigned long[VDD_NUM]) {
			[VDD_LOW] = 125000000,
			[VDD_NOMINAL] = 187500000},
	},
};

static struct clk_rcg2 byte1_clk_src = {
	.cmd_rcgr = 0x4d0b0,
	.mnd_width = 0,
	.hid_width = 5,
	.parent_map = gcc_parent_map_9,
	.clkr.hw.init = &(struct clk_init_data){
		.name = "byte1_clk_src",
		.parent_names = gcc_parent_names_9,
		.num_parents = 5,
		.flags = CLK_SET_RATE_PARENT | CLK_GET_RATE_NOCACHE,
		.ops = &clk_byte2_ops,
		.vdd_class = &vdd_cx,
		.num_rate_max = VDD_NUM,
		.rate_max = (unsigned long[VDD_NUM]) {
			[VDD_LOW] = 125000000,
			[VDD_NOMINAL] = 187500000},
	},
};

static const struct freq_tbl ftbl_camss_gp0_clk_src[] = {
	F(100000000, P_GPLL0_OUT_MAIN, 8, 0, 0),
	F(160000000, P_GPLL0_OUT_MAIN, 5, 0, 0),
	F(200000000, P_GPLL0_OUT_MAIN, 4, 0, 0),
	{ }
};

static struct clk_rcg2 camss_gp0_clk_src = {
	.cmd_rcgr = 0x54000,
	.mnd_width = 8,
	.hid_width = 5,
	.parent_map = gcc_parent_map_20,
	.freq_tbl = ftbl_camss_gp0_clk_src,
	.enable_safe_config = true,
	.clkr.hw.init = &(struct clk_init_data){
		.name = "camss_gp0_clk_src",
		.parent_names = gcc_parent_names_20,
		.num_parents = 5,
		.ops = &clk_rcg2_ops,
		.vdd_class = &vdd_cx,
		.num_rate_max = VDD_NUM,
		.rate_max = (unsigned long[VDD_NUM]) {
			[VDD_LOW] = 100000000,
			[VDD_LOW_L1] = 160000000,
			[VDD_NOMINAL] = 200000000},
	},
};

static struct clk_rcg2 camss_gp1_clk_src = {
	.cmd_rcgr = 0x55000,
	.mnd_width = 8,
	.hid_width = 5,
	.parent_map = gcc_parent_map_20,
	.freq_tbl = ftbl_camss_gp0_clk_src,
	.enable_safe_config = true,
	.clkr.hw.init = &(struct clk_init_data){
		.name = "camss_gp1_clk_src",
		.parent_names = gcc_parent_names_20,
		.num_parents = 5,
		.ops = &clk_rcg2_ops,
		.vdd_class = &vdd_cx,
		.num_rate_max = VDD_NUM,
		.rate_max = (unsigned long[VDD_NUM]) {
			[VDD_LOW] = 100000000,
			[VDD_LOW_L1] = 160000000,
			[VDD_NOMINAL] = 200000000},
	},
};

static const struct freq_tbl ftbl_camss_top_ahb_clk_src[] = {
	F(40000000, P_GPLL0_OUT_MAIN, 10, 1, 2),
	F(61538461, P_GPLL0_OUT_MAIN, 13, 0, 0),
	F(80000000, P_GPLL0_OUT_MAIN, 10, 0, 0),
	{ }
};

static struct clk_rcg2 camss_top_ahb_clk_src = {
	.cmd_rcgr = 0x5a000,
	.mnd_width = 8,
	.hid_width = 5,
	.parent_map = gcc_parent_map_0,
	.freq_tbl = ftbl_camss_top_ahb_clk_src,
	.enable_safe_config = true,
	.clkr.hw.init = &(struct clk_init_data){
		.name = "camss_top_ahb_clk_src",
		.parent_names = gcc_parent_names_0,
		.num_parents = 3,
		.ops = &clk_rcg2_ops,
		.vdd_class = &vdd_cx,
		.num_rate_max = VDD_NUM,
		.rate_max = (unsigned long[VDD_NUM]) {
			[VDD_LOW] = 40000000,
			[VDD_LOW_L1] = 61538462,
			[VDD_NOMINAL] = 80000000},
	},
};

static const struct freq_tbl ftbl_cci_clk_src[] = {
	F(19200000, P_BI_TCXO, 1, 0, 0),
	F(37500000, P_GPLL0_OUT_AUX, 1, 3, 64),
	{ }
};

static struct clk_rcg2 cci_clk_src = {
	.cmd_rcgr = 0x51000,
	.mnd_width = 8,
	.hid_width = 5,
	.parent_map = gcc_parent_map_6,
	.freq_tbl = ftbl_cci_clk_src,
	.enable_safe_config = true,
	.clkr.hw.init = &(struct clk_init_data){
		.name = "cci_clk_src",
		.parent_names = gcc_parent_names_6,
		.num_parents = 3,
		.ops = &clk_rcg2_ops,
		.vdd_class = &vdd_cx,
		.num_rate_max = VDD_NUM,
		.rate_max = (unsigned long[VDD_NUM]) {
			[VDD_LOW] = 37500000},
	},
};

static const struct freq_tbl ftbl_csi0_clk_src[] = {
	F(100000000, P_GPLL0_OUT_MAIN, 8, 0, 0),
	F(160000000, P_GPLL0_OUT_MAIN, 5, 0, 0),
	F(200000000, P_GPLL0_OUT_MAIN, 4, 0, 0),
	F(266670000, P_GPLL0_OUT_MAIN, 3, 0, 0),
	{ }
};

static struct clk_rcg2 csi0_clk_src = {
	.cmd_rcgr = 0x4e020,
	.mnd_width = 0,
	.hid_width = 5,
	.parent_map = gcc_parent_map_0,
	.freq_tbl = ftbl_csi0_clk_src,
	.enable_safe_config = true,
	.clkr.hw.init = &(struct clk_init_data){
		.name = "csi0_clk_src",
		.parent_names = gcc_parent_names_0,
		.num_parents = 3,
		.ops = &clk_rcg2_ops,
		.vdd_class = &vdd_cx,
		.num_rate_max = VDD_NUM,
		.rate_max = (unsigned long[VDD_NUM]) {
			[VDD_LOW] = 100000000,
			[VDD_LOW_L1] = 200000000,
			[VDD_NOMINAL] = 266670000},
	},
};

static const struct freq_tbl ftbl_csi0phytimer_clk_src[] = {
	F(100000000, P_GPLL0_OUT_MAIN, 8, 0, 0),
	F(160000000, P_GPLL0_OUT_MAIN, 5, 0, 0),
	F(200000000, P_GPLL0_OUT_MAIN, 4, 0, 0),
	{ }
};

static const struct freq_tbl ftbl_csi0phytimer_clk_src_qm215[] = {
	F( 100000000, P_GPLL0_OUT_MAIN, 8, 0, 0),
	F( 160000000, P_GPLL0_OUT_MAIN, 5, 0, 0),
	F( 200000000, P_GPLL0_OUT_MAIN, 4, 0, 0),
	F( 266670000, P_GPLL0_OUT_MAIN, 3, 0, 0),
	{ }
};

static struct clk_rcg2 csi0phytimer_clk_src = {
	.cmd_rcgr = 0x4e000,
	.mnd_width = 0,
	.hid_width = 5,
	.parent_map = gcc_parent_map_0,
	.freq_tbl = ftbl_csi0phytimer_clk_src,
	.enable_safe_config = true,
	.clkr.hw.init = &(struct clk_init_data){
		.name = "csi0phytimer_clk_src",
		.parent_names = gcc_parent_names_0,
		.num_parents = 3,
		.ops = &clk_rcg2_ops,
		.vdd_class = &vdd_cx,
		.num_rate_max = VDD_NUM,
		.rate_max = (unsigned long[VDD_NUM]) {
			[VDD_LOW] = 100000000,
			[VDD_LOW_L1] = 200000000},
	},
};

static struct clk_rcg2 csi1_clk_src = {
	.cmd_rcgr = 0x4f020,
	.mnd_width = 0,
	.hid_width = 5,
	.parent_map = gcc_parent_map_0,
	.freq_tbl = ftbl_csi0_clk_src,
	.enable_safe_config = true,
	.clkr.hw.init = &(struct clk_init_data){
		.name = "csi1_clk_src",
		.parent_names = gcc_parent_names_0,
		.num_parents = 3,
		.ops = &clk_rcg2_ops,
		.vdd_class = &vdd_cx,
		.num_rate_max = VDD_NUM,
		.rate_max = (unsigned long[VDD_NUM]) {
			[VDD_LOW] = 100000000,
			[VDD_LOW_L1] = 200000000,
			[VDD_NOMINAL] = 266670000},
	},
};

static struct clk_rcg2 csi1phytimer_clk_src = {
	.cmd_rcgr = 0x4f000,
	.mnd_width = 0,
	.hid_width = 5,
	.parent_map = gcc_parent_map_0,
	.freq_tbl = ftbl_csi0phytimer_clk_src,
	.enable_safe_config = true,
	.clkr.hw.init = &(struct clk_init_data){
		.name = "csi1phytimer_clk_src",
		.parent_names = gcc_parent_names_0,
		.num_parents = 3,
		.ops = &clk_rcg2_ops,
		.vdd_class = &vdd_cx,
		.num_rate_max = VDD_NUM,
		.rate_max = (unsigned long[VDD_NUM]) {
			[VDD_LOW] = 100000000,
			[VDD_LOW_L1] = 200000000},
	},
};

static struct clk_rcg2 csi2_clk_src = {
	.cmd_rcgr = 0x3c020,
	.mnd_width = 0,
	.hid_width = 5,
	.parent_map = gcc_parent_map_0,
	.freq_tbl = ftbl_csi0_clk_src,
	.enable_safe_config = true,
	.clkr.hw.init = &(struct clk_init_data){
		.name = "csi2_clk_src",
		.parent_names = gcc_parent_names_0,
		.num_parents = 3,
		.ops = &clk_rcg2_ops,
		.vdd_class = &vdd_cx,
		.num_rate_max = VDD_NUM,
		.rate_max = (unsigned long[VDD_NUM]) {
			[VDD_LOW] = 100000000,
			[VDD_LOW_L1] = 200000000,
			[VDD_NOMINAL] = 266670000},
	},
};

static struct clk_rcg2 esc0_clk_src = {
	.cmd_rcgr = 0x4d05c,
	.mnd_width = 0,
	.hid_width = 5,
	.parent_map = gcc_parent_map_11,
	.freq_tbl = ftbl_esc0_clk_src,
	.enable_safe_config = true,
	.clkr.hw.init = &(struct clk_init_data){
		.name = "esc0_clk_src",
		.parent_names = gcc_parent_names_11,
		.num_parents = 5,
		.ops = &clk_rcg2_ops,
		.vdd_class = &vdd_cx,
		.num_rate_max = VDD_NUM,
		.rate_max = (unsigned long[VDD_NUM]) {
			[VDD_LOW] = 19200000},
	},
};

static struct clk_rcg2 esc1_clk_src = {
	.cmd_rcgr = 0x4d0a8,
	.mnd_width = 0,
	.hid_width = 5,
	.parent_map = gcc_parent_map_12,
	.freq_tbl = ftbl_esc0_clk_src,
	.enable_safe_config = true,
	.clkr.hw.init = &(struct clk_init_data){
		.name = "esc1_clk_src",
		.parent_names = gcc_parent_names_12,
		.num_parents = 5,
		.ops = &clk_rcg2_ops,
		.vdd_class = &vdd_cx,
		.num_rate_max = VDD_NUM,
		.rate_max = (unsigned long[VDD_NUM]) {
			[VDD_LOW] = 19200000},
	},
};

static struct clk_rcg2 gcc_xo_clk_src = {
	.cmd_rcgr = 0x30018,
	.mnd_width = 0,
	.hid_width = 5,
	.parent_map = gcc_parent_map_2,
	.freq_tbl = ftbl_esc0_clk_src,
	.enable_safe_config = true,
	.clkr.hw.init = &(struct clk_init_data){
		.name = "gcc_xo_clk_src",
		.parent_names = gcc_parent_names_2,
		.num_parents = 1,
		.ops = &clk_rcg2_ops,
		.vdd_class = &vdd_cx,
		.num_rate_max = VDD_NUM,
		.rate_max = (unsigned long[VDD_NUM]) {
			[VDD_LOW] = 19200000},
	},
};

static const struct freq_tbl ftbl_gfx3d_clk_src[] = {
	F_SLEW(19200000, P_BI_TCXO, 1, 0, 0, FIXED_FREQ_SRC),
	F_SLEW(50000000, P_GPLL0_OUT_MAIN, 16, 0, 0, FIXED_FREQ_SRC),
	F_SLEW(80000000, P_GPLL0_OUT_MAIN, 10, 0, 0, FIXED_FREQ_SRC),
	F_SLEW(100000000, P_GPLL0_OUT_MAIN, 8, 0, 0, FIXED_FREQ_SRC),
	F_SLEW(160000000, P_GPLL0_OUT_MAIN, 5, 0, 0, FIXED_FREQ_SRC),
	F_SLEW(200000000, P_GPLL0_OUT_MAIN, 4, 0, 0, FIXED_FREQ_SRC),
	F_SLEW(216000000, P_GPLL6_OUT_AUX, 5, 0, 0, FIXED_FREQ_SRC),
	F_SLEW(228571429, P_GPLL0_OUT_MAIN, 3.5, 0, 0, FIXED_FREQ_SRC),
	F_SLEW(240000000, P_GPLL6_OUT_AUX, 4.5, 0, 0, FIXED_FREQ_SRC),
	F_SLEW(266666667, P_GPLL0_OUT_MAIN, 3, 0, 0, FIXED_FREQ_SRC),
	F_SLEW(320000000, P_GPLL0_OUT_MAIN, 2.5, 0, 0, FIXED_FREQ_SRC),
	F_SLEW(355200000, P_GPLL3_OUT_MAIN_DIV, 1, 0, 0, 710400000),
	F_SLEW(375000000, P_GPLL3_OUT_MAIN_DIV, 1, 0, 0, 750000000),
	F_SLEW(400000000, P_GPLL0_OUT_MAIN, 2, 0, 0, FIXED_FREQ_SRC),
	F_SLEW(450000000, P_GPLL3_OUT_MAIN_DIV, 1, 0, 0, 900000000),
	F_SLEW(510000000, P_GPLL3_OUT_MAIN_DIV, 1, 0, 0, 1020000000),
	F_SLEW(560000000, P_GPLL3_OUT_MAIN_DIV, 1, 0, 0, 1120000000),
	F_SLEW(650000000, P_GPLL3_OUT_MAIN_DIV, 1, 0, 0, 1300000000),
	{ }
};

static struct freq_tbl ftbl_oxili_gfx3d_clk_src_qm215[] = {
	F_SLEW( 19200000, P_BI_TCXO, 1, 0, 0, FIXED_FREQ_SRC),
	F_SLEW( 50000000, P_GPLL0_OUT_MAIN, 16, 0, 0, FIXED_FREQ_SRC),
	F_SLEW( 80000000, P_GPLL0_OUT_MAIN, 10, 0, 0, FIXED_FREQ_SRC),
	F_SLEW( 100000000, P_GPLL0_OUT_MAIN, 8, 0, 0, FIXED_FREQ_SRC),
	F_SLEW( 160000000, P_GPLL0_OUT_MAIN, 5, 0, 0, FIXED_FREQ_SRC),
	F_SLEW( 200000000, P_GPLL0_OUT_MAIN, 4, 0, 0, FIXED_FREQ_SRC),
	F_SLEW( 228570000, P_GPLL0_OUT_MAIN, 3.5, 0, 0, FIXED_FREQ_SRC),
	F_SLEW( 240000000, P_GPLL6_OUT_AUX, 4.5, 0, 0, FIXED_FREQ_SRC),
	F_SLEW( 266670000, P_GPLL0_OUT_MAIN, 3, 0, 0, FIXED_FREQ_SRC),
	F_SLEW( 270000000, P_GPLL6_OUT_AUX, 4, 0, 0, FIXED_FREQ_SRC),
	F_SLEW( 320000000, P_GPLL0_OUT_MAIN, 2.5, 0, 0, FIXED_FREQ_SRC),
	F_SLEW( 400000000, P_GPLL0_OUT_MAIN, 2, 0, 0, FIXED_FREQ_SRC),
	F_SLEW( 465000000, P_GPLL3_OUT_MAIN_DIV, 1, 0, 0, 930000000),
	F_SLEW( 484800000, P_GPLL3_OUT_MAIN_DIV, 1, 0, 0, 969600000),
	F_SLEW( 500000000, P_GPLL3_OUT_MAIN_DIV, 1, 0, 0, 1000000000),
	F_SLEW( 523200000, P_GPLL3_OUT_MAIN_DIV, 1, 0, 0, 1046400000),
	F_SLEW( 550000000, P_GPLL3_OUT_MAIN_DIV, 1, 0, 0, 1100000000),
	F_SLEW( 598000000, P_GPLL3_OUT_MAIN_DIV, 1, 0, 0, 1196000000),
	{ }
};

static struct clk_rcg2 gfx3d_clk_src = {
	.cmd_rcgr = 0x59000,
	.mnd_width = 0,
	.hid_width = 5,
	.parent_map = gcc_parent_map_14,
	.freq_tbl = ftbl_gfx3d_clk_src,
	.flags = FORCE_ENABLE_RCG,
	.clkr.hw.init = &(struct clk_init_data){
		.name = "gfx3d_clk_src",
		.parent_names = gcc_parent_names_14,
		.num_parents = 6,
		.flags = CLK_SET_RATE_PARENT,
		.ops = &clk_rcg2_ops,
	},
};

static const struct freq_tbl ftbl_mclk0_clk_src[] = {
	F(24000000, P_GPLL6_OUT_MAIN, 1, 1, 45),
	F(66666667, P_GPLL0_OUT_MAIN, 12, 0, 0),
	{ }
};

static struct clk_rcg2 mclk0_clk_src = {
	.cmd_rcgr = 0x52000,
	.mnd_width = 8,
	.hid_width = 5,
	.parent_map = gcc_parent_map_4,
	.freq_tbl = ftbl_mclk0_clk_src,
	.enable_safe_config = true,
	.clkr.hw.init = &(struct clk_init_data){
		.name = "mclk0_clk_src",
		.parent_names = gcc_parent_names_4,
		.num_parents = 5,
		.ops = &clk_rcg2_ops,
		.vdd_class = &vdd_cx,
		.num_rate_max = VDD_NUM,
		.rate_max = (unsigned long[VDD_NUM]) {
			[VDD_LOW] = 66666667},
	},
};

static struct clk_rcg2 mclk1_clk_src = {
	.cmd_rcgr = 0x53000,
	.mnd_width = 8,
	.hid_width = 5,
	.parent_map = gcc_parent_map_4,
	.freq_tbl = ftbl_mclk0_clk_src,
	.enable_safe_config = true,
	.clkr.hw.init = &(struct clk_init_data){
		.name = "mclk1_clk_src",
		.parent_names = gcc_parent_names_4,
		.num_parents = 5,
		.ops = &clk_rcg2_ops,
		.vdd_class = &vdd_cx,
		.num_rate_max = VDD_NUM,
		.rate_max = (unsigned long[VDD_NUM]) {
			[VDD_LOW] = 66666667},
	},
};

static struct clk_rcg2 mclk2_clk_src = {
	.cmd_rcgr = 0x5c000,
	.mnd_width = 8,
	.hid_width = 5,
	.parent_map = gcc_parent_map_4,
	.freq_tbl = ftbl_mclk0_clk_src,
	.enable_safe_config = true,
	.clkr.hw.init = &(struct clk_init_data){
		.name = "mclk2_clk_src",
		.parent_names = gcc_parent_names_4,
		.num_parents = 5,
		.ops = &clk_rcg2_ops,
		.vdd_class = &vdd_cx,
		.num_rate_max = VDD_NUM,
		.rate_max = (unsigned long[VDD_NUM]) {
			[VDD_LOW] = 66666667},
	},
};

static const struct freq_tbl ftbl_mdp_clk_src[] = {
	F(50000000, P_GPLL0_OUT_MAIN, 16, 0, 0),
	F(80000000, P_GPLL0_OUT_MAIN, 10, 0, 0),
	F(100000000, P_GPLL0_OUT_MAIN, 8, 0, 0),
	F(145454545, P_GPLL0_OUT_MAIN, 5.5, 0, 0),
	F(160000000, P_GPLL0_OUT_MAIN, 5, 0, 0),
	F(177777778, P_GPLL0_OUT_MAIN, 4.5, 0, 0),
	F(200000000, P_GPLL0_OUT_MAIN, 4, 0, 0),
	F(266666667, P_GPLL0_OUT_MAIN, 3, 0, 0),
	F(320000000, P_GPLL0_OUT_MAIN, 2.5, 0, 0),
	{ }
};

static struct clk_rcg2 mdp_clk_src = {
	.cmd_rcgr = 0x4d014,
	.mnd_width = 0,
	.hid_width = 5,
	.parent_map = gcc_parent_map_15,
	.freq_tbl = ftbl_mdp_clk_src,
	.enable_safe_config = true,
	.clkr.hw.init = &(struct clk_init_data){
		.name = "mdp_clk_src",
		.parent_names = gcc_parent_names_15,
		.num_parents = 6,
		.ops = &clk_rcg2_ops,
		.vdd_class = &vdd_cx,
		.num_rate_max = VDD_NUM,
		.rate_max = (unsigned long[VDD_NUM]) {
			[VDD_LOW] = 160000000,
			[VDD_NOMINAL] = 266666667,
			[VDD_HIGH] = 320000000},
	},
};

static struct clk_rcg2 pclk0_clk_src = {
	.cmd_rcgr = 0x4d000,
	.mnd_width = 8,
	.hid_width = 5,
	.parent_map = gcc_parent_map_16,
	.clkr.hw.init = &(struct clk_init_data){
		.name = "pclk0_clk_src",
		.parent_names = gcc_parent_names_16,
		.num_parents = 5,
		.flags = CLK_SET_RATE_PARENT | CLK_GET_RATE_NOCACHE,
		.ops = &clk_pixel_ops,
		.vdd_class = &vdd_cx,
		.num_rate_max = VDD_NUM,
		.rate_max = (unsigned long[VDD_NUM]) {
			[VDD_LOW] = 166666667,
			[VDD_NOMINAL] = 250000000},
	},
};

static struct clk_rcg2 pclk1_clk_src = {
	.cmd_rcgr = 0x4d0b8,
	.mnd_width = 8,
	.hid_width = 5,
	.parent_map = gcc_parent_map_17,
	.clkr.hw.init = &(struct clk_init_data){
		.name = "pclk1_clk_src",
		.parent_names = gcc_parent_names_17,
		.num_parents = 5,
		.flags = CLK_SET_RATE_PARENT | CLK_GET_RATE_NOCACHE,
		.ops = &clk_pixel_ops,
		.vdd_class = &vdd_cx,
		.num_rate_max = VDD_NUM,
		.rate_max = (unsigned long[VDD_NUM]) {
			[VDD_LOW] = 166666667,
			[VDD_NOMINAL] = 250000000},
	},
};

static const struct freq_tbl ftbl_vcodec0_clk_src[] = {
	F(166150000, P_GPLL6_OUT_MAIN, 6.5, 0, 0),
	F(240000000, P_GPLL6_OUT_MAIN, 4.5, 0, 0),
	F(308571428, P_GPLL6_OUT_MAIN, 3.5, 0, 0),
	F(320000000, P_GPLL0_OUT_MAIN, 2.5, 0, 0),
	F(360000000, P_GPLL6_OUT_MAIN, 3, 0, 0),
	{ }
};

static const struct freq_tbl ftbl_vcodec0_clk_src_qm215[] = {
	F( 160000000, P_GPLL0_OUT_MAIN, 5, 0, 0),
	F( 200000000, P_GPLL0_OUT_MAIN, 4, 0, 0),
	F( 270000000, P_GPLL6_OUT_MAIN, 4, 0, 0),
	F( 308570000, P_GPLL6_OUT_MAIN, 3.5, 0, 0),
	F( 329140000, P_GPLL4_OUT_MAIN, 3.5, 0, 0),
	F( 360000000, P_GPLL6_OUT_MAIN, 3, 0, 0),
	{ }
};

static struct clk_rcg2 vcodec0_clk_src = {
	.cmd_rcgr = 0x4c000,
	.mnd_width = 8,
	.hid_width = 5,
	.parent_map = gcc_parent_map_5,
	.freq_tbl = ftbl_vcodec0_clk_src,
	.enable_safe_config = true,
	.clkr.hw.init = &(struct clk_init_data){
		.name = "vcodec0_clk_src",
		.parent_names = gcc_parent_names_5,
		.num_parents = 4,
		.ops = &clk_rcg2_ops,
		.vdd_class = &vdd_cx,
		.num_rate_max = VDD_NUM,
		.rate_max = (unsigned long[VDD_NUM]) {
			[VDD_LOW] = 166153846,
			[VDD_LOW_L1] = 240000000,
			[VDD_NOMINAL] = 308571429,
			[VDD_NOMINAL_L1] = 320000000,
			[VDD_HIGH] = 360000000},
	},
};

static struct clk_rcg2 vsync_clk_src = {
	.cmd_rcgr = 0x4d02c,
	.mnd_width = 0,
	.hid_width = 5,
	.parent_map = gcc_parent_map_6,
	.freq_tbl = ftbl_esc0_clk_src,
	.enable_safe_config = true,
	.clkr.hw.init = &(struct clk_init_data){
		.name = "vsync_clk_src",
		.parent_names = gcc_parent_names_6,
		.num_parents = 3,
		.ops = &clk_rcg2_ops,
		.vdd_class = &vdd_cx,
		.num_rate_max = VDD_NUM,
		.rate_max = (unsigned long[VDD_NUM]) {
			[VDD_LOW] = 19200000},
	},
};

static struct clk_branch gcc_bimc_gfx_clk = {
	.halt_reg = 0x59034,
	.halt_check = BRANCH_HALT,
	.clkr = {
		.enable_reg = 0x59034,
		.enable_mask = BIT(0),
		.hw.init = &(struct clk_init_data){
			.name = "gcc_bimc_gfx_clk",
			.ops = &clk_branch2_ops,
		},
	},
};

static struct clk_branch gcc_gfx_tbu_clk = {
	.halt_reg = 0x12010,
	.halt_check = BRANCH_VOTED,
	.clkr = {
		.enable_reg = 0x3600C,
		.enable_mask = BIT(3),
		.hw.init = &(struct clk_init_data){
			.name = "gcc_gfx_tbu_clk",
			.ops = &clk_branch2_ops,
		},
	},
};

static struct clk_branch gcc_gfx_tcu_clk = {
	.halt_reg = 0x12020,
	.halt_check = BRANCH_VOTED,
	.clkr = {
		.enable_reg = 0x3600C,
		.enable_mask = BIT(2),
		.hw.init = &(struct clk_init_data){
			.name = "gcc_gfx_tcu_clk",
			.ops = &clk_branch2_ops,
		},
	},
};

static struct clk_branch gcc_gtcu_ahb_clk = {
	.halt_reg = 0x12044,
	.halt_check = BRANCH_VOTED,
	.clkr = {
		.enable_reg = 0x3600C,
		.enable_mask = BIT(13),
		.hw.init = &(struct clk_init_data){
			.name = "gcc_gtcu_ahb_clk",
			.ops = &clk_branch2_ops,
		},
	},
};

static struct clk_branch gcc_oxili_gmem_clk = {
	.halt_reg = 0x59024,
	.halt_check = BRANCH_HALT_DELAY,
	.clkr = {
		.enable_reg = 0x59024,
		.enable_mask = BIT(0),
		.hw.init = &(struct clk_init_data){
			.name = "gcc_oxili_gmem_clk",
			.parent_names = (const char *[]){
				"gfx3d_clk_src",
			},
			.num_parents = 1,
			.flags = CLK_SET_RATE_PARENT,
			.ops = &clk_branch2_ops,
		},
	},
};

static struct clk_branch gcc_bimc_gpu_clk = {
	.halt_reg = 0x59030,
	.halt_check = BRANCH_HALT,
	.clkr = {
		.enable_reg = 0x59030,
		.enable_mask = BIT(0),
		.hw.init = &(struct clk_init_data){
			.name = "gcc_bimc_gpu_clk",
			.ops = &clk_branch2_ops,
		},
	},
};

static struct clk_branch gcc_dcc_clk = {
	.halt_reg = 0x77004,
	.halt_check = BRANCH_HALT,
	.clkr = {
		.enable_reg = 0x77004,
		.enable_mask = BIT(0),
		.hw.init = &(struct clk_init_data){
			.name = "gcc_dcc_clk",
			.ops = &clk_branch2_ops,
		},
	},
};

static struct clk_branch gcc_mss_cfg_ahb_clk = {
	.halt_reg = 0x49000,
	.halt_check = BRANCH_HALT,
	.clkr = {
		.enable_reg = 0x49000,
		.enable_mask = BIT(0),
		.hw.init = &(struct clk_init_data){
			.name = "gcc_mss_cfg_ahb_clk",
			.ops = &clk_branch2_ops,
		},
	},
};

static struct clk_branch gcc_mss_q6_bimc_axi_clk = {
	.halt_reg = 0x49004,
	.halt_check = BRANCH_HALT,
	.clkr = {
		.enable_reg = 0x49004,
		.enable_mask = BIT(0),
		.hw.init = &(struct clk_init_data){
			.name = "gcc_mss_q6_bimc_axi_clk",
			.ops = &clk_branch2_ops,
		},
	},
};

static struct clk_branch gcc_blsp1_ahb_clk = {
	.halt_reg = 0x1008,
	.halt_check = BRANCH_HALT_VOTED,
	.clkr = {
		.enable_reg = 0x45004,
		.enable_mask = BIT(10),
		.hw.init = &(struct clk_init_data){
			.name = "gcc_blsp1_ahb_clk",
			.ops = &clk_branch2_ops,
		},
	},
};

static struct clk_branch gcc_blsp1_qup1_i2c_apps_clk = {
	.halt_reg = 0x2008,
	.halt_check = BRANCH_HALT,
	.clkr = {
		.enable_reg = 0x2008,
		.enable_mask = BIT(0),
		.hw.init = &(struct clk_init_data){
			.name = "gcc_blsp1_qup1_i2c_apps_clk",
			.parent_names = (const char *[]){
				"blsp1_qup1_i2c_apps_clk_src",
			},
			.num_parents = 1,
			.flags = CLK_SET_RATE_PARENT,
			.ops = &clk_branch2_ops,
		},
	},
};

static struct clk_branch gcc_blsp1_qup1_spi_apps_clk = {
	.halt_reg = 0x2004,
	.halt_check = BRANCH_HALT,
	.clkr = {
		.enable_reg = 0x2004,
		.enable_mask = BIT(0),
		.hw.init = &(struct clk_init_data){
			.name = "gcc_blsp1_qup1_spi_apps_clk",
			.parent_names = (const char *[]){
				"blsp1_qup1_spi_apps_clk_src",
			},
			.num_parents = 1,
			.flags = CLK_SET_RATE_PARENT,
			.ops = &clk_branch2_ops,
		},
	},
};

static struct clk_branch gcc_blsp1_qup2_i2c_apps_clk = {
	.halt_reg = 0x3010,
	.halt_check = BRANCH_HALT,
	.clkr = {
		.enable_reg = 0x3010,
		.enable_mask = BIT(0),
		.hw.init = &(struct clk_init_data){
			.name = "gcc_blsp1_qup2_i2c_apps_clk",
			.parent_names = (const char *[]){
				"blsp1_qup2_i2c_apps_clk_src",
			},
			.num_parents = 1,
			.flags = CLK_SET_RATE_PARENT,
			.ops = &clk_branch2_ops,
		},
	},
};

static struct clk_branch gcc_blsp1_qup2_spi_apps_clk = {
	.halt_reg = 0x300c,
	.halt_check = BRANCH_HALT,
	.clkr = {
		.enable_reg = 0x300c,
		.enable_mask = BIT(0),
		.hw.init = &(struct clk_init_data){
			.name = "gcc_blsp1_qup2_spi_apps_clk",
			.parent_names = (const char *[]){
				"blsp1_qup2_spi_apps_clk_src",
			},
			.num_parents = 1,
			.flags = CLK_SET_RATE_PARENT,
			.ops = &clk_branch2_ops,
		},
	},
};

static struct clk_branch gcc_blsp1_qup3_i2c_apps_clk = {
	.halt_reg = 0x4020,
	.halt_check = BRANCH_HALT,
	.clkr = {
		.enable_reg = 0x4020,
		.enable_mask = BIT(0),
		.hw.init = &(struct clk_init_data){
			.name = "gcc_blsp1_qup3_i2c_apps_clk",
			.parent_names = (const char *[]){
				"blsp1_qup3_i2c_apps_clk_src",
			},
			.num_parents = 1,
			.flags = CLK_SET_RATE_PARENT,
			.ops = &clk_branch2_ops,
		},
	},
};

static struct clk_branch gcc_blsp1_qup3_spi_apps_clk = {
	.halt_reg = 0x401c,
	.halt_check = BRANCH_HALT,
	.clkr = {
		.enable_reg = 0x401c,
		.enable_mask = BIT(0),
		.hw.init = &(struct clk_init_data){
			.name = "gcc_blsp1_qup3_spi_apps_clk",
			.parent_names = (const char *[]){
				"blsp1_qup3_spi_apps_clk_src",
			},
			.num_parents = 1,
			.flags = CLK_SET_RATE_PARENT,
			.ops = &clk_branch2_ops,
		},
	},
};

static struct clk_branch gcc_blsp1_qup4_i2c_apps_clk = {
	.halt_reg = 0x5020,
	.halt_check = BRANCH_HALT,
	.clkr = {
		.enable_reg = 0x5020,
		.enable_mask = BIT(0),
		.hw.init = &(struct clk_init_data){
			.name = "gcc_blsp1_qup4_i2c_apps_clk",
			.parent_names = (const char *[]){
				"blsp1_qup4_i2c_apps_clk_src",
			},
			.num_parents = 1,
			.flags = CLK_SET_RATE_PARENT,
			.ops = &clk_branch2_ops,
		},
	},
};

static struct clk_branch gcc_blsp1_qup4_spi_apps_clk = {
	.halt_reg = 0x501c,
	.halt_check = BRANCH_HALT,
	.clkr = {
		.enable_reg = 0x501c,
		.enable_mask = BIT(0),
		.hw.init = &(struct clk_init_data){
			.name = "gcc_blsp1_qup4_spi_apps_clk",
			.parent_names = (const char *[]){
				"blsp1_qup4_spi_apps_clk_src",
			},
			.num_parents = 1,
			.flags = CLK_SET_RATE_PARENT,
			.ops = &clk_branch2_ops,
		},
	},
};

static struct clk_branch gcc_blsp1_uart1_apps_clk = {
	.halt_reg = 0x203c,
	.halt_check = BRANCH_HALT,
	.clkr = {
		.enable_reg = 0x203c,
		.enable_mask = BIT(0),
		.hw.init = &(struct clk_init_data){
			.name = "gcc_blsp1_uart1_apps_clk",
			.parent_names = (const char *[]){
				"blsp1_uart1_apps_clk_src",
			},
			.num_parents = 1,
			.flags = CLK_SET_RATE_PARENT,
			.ops = &clk_branch2_ops,
		},
	},
};

static struct clk_branch gcc_blsp1_uart2_apps_clk = {
	.halt_reg = 0x302c,
	.halt_check = BRANCH_HALT,
	.clkr = {
		.enable_reg = 0x302c,
		.enable_mask = BIT(0),
		.hw.init = &(struct clk_init_data){
			.name = "gcc_blsp1_uart2_apps_clk",
			.parent_names = (const char *[]){
				"blsp1_uart2_apps_clk_src",
			},
			.num_parents = 1,
			.flags = CLK_SET_RATE_PARENT,
			.ops = &clk_branch2_ops,
		},
	},
};

static struct clk_branch gcc_blsp2_qup1_i2c_apps_clk = {
	.halt_reg = 0xc008,
	.halt_check = BRANCH_HALT,
	.clkr = {
		.enable_reg = 0xc008,
		.enable_mask = BIT(0),
		.hw.init = &(struct clk_init_data){
			.name = "gcc_blsp2_qup1_i2c_apps_clk",
			.parent_names = (const char *[]){
				"blsp2_qup1_i2c_apps_clk_src",
			},
			.num_parents = 1,
			.flags = CLK_SET_RATE_PARENT,
			.ops = &clk_branch2_ops,
		},
	},
};

static struct clk_branch gcc_blsp2_qup1_spi_apps_clk = {
	.halt_reg = 0xc004,
	.halt_check = BRANCH_HALT,
	.clkr = {
		.enable_reg = 0xc004,
		.enable_mask = BIT(0),
		.hw.init = &(struct clk_init_data){
			.name = "gcc_blsp2_qup1_spi_apps_clk",
			.parent_names = (const char *[]){
				"blsp2_qup1_spi_apps_clk_src",
			},
			.num_parents = 1,
			.flags = CLK_SET_RATE_PARENT,
			.ops = &clk_branch2_ops,
		},
	},
};

static struct clk_branch gcc_blsp2_qup2_i2c_apps_clk = {
	.halt_reg = 0xd010,
	.halt_check = BRANCH_HALT,
	.clkr = {
		.enable_reg = 0xd010,
		.enable_mask = BIT(0),
		.hw.init = &(struct clk_init_data){
			.name = "gcc_blsp2_qup2_i2c_apps_clk",
			.parent_names = (const char *[]){
				"blsp2_qup2_i2c_apps_clk_src",
			},
			.num_parents = 1,
			.flags = CLK_SET_RATE_PARENT,
			.ops = &clk_branch2_ops,
		},
	},
};

static struct clk_branch gcc_blsp2_qup2_spi_apps_clk = {
	.halt_reg = 0xd00c,
	.halt_check = BRANCH_HALT,
	.clkr = {
		.enable_reg = 0xd00c,
		.enable_mask = BIT(0),
		.hw.init = &(struct clk_init_data){
			.name = "gcc_blsp2_qup2_spi_apps_clk",
			.parent_names = (const char *[]){
				"blsp2_qup2_spi_apps_clk_src",
			},
			.num_parents = 1,
			.flags = CLK_SET_RATE_PARENT,
			.ops = &clk_branch2_ops,
		},
	},
};

static struct clk_branch gcc_blsp2_ahb_clk = {
	.halt_reg = 0xb008,
	.halt_check = BRANCH_HALT_VOTED,
	.clkr = {
		.enable_reg = 0x45004,
		.enable_mask = BIT(20),
		.hw.init = &(struct clk_init_data){
			.name = "gcc_blsp2_ahb_clk",
			.ops = &clk_branch2_ops,
		},
	},
};

static struct clk_branch gcc_blsp2_qup3_i2c_apps_clk = {
	.halt_reg = 0xf020,
	.halt_check = BRANCH_HALT,
	.clkr = {
		.enable_reg = 0xf020,
		.enable_mask = BIT(0),
		.hw.init = &(struct clk_init_data){
			.name = "gcc_blsp2_qup3_i2c_apps_clk",
			.parent_names = (const char *[]){
				"blsp2_qup3_i2c_apps_clk_src",
			},
			.num_parents = 1,
			.flags = CLK_SET_RATE_PARENT,
			.ops = &clk_branch2_ops,
		},
	},
};

static struct clk_branch gcc_blsp2_qup3_spi_apps_clk = {
	.halt_reg = 0xf01c,
	.halt_check = BRANCH_HALT,
	.clkr = {
		.enable_reg = 0xf01c,
		.enable_mask = BIT(0),
		.hw.init = &(struct clk_init_data){
			.name = "gcc_blsp2_qup3_spi_apps_clk",
			.parent_names = (const char *[]){
				"blsp2_qup3_spi_apps_clk_src",
			},
			.num_parents = 1,
			.flags = CLK_SET_RATE_PARENT,
			.ops = &clk_branch2_ops,
		},
	},
};

static struct clk_branch gcc_blsp2_qup4_i2c_apps_clk = {
	.halt_reg = 0x18020,
	.halt_check = BRANCH_HALT,
	.clkr = {
		.enable_reg = 0x18020,
		.enable_mask = BIT(0),
		.hw.init = &(struct clk_init_data){
			.name = "gcc_blsp2_qup4_i2c_apps_clk",
			.parent_names = (const char *[]){
				"blsp2_qup4_i2c_apps_clk_src",
			},
			.num_parents = 1,
			.flags = CLK_SET_RATE_PARENT,
			.ops = &clk_branch2_ops,
		},
	},
};

static struct clk_branch gcc_blsp2_qup4_spi_apps_clk = {
	.halt_reg = 0x1801c,
	.halt_check = BRANCH_HALT,
	.clkr = {
		.enable_reg = 0x1801c,
		.enable_mask = BIT(0),
		.hw.init = &(struct clk_init_data){
			.name = "gcc_blsp2_qup4_spi_apps_clk",
			.parent_names = (const char *[]){
				"blsp2_qup4_spi_apps_clk_src",
			},
			.num_parents = 1,
			.flags = CLK_SET_RATE_PARENT,
			.ops = &clk_branch2_ops,
		},
	},
};

static struct clk_branch gcc_blsp2_uart1_apps_clk = {
	.halt_reg = 0xc03c,
	.halt_check = BRANCH_HALT,
	.clkr = {
		.enable_reg = 0xc03c,
		.enable_mask = BIT(0),
		.hw.init = &(struct clk_init_data){
			.name = "gcc_blsp2_uart1_apps_clk",
			.parent_names = (const char *[]){
				"blsp2_uart1_apps_clk_src",
			},
			.num_parents = 1,
			.flags = CLK_SET_RATE_PARENT,
			.ops = &clk_branch2_ops,
		},
	},
};

static struct clk_branch gcc_blsp2_uart2_apps_clk = {
	.halt_reg = 0xd02c,
	.halt_check = BRANCH_HALT,
	.clkr = {
		.enable_reg = 0xd02c,
		.enable_mask = BIT(0),
		.hw.init = &(struct clk_init_data){
			.name = "gcc_blsp2_uart2_apps_clk",
			.parent_names = (const char *[]){
				"blsp2_uart2_apps_clk_src",
			},
			.num_parents = 1,
			.flags = CLK_SET_RATE_PARENT,
			.ops = &clk_branch2_ops,
		},
	},
};

static struct clk_branch gcc_boot_rom_ahb_clk = {
	.halt_reg = 0x1300c,
	.halt_check = BRANCH_HALT_VOTED,
	.clkr = {
		.enable_reg = 0x45004,
		.enable_mask = BIT(7),
		.hw.init = &(struct clk_init_data){
			.name = "gcc_boot_rom_ahb_clk",
			.ops = &clk_branch2_ops,
		},
	},
};

static struct clk_branch gcc_crypto_ahb_clk = {
	.halt_reg = 0x16024,
	.halt_check = BRANCH_HALT_VOTED,
	.clkr = {
		.enable_reg = 0x45004,
		.enable_mask = BIT(0),
		.hw.init = &(struct clk_init_data){
			.name = "gcc_crypto_ahb_clk",
			.ops = &clk_branch2_ops,
		},
	},
};

static struct clk_branch gcc_crypto_axi_clk = {
	.halt_reg = 0x16020,
	.halt_check = BRANCH_HALT_VOTED,
	.clkr = {
		.enable_reg = 0x45004,
		.enable_mask = BIT(1),
		.hw.init = &(struct clk_init_data){
			.name = "gcc_crypto_axi_clk",
			.ops = &clk_branch2_ops,
		},
	},
};

static struct clk_branch gcc_crypto_clk = {
	.halt_reg = 0x1601c,
	.halt_check = BRANCH_HALT_VOTED,
	.clkr = {
		.enable_reg = 0x45004,
		.enable_mask = BIT(2),
		.hw.init = &(struct clk_init_data){
			.name = "gcc_crypto_clk",
			.parent_names = (const char *[]){
				"crypto_clk_src",
			},
			.num_parents = 1,
			.flags = CLK_SET_RATE_PARENT,
			.ops = &clk_branch2_ops,
		},
	},
};

static struct clk_branch gcc_gp1_clk = {
	.halt_reg = 0x8000,
	.halt_check = BRANCH_HALT,
	.clkr = {
		.enable_reg = 0x8000,
		.enable_mask = BIT(0),
		.hw.init = &(struct clk_init_data){
			.name = "gcc_gp1_clk",
			.parent_names = (const char *[]){
				"gp1_clk_src",
			},
			.num_parents = 1,
			.flags = CLK_SET_RATE_PARENT,
			.ops = &clk_branch2_ops,
		},
	},
};

static struct clk_branch gcc_gp2_clk = {
	.halt_reg = 0x9000,
	.halt_check = BRANCH_HALT,
	.clkr = {
		.enable_reg = 0x9000,
		.enable_mask = BIT(0),
		.hw.init = &(struct clk_init_data){
			.name = "gcc_gp2_clk",
			.parent_names = (const char *[]){
				"gp2_clk_src",
			},
			.num_parents = 1,
			.flags = CLK_SET_RATE_PARENT,
			.ops = &clk_branch2_ops,
		},
	},
};

static struct clk_branch gcc_gp3_clk = {
	.halt_reg = 0xa000,
	.halt_check = BRANCH_HALT,
	.clkr = {
		.enable_reg = 0xa000,
		.enable_mask = BIT(0),
		.hw.init = &(struct clk_init_data){
			.name = "gcc_gp3_clk",
			.parent_names = (const char *[]){
				"gp3_clk_src",
			},
			.num_parents = 1,
			.flags = CLK_SET_RATE_PARENT,
			.ops = &clk_branch2_ops,
		},
	},
};

static struct clk_branch gcc_pdm2_clk = {
	.halt_reg = 0x4400c,
	.halt_check = BRANCH_HALT,
	.clkr = {
		.enable_reg = 0x4400c,
		.enable_mask = BIT(0),
		.hw.init = &(struct clk_init_data){
			.name = "gcc_pdm2_clk",
			.parent_names = (const char *[]){
				"pdm2_clk_src",
			},
			.num_parents = 1,
			.flags = CLK_SET_RATE_PARENT,
			.ops = &clk_branch2_ops,
		},
	},
};

static struct clk_branch gcc_pdm_ahb_clk = {
	.halt_reg = 0x44004,
	.halt_check = BRANCH_HALT,
	.clkr = {
		.enable_reg = 0x44004,
		.enable_mask = BIT(0),
		.hw.init = &(struct clk_init_data){
			.name = "gcc_pdm_ahb_clk",
			.ops = &clk_branch2_ops,
		},
	},
};

static struct clk_branch gcc_prng_ahb_clk = {
	.halt_reg = 0x13004,
	.halt_check = BRANCH_HALT,
	.clkr = {
		.enable_reg = 0x45004,
		.enable_mask = BIT(8),
		.hw.init = &(struct clk_init_data){
			.name = "gcc_prng_ahb_clk",
			.ops = &clk_branch2_ops,
		},
	},
};

static struct clk_branch gcc_sdcc1_ahb_clk = {
	.halt_reg = 0x4201c,
	.halt_check = BRANCH_HALT,
	.clkr = {
		.enable_reg = 0x4201c,
		.enable_mask = BIT(0),
		.hw.init = &(struct clk_init_data){
			.name = "gcc_sdcc1_ahb_clk",
			.ops = &clk_branch2_ops,
		},
	},
};

static struct clk_branch gcc_sdcc1_apps_clk = {
	.halt_reg = 0x42018,
	.halt_check = BRANCH_HALT,
	.clkr = {
		.enable_reg = 0x42018,
		.enable_mask = BIT(0),
		.hw.init = &(struct clk_init_data){
			.name = "gcc_sdcc1_apps_clk",
			.parent_names = (const char *[]){
				"sdcc1_apps_clk_src",
			},
			.num_parents = 1,
			.flags = CLK_SET_RATE_PARENT,
			.ops = &clk_branch2_ops,
		},
	},
};

static struct clk_branch gcc_sdcc1_ice_core_clk = {
	.halt_reg = 0x5d014,
	.halt_check = BRANCH_HALT,
	.clkr = {
		.enable_reg = 0x5d014,
		.enable_mask = BIT(0),
		.hw.init = &(struct clk_init_data){
			.name = "gcc_sdcc1_ice_core_clk",
			.parent_names = (const char *[]){
				"sdcc1_ice_core_clk_src",
			},
			.num_parents = 1,
			.flags = CLK_SET_RATE_PARENT,
			.ops = &clk_branch2_ops,
		},
	},
};

static struct clk_branch gcc_sdcc2_ahb_clk = {
	.halt_reg = 0x4301c,
	.halt_check = BRANCH_HALT,
	.clkr = {
		.enable_reg = 0x4301c,
		.enable_mask = BIT(0),
		.hw.init = &(struct clk_init_data){
			.name = "gcc_sdcc2_ahb_clk",
			.ops = &clk_branch2_ops,
		},
	},
};

static struct clk_branch gcc_sdcc2_apps_clk = {
	.halt_reg = 0x43018,
	.halt_check = BRANCH_HALT,
	.clkr = {
		.enable_reg = 0x43018,
		.enable_mask = BIT(0),
		.hw.init = &(struct clk_init_data){
			.name = "gcc_sdcc2_apps_clk",
			.parent_names = (const char *[]){
				"sdcc2_apps_clk_src",
			},
			.num_parents = 1,
			.flags = CLK_SET_RATE_PARENT,
			.ops = &clk_branch2_ops,
		},
	},
};

static struct clk_branch gcc_usb2a_phy_sleep_clk = {
	.halt_reg = 0x4102c,
	.halt_check = BRANCH_HALT,
	.clkr = {
		.enable_reg = 0x4102c,
		.enable_mask = BIT(0),
		.hw.init = &(struct clk_init_data){
			.name = "gcc_usb2a_phy_sleep_clk",
			.flags = CLK_SET_RATE_PARENT,
			.ops = &clk_branch2_ops,
		},
	},
};

static struct clk_branch gcc_usb_hs_ahb_clk = {
	.halt_reg = 0x41008,
	.halt_check = BRANCH_HALT,
	.clkr = {
		.enable_reg = 0x41008,
		.enable_mask = BIT(0),
		.hw.init = &(struct clk_init_data){
			.name = "gcc_usb_hs_ahb_clk",
			.ops = &clk_branch2_ops,
		},
	},
};

static struct clk_branch gcc_usb_hs_phy_cfg_ahb_clk = {
	.halt_reg = 0x41030,
	.halt_check = BRANCH_HALT,
	.clkr = {
		.enable_reg = 0x41030,
		.enable_mask = BIT(0),
		.hw.init = &(struct clk_init_data){
			.name = "gcc_usb_hs_phy_cfg_ahb_clk",
			.ops = &clk_branch2_ops,
		},
	},
};

static struct clk_branch gcc_usb_hs_system_clk = {
	.halt_reg = 0x41004,
	.halt_check = BRANCH_HALT,
	.clkr = {
		.enable_reg = 0x41004,
		.enable_mask = BIT(0),
		.hw.init = &(struct clk_init_data){
			.name = "gcc_usb_hs_system_clk",
			.parent_names = (const char *[]){
				"usb_hs_system_clk_src",
			},
			.num_parents = 1,
			.flags = CLK_SET_RATE_PARENT,
			.ops = &clk_branch2_ops,
		},
	},
};

static struct clk_branch gcc_camss_ahb_clk = {
	.halt_reg = 0x56004,
	.halt_check = BRANCH_HALT,
	.clkr = {
		.enable_reg = 0x56004,
		.enable_mask = BIT(0),
		.hw.init = &(struct clk_init_data){
			.name = "gcc_camss_ahb_clk",
			.ops = &clk_branch2_ops,
		},
	},
};

static struct clk_branch gcc_camss_cci_ahb_clk = {
	.halt_reg = 0x5101c,
	.halt_check = BRANCH_HALT,
	.clkr = {
		.enable_reg = 0x5101c,
		.enable_mask = BIT(0),
		.hw.init = &(struct clk_init_data){
			.name = "gcc_camss_cci_ahb_clk",
			.parent_names = (const char *[]){
				"camss_top_ahb_clk_src",
			},
			.num_parents = 1,
			.flags = CLK_SET_RATE_PARENT,
			.ops = &clk_branch2_ops,
		},
	},
};

static struct clk_branch gcc_camss_cci_clk = {
	.halt_reg = 0x51018,
	.halt_check = BRANCH_HALT,
	.clkr = {
		.enable_reg = 0x51018,
		.enable_mask = BIT(0),
		.hw.init = &(struct clk_init_data){
			.name = "gcc_camss_cci_clk",
			.parent_names = (const char *[]){
				"cci_clk_src",
			},
			.num_parents = 1,
			.flags = CLK_SET_RATE_PARENT,
			.ops = &clk_branch2_ops,
		},
	},
};

static struct clk_branch gcc_camss_cpp_ahb_clk = {
	.halt_reg = 0x58040,
	.halt_check = BRANCH_HALT,
	.clkr = {
		.enable_reg = 0x58040,
		.enable_mask = BIT(0),
		.hw.init = &(struct clk_init_data){
			.name = "gcc_camss_cpp_ahb_clk",
			.parent_names = (const char *[]){
				"camss_top_ahb_clk_src",
			},
			.num_parents = 1,
			.flags = CLK_SET_RATE_PARENT,
			.ops = &clk_branch2_ops,
		},
	},
};

static struct clk_branch gcc_camss_cpp_axi_clk = {
	.halt_reg = 0x58064,
	.halt_check = BRANCH_HALT,
	.clkr = {
		.enable_reg = 0x58064,
		.enable_mask = BIT(0),
		.hw.init = &(struct clk_init_data){
			.name = "gcc_camss_cpp_axi_clk",
			.ops = &clk_branch2_ops,
		},
	},
};

static struct clk_branch gcc_camss_cpp_clk = {
	.halt_reg = 0x5803c,
	.halt_check = BRANCH_HALT,
	.clkr = {
		.enable_reg = 0x5803c,
		.enable_mask = BIT(0),
		.hw.init = &(struct clk_init_data){
			.name = "gcc_camss_cpp_clk",
			.parent_names = (const char *[]){
				"cpp_clk_src",
			},
			.num_parents = 1,
			.flags = CLK_SET_RATE_PARENT,
			.ops = &clk_branch2_ops,
		},
	},
};

static struct clk_branch gcc_camss_csi0_ahb_clk = {
	.halt_reg = 0x4e040,
	.halt_check = BRANCH_HALT,
	.clkr = {
		.enable_reg = 0x4e040,
		.enable_mask = BIT(0),
		.hw.init = &(struct clk_init_data){
			.name = "gcc_camss_csi0_ahb_clk",
			.parent_names = (const char *[]){
				"camss_top_ahb_clk_src",
			},
			.num_parents = 1,
			.flags = CLK_SET_RATE_PARENT,
			.ops = &clk_branch2_ops,
		},
	},
};

static struct clk_branch gcc_camss_csi0_clk = {
	.halt_reg = 0x4e03c,
	.halt_check = BRANCH_HALT,
	.clkr = {
		.enable_reg = 0x4e03c,
		.enable_mask = BIT(0),
		.hw.init = &(struct clk_init_data){
			.name = "gcc_camss_csi0_clk",
			.parent_names = (const char *[]){
				"csi0_clk_src",
			},
			.num_parents = 1,
			.flags = CLK_SET_RATE_PARENT,
			.ops = &clk_branch2_ops,
		},
	},
};

static struct clk_branch gcc_camss_csi0phy_clk = {
	.halt_reg = 0x4e048,
	.halt_check = BRANCH_HALT,
	.clkr = {
		.enable_reg = 0x4e048,
		.enable_mask = BIT(0),
		.hw.init = &(struct clk_init_data){
			.name = "gcc_camss_csi0phy_clk",
			.parent_names = (const char *[]){
				"csi0_clk_src",
			},
			.num_parents = 1,
			.flags = CLK_SET_RATE_PARENT,
			.ops = &clk_branch2_ops,
		},
	},
};

static struct clk_branch gcc_camss_csi0phytimer_clk = {
	.halt_reg = 0x4e01c,
	.halt_check = BRANCH_HALT,
	.clkr = {
		.enable_reg = 0x4e01c,
		.enable_mask = BIT(0),
		.hw.init = &(struct clk_init_data){
			.name = "gcc_camss_csi0phytimer_clk",
			.parent_names = (const char *[]){
				"csi0phytimer_clk_src",
			},
			.num_parents = 1,
			.flags = CLK_SET_RATE_PARENT,
			.ops = &clk_branch2_ops,
		},
	},
};

static struct clk_branch gcc_camss_csi1phytimer_clk = {
	.halt_reg = 0x4f01c,
	.halt_check = BRANCH_HALT,
	.clkr = {
		.enable_reg = 0x4f01c,
		.enable_mask = BIT(0),
		.hw.init = &(struct clk_init_data){
			.name = "gcc_camss_csi1phytimer_clk",
			.parent_names = (const char *[]){
				"csi1phytimer_clk_src",
			},
			.num_parents = 1,
			.flags = CLK_SET_RATE_PARENT,
			.ops = &clk_branch2_ops,
		},
	},
};

static struct clk_branch gcc_camss_csi0pix_clk = {
	.halt_reg = 0x4e058,
	.halt_check = BRANCH_HALT,
	.clkr = {
		.enable_reg = 0x4e058,
		.enable_mask = BIT(0),
		.hw.init = &(struct clk_init_data){
			.name = "gcc_camss_csi0pix_clk",
			.parent_names = (const char *[]){
				"csi0_clk_src",
			},
			.num_parents = 1,
			.flags = CLK_SET_RATE_PARENT,
			.ops = &clk_branch2_ops,
		},
	},
};

static struct clk_branch gcc_camss_csi0rdi_clk = {
	.halt_reg = 0x4e050,
	.halt_check = BRANCH_HALT,
	.clkr = {
		.enable_reg = 0x4e050,
		.enable_mask = BIT(0),
		.hw.init = &(struct clk_init_data){
			.name = "gcc_camss_csi0rdi_clk",
			.parent_names = (const char *[]){
				"csi0_clk_src",
			},
			.num_parents = 1,
			.flags = CLK_SET_RATE_PARENT,
			.ops = &clk_branch2_ops,
		},
	},
};

static struct clk_branch gcc_camss_csi1_ahb_clk = {
	.halt_reg = 0x4f040,
	.halt_check = BRANCH_HALT,
	.clkr = {
		.enable_reg = 0x4f040,
		.enable_mask = BIT(0),
		.hw.init = &(struct clk_init_data){
			.name = "gcc_camss_csi1_ahb_clk",
			.parent_names = (const char *[]){
				"camss_top_ahb_clk_src",
			},
			.num_parents = 1,
			.flags = CLK_SET_RATE_PARENT,
			.ops = &clk_branch2_ops,
		},
	},
};

static struct clk_branch gcc_camss_csi1_clk = {
	.halt_reg = 0x4f03c,
	.halt_check = BRANCH_HALT,
	.clkr = {
		.enable_reg = 0x4f03c,
		.enable_mask = BIT(0),
		.hw.init = &(struct clk_init_data){
			.name = "gcc_camss_csi1_clk",
			.parent_names = (const char *[]){
				"csi1_clk_src",
			},
			.num_parents = 1,
			.flags = CLK_SET_RATE_PARENT,
			.ops = &clk_branch2_ops,
		},
	},
};

static struct clk_branch gcc_camss_csi1phy_clk = {
	.halt_reg = 0x4f048,
	.halt_check = BRANCH_HALT,
	.clkr = {
		.enable_reg = 0x4f048,
		.enable_mask = BIT(0),
		.hw.init = &(struct clk_init_data){
			.name = "gcc_camss_csi1phy_clk",
			.parent_names = (const char *[]){
				"csi1_clk_src",
			},
			.num_parents = 1,
			.flags = CLK_SET_RATE_PARENT,
			.ops = &clk_branch2_ops,
		},
	},
};

static struct clk_branch gcc_camss_csi1pix_clk = {
	.halt_reg = 0x4f058,
	.halt_check = BRANCH_HALT,
	.clkr = {
		.enable_reg = 0x4f058,
		.enable_mask = BIT(0),
		.hw.init = &(struct clk_init_data){
			.name = "gcc_camss_csi1pix_clk",
			.parent_names = (const char *[]){
				"csi1_clk_src",
			},
			.num_parents = 1,
			.flags = CLK_SET_RATE_PARENT,
			.ops = &clk_branch2_ops,
		},
	},
};

static struct clk_branch gcc_camss_csi1rdi_clk = {
	.halt_reg = 0x4f050,
	.halt_check = BRANCH_HALT,
	.clkr = {
		.enable_reg = 0x4f050,
		.enable_mask = BIT(0),
		.hw.init = &(struct clk_init_data){
			.name = "gcc_camss_csi1rdi_clk",
			.parent_names = (const char *[]){
				"csi1_clk_src",
			},
			.num_parents = 1,
			.flags = CLK_SET_RATE_PARENT,
			.ops = &clk_branch2_ops,
		},
	},
};

static struct clk_branch gcc_camss_csi2_ahb_clk = {
	.halt_reg = 0x3c040,
	.halt_check = BRANCH_HALT,
	.clkr = {
		.enable_reg = 0x3c040,
		.enable_mask = BIT(0),
		.hw.init = &(struct clk_init_data){
			.name = "gcc_camss_csi2_ahb_clk",
			.parent_names = (const char *[]){
				"camss_top_ahb_clk_src",
			},
			.num_parents = 1,
			.flags = CLK_SET_RATE_PARENT,
			.ops = &clk_branch2_ops,
		},
	},
};

static struct clk_branch gcc_camss_csi2_clk = {
	.halt_reg = 0x3c03c,
	.halt_check = BRANCH_HALT,
	.clkr = {
		.enable_reg = 0x3c03c,
		.enable_mask = BIT(0),
		.hw.init = &(struct clk_init_data){
			.name = "gcc_camss_csi2_clk",
			.parent_names = (const char *[]){
				"csi2_clk_src",
			},
			.num_parents = 1,
			.flags = CLK_SET_RATE_PARENT,
			.ops = &clk_branch2_ops,
		},
	},
};

static struct clk_branch gcc_camss_csi2phy_clk = {
	.halt_reg = 0x3c048,
	.halt_check = BRANCH_HALT,
	.clkr = {
		.enable_reg = 0x3c048,
		.enable_mask = BIT(0),
		.hw.init = &(struct clk_init_data){
			.name = "gcc_camss_csi2phy_clk",
			.parent_names = (const char *[]){
				"csi2_clk_src",
			},
			.num_parents = 1,
			.flags = CLK_SET_RATE_PARENT,
			.ops = &clk_branch2_ops,
		},
	},
};

static struct clk_branch gcc_camss_csi2pix_clk = {
	.halt_reg = 0x3c058,
	.halt_check = BRANCH_HALT,
	.clkr = {
		.enable_reg = 0x3c058,
		.enable_mask = BIT(0),
		.hw.init = &(struct clk_init_data){
			.name = "gcc_camss_csi2pix_clk",
			.parent_names = (const char *[]){
				"csi2_clk_src",
			},
			.num_parents = 1,
			.flags = CLK_SET_RATE_PARENT,
			.ops = &clk_branch2_ops,
		},
	},
};

static struct clk_branch gcc_camss_csi2rdi_clk = {
	.halt_reg = 0x3c050,
	.halt_check = BRANCH_HALT,
	.clkr = {
		.enable_reg = 0x3c050,
		.enable_mask = BIT(0),
		.hw.init = &(struct clk_init_data){
			.name = "gcc_camss_csi2rdi_clk",
			.parent_names = (const char *[]){
				"csi2_clk_src",
			},
			.num_parents = 1,
			.flags = CLK_SET_RATE_PARENT,
			.ops = &clk_branch2_ops,
		},
	},
};

static struct clk_branch gcc_camss_csi_vfe0_clk = {
	.halt_reg = 0x58050,
	.halt_check = BRANCH_HALT,
	.clkr = {
		.enable_reg = 0x58050,
		.enable_mask = BIT(0),
		.hw.init = &(struct clk_init_data){
			.name = "gcc_camss_csi_vfe0_clk",
			.parent_names = (const char *[]){
				"vfe0_clk_src",
			},
			.num_parents = 1,
			.flags = CLK_SET_RATE_PARENT,
			.ops = &clk_branch2_ops,
		},
	},
};

static struct clk_branch gcc_camss_csi_vfe1_clk = {
	.halt_reg = 0x58074,
	.halt_check = BRANCH_HALT,
	.clkr = {
		.enable_reg = 0x58074,
		.enable_mask = BIT(0),
		.hw.init = &(struct clk_init_data){
			.name = "gcc_camss_csi_vfe1_clk",
			.parent_names = (const char *[]){
				"vfe1_clk_src",
			},
			.num_parents = 1,
			.flags = CLK_SET_RATE_PARENT,
			.ops = &clk_branch2_ops,
		},
	},
};

static struct clk_branch gcc_camss_gp0_clk = {
	.halt_reg = 0x54018,
	.halt_check = BRANCH_HALT,
	.clkr = {
		.enable_reg = 0x54018,
		.enable_mask = BIT(0),
		.hw.init = &(struct clk_init_data){
			.name = "gcc_camss_gp0_clk",
			.parent_names = (const char *[]){
				"camss_gp0_clk_src",
			},
			.num_parents = 1,
			.flags = CLK_SET_RATE_PARENT,
			.ops = &clk_branch2_ops,
		},
	},
};

static struct clk_branch gcc_camss_gp1_clk = {
	.halt_reg = 0x55018,
	.halt_check = BRANCH_HALT,
	.clkr = {
		.enable_reg = 0x55018,
		.enable_mask = BIT(0),
		.hw.init = &(struct clk_init_data){
			.name = "gcc_camss_gp1_clk",
			.parent_names = (const char *[]){
				"camss_gp1_clk_src",
			},
			.num_parents = 1,
			.flags = CLK_SET_RATE_PARENT,
			.ops = &clk_branch2_ops,
		},
	},
};

static struct clk_branch gcc_camss_ispif_ahb_clk = {
	.halt_reg = 0x50004,
	.halt_check = BRANCH_HALT,
	.clkr = {
		.enable_reg = 0x50004,
		.enable_mask = BIT(0),
		.hw.init = &(struct clk_init_data){
			.name = "gcc_camss_ispif_ahb_clk",
			.parent_names = (const char *[]){
				"camss_top_ahb_clk_src",
			},
			.num_parents = 1,
			.flags = CLK_SET_RATE_PARENT,
			.ops = &clk_branch2_ops,
		},
	},
};

static struct clk_branch gcc_camss_jpeg0_clk = {
	.halt_reg = 0x57020,
	.halt_check = BRANCH_HALT,
	.clkr = {
		.enable_reg = 0x57020,
		.enable_mask = BIT(0),
		.hw.init = &(struct clk_init_data){
			.name = "gcc_camss_jpeg0_clk",
			.parent_names = (const char *[]){
				"jpeg0_clk_src",
			},
			.num_parents = 1,
			.flags = CLK_SET_RATE_PARENT,
			.ops = &clk_branch2_ops,
		},
	},
};

static struct clk_branch gcc_camss_jpeg_ahb_clk = {
	.halt_reg = 0x57024,
	.halt_check = BRANCH_HALT,
	.clkr = {
		.enable_reg = 0x57024,
		.enable_mask = BIT(0),
		.hw.init = &(struct clk_init_data){
			.name = "gcc_camss_jpeg_ahb_clk",
			.parent_names = (const char *[]){
				"camss_top_ahb_clk_src",
			},
			.num_parents = 1,
			.flags = CLK_SET_RATE_PARENT,
			.ops = &clk_branch2_ops,
		},
	},
};

static struct clk_branch gcc_camss_jpeg_axi_clk = {
	.halt_reg = 0x57028,
	.halt_check = BRANCH_HALT,
	.clkr = {
		.enable_reg = 0x57028,
		.enable_mask = BIT(0),
		.hw.init = &(struct clk_init_data){
			.name = "gcc_camss_jpeg_axi_clk",
			.ops = &clk_branch2_ops,
		},
	},
};

static struct clk_branch gcc_camss_mclk0_clk = {
	.halt_reg = 0x52018,
	.halt_check = BRANCH_HALT,
	.clkr = {
		.enable_reg = 0x52018,
		.enable_mask = BIT(0),
		.hw.init = &(struct clk_init_data){
			.name = "gcc_camss_mclk0_clk",
			.parent_names = (const char *[]){
				"mclk0_clk_src",
			},
			.num_parents = 1,
			.flags = CLK_SET_RATE_PARENT,
			.ops = &clk_branch2_ops,
		},
	},
};

static struct clk_branch gcc_camss_mclk1_clk = {
	.halt_reg = 0x53018,
	.halt_check = BRANCH_HALT,
	.clkr = {
		.enable_reg = 0x53018,
		.enable_mask = BIT(0),
		.hw.init = &(struct clk_init_data){
			.name = "gcc_camss_mclk1_clk",
			.parent_names = (const char *[]){
				"mclk1_clk_src",
			},
			.num_parents = 1,
			.flags = CLK_SET_RATE_PARENT,
			.ops = &clk_branch2_ops,
		},
	},
};

static struct clk_branch gcc_camss_mclk2_clk = {
	.halt_reg = 0x5c018,
	.halt_check = BRANCH_HALT,
	.clkr = {
		.enable_reg = 0x5c018,
		.enable_mask = BIT(0),
		.hw.init = &(struct clk_init_data){
			.name = "gcc_camss_mclk2_clk",
			.parent_names = (const char *[]){
				"mclk2_clk_src",
			},
			.num_parents = 1,
			.flags = CLK_SET_RATE_PARENT,
			.ops = &clk_branch2_ops,
		},
	},
};

static struct clk_branch gcc_camss_micro_ahb_clk = {
	.halt_reg = 0x5600c,
	.halt_check = BRANCH_HALT,
	.clkr = {
		.enable_reg = 0x5600c,
		.enable_mask = BIT(0),
		.hw.init = &(struct clk_init_data){
			.name = "gcc_camss_micro_ahb_clk",
			.parent_names = (const char *[]){
				"camss_top_ahb_clk_src",
			},
			.num_parents = 1,
			.flags = CLK_SET_RATE_PARENT,
			.ops = &clk_branch2_ops,
		},
	},
};

static struct clk_branch gcc_camss_top_ahb_clk = {
	.halt_reg = 0x5a014,
	.halt_check = BRANCH_HALT,
	.clkr = {
		.enable_reg = 0x5a014,
		.enable_mask = BIT(0),
		.hw.init = &(struct clk_init_data){
			.name = "gcc_camss_top_ahb_clk",
			.parent_names = (const char *[]){
				"camss_top_ahb_clk_src",
			},
			.num_parents = 1,
			.flags = CLK_SET_RATE_PARENT,
			.ops = &clk_branch2_ops,
		},
	},
};

static struct clk_branch gcc_camss_vfe0_clk = {
	.halt_reg = 0x58038,
	.halt_check = BRANCH_HALT,
	.clkr = {
		.enable_reg = 0x58038,
		.enable_mask = BIT(0),
		.hw.init = &(struct clk_init_data){
			.name = "gcc_camss_vfe0_clk",
			.parent_names = (const char *[]){
				"vfe0_clk_src",
			},
			.num_parents = 1,
			.flags = CLK_SET_RATE_PARENT,
			.ops = &clk_branch2_ops,
		},
	},
};

static struct clk_branch gcc_camss_vfe1_ahb_clk = {
	.halt_reg = 0x58060,
	.halt_check = BRANCH_HALT,
	.clkr = {
		.enable_reg = 0x58060,
		.enable_mask = BIT(0),
		.hw.init = &(struct clk_init_data){
			.name = "gcc_camss_vfe1_ahb_clk",
			.parent_names = (const char *[]){
				"camss_top_ahb_clk_src",
			},
			.num_parents = 1,
			.flags = CLK_SET_RATE_PARENT,
			.ops = &clk_branch2_ops,
		},
	},
};

static struct clk_branch gcc_camss_vfe1_axi_clk = {
	.halt_reg = 0x58068,
	.halt_check = BRANCH_HALT,
	.clkr = {
		.enable_reg = 0x58068,
		.enable_mask = BIT(0),
		.hw.init = &(struct clk_init_data){
			.name = "gcc_camss_vfe1_axi_clk",
			.ops = &clk_branch2_ops,
		},
	},
};

static struct clk_branch gcc_camss_vfe1_clk = {
	.halt_reg = 0x5805c,
	.halt_check = BRANCH_HALT,
	.clkr = {
		.enable_reg = 0x5805c,
		.enable_mask = BIT(0),
		.hw.init = &(struct clk_init_data){
			.name = "gcc_camss_vfe1_clk",
			.parent_names = (const char *[]){
				"vfe1_clk_src",
			},
			.num_parents = 1,
			.flags = CLK_SET_RATE_PARENT,
			.ops = &clk_branch2_ops,
		},
	},
};

static struct clk_branch gcc_camss_vfe_ahb_clk = {
	.halt_reg = 0x58044,
	.halt_check = BRANCH_HALT,
	.clkr = {
		.enable_reg = 0x58044,
		.enable_mask = BIT(0),
		.hw.init = &(struct clk_init_data){
			.name = "gcc_camss_vfe_ahb_clk",
			.parent_names = (const char *[]){
				"camss_top_ahb_clk_src",
			},
			.num_parents = 1,
			.flags = CLK_SET_RATE_PARENT,
			.ops = &clk_branch2_ops,
		},
	},
};

static struct clk_branch gcc_camss_vfe_axi_clk = {
	.halt_reg = 0x58048,
	.halt_check = BRANCH_HALT,
	.clkr = {
		.enable_reg = 0x58048,
		.enable_mask = BIT(0),
		.hw.init = &(struct clk_init_data){
			.name = "gcc_camss_vfe_axi_clk",
			.ops = &clk_branch2_ops,
		},
	},
};

static struct clk_branch gcc_mdss_ahb_clk = {
	.halt_reg = 0x4d07c,
	.halt_check = BRANCH_HALT,
	.clkr = {
		.enable_reg = 0x4d07c,
		.enable_mask = BIT(0),
		.hw.init = &(struct clk_init_data){
			.name = "gcc_mdss_ahb_clk",
			.ops = &clk_branch2_ops,
		},
	},
};

static struct clk_branch gcc_mdss_axi_clk = {
	.halt_reg = 0x4d080,
	.halt_check = BRANCH_HALT,
	.clkr = {
		.enable_reg = 0x4d080,
		.enable_mask = BIT(0),
		.hw.init = &(struct clk_init_data){
			.name = "gcc_mdss_axi_clk",
			.ops = &clk_branch2_ops,
		},
	},
};

static struct clk_branch gcc_mdss_byte0_clk = {
	.halt_reg = 0x4d094,
	.halt_check = BRANCH_HALT,
	.clkr = {
		.enable_reg = 0x4d094,
		.enable_mask = BIT(0),
		.hw.init = &(struct clk_init_data){
			.name = "gcc_mdss_byte0_clk",
			.parent_names = (const char *[]){
				"byte0_clk_src",
			},
			.num_parents = 1,
			.flags = CLK_SET_RATE_PARENT,
			.ops = &clk_branch2_ops,
		},
	},
};

static struct clk_branch gcc_mdss_byte1_clk = {
	.halt_reg = 0x4d0a0,
	.halt_check = BRANCH_HALT,
	.clkr = {
		.enable_reg = 0x4d0a0,
		.enable_mask = BIT(0),
		.hw.init = &(struct clk_init_data){
			.name = "gcc_mdss_byte1_clk",
			.parent_names = (const char *[]){
				"byte1_clk_src",
			},
			.num_parents = 1,
			.flags = CLK_SET_RATE_PARENT,
			.ops = &clk_branch2_ops,
		},
	},
};

static struct clk_branch gcc_mdss_esc0_clk = {
	.halt_reg = 0x4d098,
	.halt_check = BRANCH_HALT,
	.clkr = {
		.enable_reg = 0x4d098,
		.enable_mask = BIT(0),
		.hw.init = &(struct clk_init_data){
			.name = "gcc_mdss_esc0_clk",
			.parent_names = (const char *[]){
				"esc0_clk_src",
			},
			.num_parents = 1,
			.flags = CLK_SET_RATE_PARENT,
			.ops = &clk_branch2_ops,
		},
	},
};

static struct clk_branch gcc_mdss_esc1_clk = {
	.halt_reg = 0x4d09c,
	.halt_check = BRANCH_HALT,
	.clkr = {
		.enable_reg = 0x4d09c,
		.enable_mask = BIT(0),
		.hw.init = &(struct clk_init_data){
			.name = "gcc_mdss_esc1_clk",
			.parent_names = (const char *[]){
				"esc1_clk_src",
			},
			.num_parents = 1,
			.flags = CLK_SET_RATE_PARENT,
			.ops = &clk_branch2_ops,
		},
	},
};

static struct clk_branch gcc_mdss_mdp_clk = {
	.halt_reg = 0x4d088,
	.halt_check = BRANCH_HALT,
	.clkr = {
		.enable_reg = 0x4d088,
		.enable_mask = BIT(0),
		.hw.init = &(struct clk_init_data){
			.name = "gcc_mdss_mdp_clk",
			.parent_names = (const char *[]){
				"mdp_clk_src",
			},
			.num_parents = 1,
			.flags = CLK_SET_RATE_PARENT,
			.ops = &clk_branch2_ops,
		},
	},
};

static DEFINE_CLK_VOTER(mdss_mdp_vote_clk, gcc_mdss_mdp_clk, 0);
static DEFINE_CLK_VOTER(mdss_rotator_vote_clk, gcc_mdss_mdp_clk, 0);

static struct clk_branch gcc_mdss_pclk0_clk = {
	.halt_reg = 0x4d084,
	.halt_check = BRANCH_HALT,
	.clkr = {
		.enable_reg = 0x4d084,
		.enable_mask = BIT(0),
		.hw.init = &(struct clk_init_data){
			.name = "gcc_mdss_pclk0_clk",
			.parent_names = (const char *[]){
				"pclk0_clk_src",
			},
			.num_parents = 1,
			.flags = CLK_SET_RATE_PARENT,
			.ops = &clk_branch2_ops,
		},
	},
};

static struct clk_branch gcc_mdss_pclk1_clk = {
	.halt_reg = 0x4d0a4,
	.halt_check = BRANCH_HALT,
	.clkr = {
		.enable_reg = 0x4d0a4,
		.enable_mask = BIT(0),
		.hw.init = &(struct clk_init_data){
			.name = "gcc_mdss_pclk1_clk",
			.parent_names = (const char *[]){
				"pclk1_clk_src",
			},
			.num_parents = 1,
			.flags = CLK_SET_RATE_PARENT,
			.ops = &clk_branch2_ops,
		},
	},
};

static struct clk_branch gcc_mdss_vsync_clk = {
	.halt_reg = 0x4d090,
	.halt_check = BRANCH_HALT,
	.clkr = {
		.enable_reg = 0x4d090,
		.enable_mask = BIT(0),
		.hw.init = &(struct clk_init_data){
			.name = "gcc_mdss_vsync_clk",
			.parent_names = (const char *[]){
				"vsync_clk_src",
			},
			.num_parents = 1,
			.flags = CLK_SET_RATE_PARENT,
			.ops = &clk_branch2_ops,
		},
	},
};

static struct clk_branch gcc_oxili_ahb_clk = {
	.halt_reg = 0x59028,
	.halt_check = BRANCH_HALT,
	.clkr = {
		.enable_reg = 0x59028,
		.enable_mask = BIT(0),
		.hw.init = &(struct clk_init_data){
			.name = "gcc_oxili_ahb_clk",
			.ops = &clk_branch2_ops,
		},
	},
};

static struct clk_branch gcc_oxili_aon_clk = {
	.halt_reg = 0x5904c,
	.halt_check = BRANCH_HALT,
	.clkr = {
		.enable_reg = 0x5904c,
		.enable_mask = BIT(0),
		.hw.init = &(struct clk_init_data){
			.name = "gcc_oxili_aon_clk",
			.parent_names = (const char *[]){
				"gfx3d_clk_src",
			},
			.num_parents = 1,
			.flags = CLK_SET_RATE_PARENT,
			.ops = &clk_branch2_ops,
			.vdd_class = &vdd_cx,
			.num_rate_max = VDD_NUM,
			.rate_max = (unsigned long[VDD_NUM]) {
				[VDD_LOW] = 320000000,
				[VDD_LOW_L1] = 400000000,
				[VDD_NOMINAL] = 510000000,
				[VDD_NOMINAL_L1] = 560000000,
				[VDD_HIGH] = 650000000},
		},
	},
};

static struct clk_branch gcc_oxili_gfx3d_clk = {
	.halt_reg = 0x59020,
	.halt_check = BRANCH_HALT,
	.clkr = {
		.enable_reg = 0x59020,
		.enable_mask = BIT(0),
		.hw.init = &(struct clk_init_data){
			.name = "gcc_oxili_gfx3d_clk",
			.parent_names = (const char *[]){
				"gfx3d_clk_src",
			},
			.num_parents = 1,
			.flags = CLK_SET_RATE_PARENT,
			.ops = &clk_branch2_ops,
			.vdd_class = &vdd_cx,
			.num_rate_max = VDD_NUM,
			.rate_max = (unsigned long[VDD_NUM]) {
				[VDD_LOW] = 320000000,
				[VDD_LOW_L1] = 400000000,
				[VDD_NOMINAL] = 510000000,
				[VDD_NOMINAL_L1] = 560000000,
				[VDD_HIGH] = 650000000},
		},
	},
};

static struct clk_branch gcc_oxili_timer_clk = {
	.halt_reg = 0x59040,
	.halt_check = BRANCH_HALT,
	.clkr = {
		.enable_reg = 0x59040,
		.enable_mask = BIT(0),
		.hw.init = &(struct clk_init_data){
			.name = "gcc_oxili_timer_clk",
			.parent_names = (const char *[]){
				"gcc_xo_clk_src",
			},
			.num_parents = 1,
			.flags = CLK_SET_RATE_PARENT,
			.ops = &clk_branch2_ops,
		},
	},
};

static struct clk_branch gcc_venus0_ahb_clk = {
	.halt_reg = 0x4c020,
	.halt_check = BRANCH_HALT,
	.clkr = {
		.enable_reg = 0x4c020,
		.enable_mask = BIT(0),
		.hw.init = &(struct clk_init_data){
			.name = "gcc_venus0_ahb_clk",
			.ops = &clk_branch2_ops,
		},
	},
};

static struct clk_branch gcc_venus0_axi_clk = {
	.halt_reg = 0x4c024,
	.halt_check = BRANCH_HALT,
	.clkr = {
		.enable_reg = 0x4c024,
		.enable_mask = BIT(0),
		.hw.init = &(struct clk_init_data){
			.name = "gcc_venus0_axi_clk",
			.ops = &clk_branch2_ops,
		},
	},
};

static struct clk_branch gcc_venus0_core0_vcodec0_clk = {
	.halt_reg = 0x4c02c,
	.halt_check = BRANCH_HALT,
	.clkr = {
		.enable_reg = 0x4c02c,
		.enable_mask = BIT(0),
		.hw.init = &(struct clk_init_data){
			.name = "gcc_venus0_core0_vcodec0_clk",
			.parent_names = (const char *[]){
				"vcodec0_clk_src",
			},
			.num_parents = 1,
			.flags = CLK_SET_RATE_PARENT,
			.ops = &clk_branch2_ops,
		},
	},
};

static struct clk_branch gcc_venus0_vcodec0_clk = {
	.halt_reg = 0x4c01c,
	.halt_check = BRANCH_HALT,
	.clkr = {
		.enable_reg = 0x4c01c,
		.enable_mask = BIT(0),
		.hw.init = &(struct clk_init_data){
			.name = "gcc_venus0_vcodec0_clk",
			.parent_names = (const char *[]){
				"vcodec0_clk_src",
			},
			.num_parents = 1,
			.flags = CLK_SET_RATE_PARENT,
			.ops = &clk_branch2_ops,
		},
	},
};

static struct clk_branch gcc_apss_tcu_clk = {
	.halt_reg = 0x12018,
	.halt_check = BRANCH_VOTED,
	.clkr = {
		.enable_reg = 0x4500c,
		.enable_mask = BIT(1),
		.hw.init = &(struct clk_init_data){
			.name = "gcc_apss_tcu_clk",
			.ops = &clk_branch2_ops,
		},
	},
};

static struct clk_branch gcc_cpp_tbu_clk = {
	.halt_reg = 0x12040,
	.halt_check = BRANCH_VOTED,
	.clkr = {
		.enable_reg = 0x3600C,
		.enable_mask = BIT(14),
		.hw.init = &(struct clk_init_data){
			.name = "gcc_cpp_tbu_clk",
			.ops = &clk_branch2_ops,
		},
	},
};

static struct clk_branch gcc_jpeg_tbu_clk = {
	.halt_reg = 0x12034,
	.halt_check = BRANCH_VOTED,
	.clkr = {
		.enable_reg = 0x3600C,
		.enable_mask = BIT(10),
		.hw.init = &(struct clk_init_data){
			.name = "gcc_jpeg_tbu_clk",
			.ops = &clk_branch2_ops,
		},
	},
};

static struct clk_branch gcc_mdp_tbu_clk = {
	.halt_reg = 0x1201c,
	.halt_check = BRANCH_VOTED,
	.clkr = {
		.enable_reg = 0x4500c,
		.enable_mask = BIT(4),
		.hw.init = &(struct clk_init_data){
			.name = "gcc_mdp_tbu_clk",
			.ops = &clk_branch2_ops,
		},
	},
};

static struct clk_branch gcc_smmu_cfg_clk = {
	.halt_reg = 0x12038,
	.halt_check = BRANCH_VOTED,
	.clkr = {
		.enable_reg = 0x3600C,
		.enable_mask = BIT(12),
		.hw.init = &(struct clk_init_data){
			.name = "gcc_smmu_cfg_clk",
			.ops = &clk_branch2_ops,
		},
	},
};

static struct clk_branch gcc_venus_tbu_clk = {
	.halt_reg = 0x12014,
	.halt_check = BRANCH_VOTED,
	.clkr = {
		.enable_reg = 0x3600C,
		.enable_mask = BIT(5),
		.hw.init = &(struct clk_init_data){
			.name = "gcc_venus_tbu_clk",
			.ops = &clk_branch2_ops,
		},
	},
};

static struct clk_branch gcc_vfe_tbu_clk = {
	.halt_reg = 0x1203C,
	.halt_check = BRANCH_VOTED,
	.clkr = {
		.enable_reg = 0x3600C,
		.enable_mask = BIT(9),
		.hw.init = &(struct clk_init_data){
			.name = "gcc_vfe_tbu_clk",
			.ops = &clk_branch2_ops,
		},
	},
};

static struct clk_branch gcc_vfe1_tbu_clk = {
	.halt_reg = 0x12090,
	.halt_check = BRANCH_VOTED,
	.clkr = {
		.enable_reg = 0x3600C,
		.enable_mask = BIT(17),
		.hw.init = &(struct clk_init_data){
			.name = "gcc_vfe1_tbu_clk",
			.ops = &clk_branch2_ops,
		},
	},
};

static struct clk_branch gcc_qdss_dap_clk = {
	.halt_reg = 0x29084,
	.halt_check = BRANCH_VOTED,
	.clkr = {
		.enable_reg = 0x45004,
		.enable_mask = BIT(21),
		.hw.init = &(struct clk_init_data){
			.name = "gcc_qdss_dap_clk",
			.ops = &clk_branch2_ops,
		},
	},
};

static struct clk_dummy wcnss_m_clk = {
	.rrate = 0,
	.hw.init = &(struct clk_init_data){
		.name = "wcnss_m_clk",
		.ops = &clk_dummy_ops,
	},
};

struct clk_hw *gcc_sdm429w_hws[] = {
	[GPLL0_OUT_AUX] = &gpll0_out_aux.hw,
	[GPLL6_OUT_MAIN] = &gpll6_out_main.hw,
};

static struct clk_regmap *gcc_sdm429w_clocks[] = {
	[APSS_AHB_CLK_SRC] = &apss_ahb_clk_src.clkr,
	[BLSP1_QUP1_I2C_APPS_CLK_SRC] = &blsp1_qup1_i2c_apps_clk_src.clkr,
	[BLSP1_QUP1_SPI_APPS_CLK_SRC] = &blsp1_qup1_spi_apps_clk_src.clkr,
	[BLSP1_QUP2_I2C_APPS_CLK_SRC] = &blsp1_qup2_i2c_apps_clk_src.clkr,
	[BLSP1_QUP2_SPI_APPS_CLK_SRC] = &blsp1_qup2_spi_apps_clk_src.clkr,
	[BLSP1_QUP3_I2C_APPS_CLK_SRC] = &blsp1_qup3_i2c_apps_clk_src.clkr,
	[BLSP1_QUP3_SPI_APPS_CLK_SRC] = &blsp1_qup3_spi_apps_clk_src.clkr,
	[BLSP1_QUP4_I2C_APPS_CLK_SRC] = &blsp1_qup4_i2c_apps_clk_src.clkr,
	[BLSP1_QUP4_SPI_APPS_CLK_SRC] = &blsp1_qup4_spi_apps_clk_src.clkr,
	[BLSP1_UART1_APPS_CLK_SRC] = &blsp1_uart1_apps_clk_src.clkr,
	[BLSP1_UART2_APPS_CLK_SRC] = &blsp1_uart2_apps_clk_src.clkr,
	[GCC_BLSP2_AHB_CLK] = &gcc_blsp2_ahb_clk.clkr,
	[BLSP2_QUP1_I2C_APPS_CLK_SRC] = &blsp2_qup1_i2c_apps_clk_src.clkr,
	[BLSP2_QUP1_SPI_APPS_CLK_SRC] = &blsp2_qup1_spi_apps_clk_src.clkr,
	[BLSP2_QUP2_I2C_APPS_CLK_SRC] = &blsp2_qup2_i2c_apps_clk_src.clkr,
	[BLSP2_QUP2_SPI_APPS_CLK_SRC] = &blsp2_qup2_spi_apps_clk_src.clkr,
	[BLSP2_QUP3_I2C_APPS_CLK_SRC] = &blsp2_qup3_i2c_apps_clk_src.clkr,
	[BLSP2_QUP3_SPI_APPS_CLK_SRC] = &blsp2_qup3_spi_apps_clk_src.clkr,
	[BLSP2_QUP4_I2C_APPS_CLK_SRC] = &blsp2_qup4_i2c_apps_clk_src.clkr,
	[BLSP2_QUP4_SPI_APPS_CLK_SRC] = &blsp2_qup4_spi_apps_clk_src.clkr,
	[BLSP2_UART1_APPS_CLK_SRC] = &blsp2_uart1_apps_clk_src.clkr,
	[BLSP2_UART2_APPS_CLK_SRC] = &blsp2_uart2_apps_clk_src.clkr,
	[CPP_CLK_SRC] = &cpp_clk_src.clkr,
	[CRYPTO_CLK_SRC] = &crypto_clk_src.clkr,
	[GCC_BIMC_GFX_CLK] = &gcc_bimc_gfx_clk.clkr,
	[GCC_GFX_TCU_CLK] = &gcc_gfx_tcu_clk.clkr,
	[GCC_GFX_TBU_CLK] = &gcc_gfx_tbu_clk.clkr,
	[GCC_GTCU_AHB_CLK] = &gcc_gtcu_ahb_clk.clkr,
	[GCC_OXILI_GMEM_CLK] = &gcc_oxili_gmem_clk.clkr,
	[GCC_BLSP1_AHB_CLK] = &gcc_blsp1_ahb_clk.clkr,
	[GCC_BLSP1_QUP1_I2C_APPS_CLK] = &gcc_blsp1_qup1_i2c_apps_clk.clkr,
	[GCC_BLSP1_QUP1_SPI_APPS_CLK] = &gcc_blsp1_qup1_spi_apps_clk.clkr,
	[GCC_BLSP1_QUP2_I2C_APPS_CLK] = &gcc_blsp1_qup2_i2c_apps_clk.clkr,
	[GCC_BLSP1_QUP2_SPI_APPS_CLK] = &gcc_blsp1_qup2_spi_apps_clk.clkr,
	[GCC_BLSP1_QUP3_I2C_APPS_CLK] = &gcc_blsp1_qup3_i2c_apps_clk.clkr,
	[GCC_BLSP1_QUP3_SPI_APPS_CLK] = &gcc_blsp1_qup3_spi_apps_clk.clkr,
	[GCC_BLSP1_QUP4_I2C_APPS_CLK] = &gcc_blsp1_qup4_i2c_apps_clk.clkr,
	[GCC_BLSP1_QUP4_SPI_APPS_CLK] = &gcc_blsp1_qup4_spi_apps_clk.clkr,
	[GCC_BLSP1_UART1_APPS_CLK] = &gcc_blsp1_uart1_apps_clk.clkr,
	[GCC_BLSP1_UART2_APPS_CLK] = &gcc_blsp1_uart2_apps_clk.clkr,
	[GCC_BLSP2_QUP1_I2C_APPS_CLK] = &gcc_blsp2_qup1_i2c_apps_clk.clkr,
	[GCC_BLSP2_QUP1_SPI_APPS_CLK] = &gcc_blsp2_qup1_spi_apps_clk.clkr,
	[GCC_BLSP2_QUP2_I2C_APPS_CLK] = &gcc_blsp2_qup2_i2c_apps_clk.clkr,
	[GCC_BLSP2_QUP2_SPI_APPS_CLK] = &gcc_blsp2_qup2_spi_apps_clk.clkr,
	[GCC_BLSP2_QUP3_I2C_APPS_CLK] = &gcc_blsp2_qup3_i2c_apps_clk.clkr,
	[GCC_BLSP2_QUP3_SPI_APPS_CLK] = &gcc_blsp2_qup3_spi_apps_clk.clkr,
	[GCC_BLSP2_QUP4_I2C_APPS_CLK] = &gcc_blsp2_qup4_i2c_apps_clk.clkr,
	[GCC_BLSP2_QUP4_SPI_APPS_CLK] = &gcc_blsp2_qup4_spi_apps_clk.clkr,
	[GCC_BLSP2_UART1_APPS_CLK] = &gcc_blsp2_uart1_apps_clk.clkr,
	[GCC_BLSP2_UART2_APPS_CLK] = &gcc_blsp2_uart2_apps_clk.clkr,
	[GCC_BOOT_ROM_AHB_CLK] = &gcc_boot_rom_ahb_clk.clkr,
	[GCC_CRYPTO_AHB_CLK] = &gcc_crypto_ahb_clk.clkr,
	[GCC_CRYPTO_AXI_CLK] = &gcc_crypto_axi_clk.clkr,
	[GCC_CRYPTO_CLK] = &gcc_crypto_clk.clkr,
	[GCC_GP1_CLK] = &gcc_gp1_clk.clkr,
	[GCC_GP2_CLK] = &gcc_gp2_clk.clkr,
	[GCC_GP3_CLK] = &gcc_gp3_clk.clkr,
	[GCC_PDM2_CLK] = &gcc_pdm2_clk.clkr,
	[GCC_PDM_AHB_CLK] = &gcc_pdm_ahb_clk.clkr,
	[GCC_PRNG_AHB_CLK] = &gcc_prng_ahb_clk.clkr,
	[GCC_SDCC1_AHB_CLK] = &gcc_sdcc1_ahb_clk.clkr,
	[GCC_SDCC1_APPS_CLK] = &gcc_sdcc1_apps_clk.clkr,
	[GCC_SDCC1_ICE_CORE_CLK] = &gcc_sdcc1_ice_core_clk.clkr,
	[GCC_SDCC2_AHB_CLK] = &gcc_sdcc2_ahb_clk.clkr,
	[GCC_SDCC2_APPS_CLK] = &gcc_sdcc2_apps_clk.clkr,
	[GCC_USB2A_PHY_SLEEP_CLK] = &gcc_usb2a_phy_sleep_clk.clkr,
	[GCC_USB_HS_AHB_CLK] = &gcc_usb_hs_ahb_clk.clkr,
	[GCC_USB_HS_PHY_CFG_AHB_CLK] = &gcc_usb_hs_phy_cfg_ahb_clk.clkr,
	[GCC_USB_HS_SYSTEM_CLK] = &gcc_usb_hs_system_clk.clkr,
	[GP1_CLK_SRC] = &gp1_clk_src.clkr,
	[GP2_CLK_SRC] = &gp2_clk_src.clkr,
	[GP3_CLK_SRC] = &gp3_clk_src.clkr,
	[GPLL0_OUT_MAIN] = &gpll0_out_main.clkr,
	[GPLL0_AO_OUT_MAIN] = &gpll0_ao_out_main.clkr,
	[GPLL0_SLEEP_CLK_SRC] = &gpll0_sleep_clk_src.clkr,
	[GPLL3_OUT_MAIN] = &gpll3_out_main.clkr,
	[GPLL4_OUT_MAIN] = &gpll4_out_main.clkr,
	[GPLL6] = &gpll6.clkr,
	[GPLL6_OUT_AUX] = &gpll6_out_aux,
	[JPEG0_CLK_SRC] = &jpeg0_clk_src.clkr,
	[PDM2_CLK_SRC] = &pdm2_clk_src.clkr,
	[SDCC1_APPS_CLK_SRC] = &sdcc1_apps_clk_src.clkr,
	[SDCC1_ICE_CORE_CLK_SRC] = &sdcc1_ice_core_clk_src.clkr,
	[SDCC2_APPS_CLK_SRC] = &sdcc2_apps_clk_src.clkr,
	[USB_HS_SYSTEM_CLK_SRC] = &usb_hs_system_clk_src.clkr,
	[VFE0_CLK_SRC] = &vfe0_clk_src.clkr,
	[VFE1_CLK_SRC] = &vfe1_clk_src.clkr,
	[GCC_BIMC_GPU_CLK] = &gcc_bimc_gpu_clk.clkr,
	[GCC_DCC_CLK] = &gcc_dcc_clk.clkr,
	[GCC_MSS_CFG_AHB_CLK] = &gcc_mss_cfg_ahb_clk.clkr,
	[GCC_MSS_Q6_BIMC_AXI_CLK] = &gcc_mss_q6_bimc_axi_clk.clkr,
	[CAMSS_TOP_AHB_CLK_SRC] = &camss_top_ahb_clk_src.clkr,
	[CCI_CLK_SRC] = &cci_clk_src.clkr,
	[CSI0_CLK_SRC] = &csi0_clk_src.clkr,
	[CSI0PHYTIMER_CLK_SRC] = &csi0phytimer_clk_src.clkr,
	[CSI1_CLK_SRC] = &csi1_clk_src.clkr,
	[CSI1PHYTIMER_CLK_SRC] = &csi1phytimer_clk_src.clkr,
	[CSI2_CLK_SRC] = &csi2_clk_src.clkr,
	[ESC0_CLK_SRC] = &esc0_clk_src.clkr,
	[ESC1_CLK_SRC] = &esc1_clk_src.clkr,
	[GCC_CAMSS_AHB_CLK] = &gcc_camss_ahb_clk.clkr,
	[GCC_CAMSS_CCI_AHB_CLK] = &gcc_camss_cci_ahb_clk.clkr,
	[GCC_CAMSS_CCI_CLK] = &gcc_camss_cci_clk.clkr,
	[GCC_CAMSS_CPP_AHB_CLK] = &gcc_camss_cpp_ahb_clk.clkr,
	[GCC_CAMSS_CPP_AXI_CLK] = &gcc_camss_cpp_axi_clk.clkr,
	[GCC_CAMSS_CPP_CLK] = &gcc_camss_cpp_clk.clkr,
	[GCC_CAMSS_CSI0_AHB_CLK] = &gcc_camss_csi0_ahb_clk.clkr,
	[GCC_CAMSS_CSI0_CLK] = &gcc_camss_csi0_clk.clkr,
	[GCC_CAMSS_CSI0PHY_CLK] = &gcc_camss_csi0phy_clk.clkr,
	[GCC_CAMSS_CSI0PIX_CLK] = &gcc_camss_csi0pix_clk.clkr,
	[GCC_CAMSS_CSI0RDI_CLK] = &gcc_camss_csi0rdi_clk.clkr,
	[GCC_CAMSS_CSI1_AHB_CLK] = &gcc_camss_csi1_ahb_clk.clkr,
	[GCC_CAMSS_CSI1_CLK] = &gcc_camss_csi1_clk.clkr,
	[GCC_CAMSS_CSI1PHY_CLK] = &gcc_camss_csi1phy_clk.clkr,
	[GCC_CAMSS_CSI1PIX_CLK] = &gcc_camss_csi1pix_clk.clkr,
	[GCC_CAMSS_CSI1RDI_CLK] = &gcc_camss_csi1rdi_clk.clkr,
	[GCC_CAMSS_CSI2_AHB_CLK] = &gcc_camss_csi2_ahb_clk.clkr,
	[GCC_CAMSS_CSI2_CLK] = &gcc_camss_csi2_clk.clkr,
	[GCC_CAMSS_CSI2PHY_CLK] = &gcc_camss_csi2phy_clk.clkr,
	[GCC_CAMSS_CSI2PIX_CLK] = &gcc_camss_csi2pix_clk.clkr,
	[GCC_CAMSS_CSI2RDI_CLK] = &gcc_camss_csi2rdi_clk.clkr,
	[GCC_CAMSS_CSI_VFE0_CLK] = &gcc_camss_csi_vfe0_clk.clkr,
	[GCC_CAMSS_CSI_VFE1_CLK] = &gcc_camss_csi_vfe1_clk.clkr,
	[GCC_CAMSS_GP0_CLK] = &gcc_camss_gp0_clk.clkr,
	[GCC_CAMSS_GP0_CLK_SRC] = &camss_gp0_clk_src.clkr,
	[GCC_CAMSS_GP1_CLK] = &gcc_camss_gp1_clk.clkr,
	[GCC_CAMSS_GP1_CLK_SRC] = &camss_gp1_clk_src.clkr,
	[GCC_CAMSS_ISPIF_AHB_CLK] = &gcc_camss_ispif_ahb_clk.clkr,
	[GCC_CAMSS_JPEG0_CLK] = &gcc_camss_jpeg0_clk.clkr,
	[GCC_CAMSS_JPEG_AHB_CLK] = &gcc_camss_jpeg_ahb_clk.clkr,
	[GCC_CAMSS_JPEG_AXI_CLK] = &gcc_camss_jpeg_axi_clk.clkr,
	[GCC_CAMSS_MCLK0_CLK] = &gcc_camss_mclk0_clk.clkr,
	[GCC_CAMSS_MCLK1_CLK] = &gcc_camss_mclk1_clk.clkr,
	[GCC_CAMSS_MCLK2_CLK] = &gcc_camss_mclk2_clk.clkr,
	[GCC_CAMSS_MICRO_AHB_CLK] = &gcc_camss_micro_ahb_clk.clkr,
	[GCC_CAMSS_TOP_AHB_CLK] = &gcc_camss_top_ahb_clk.clkr,
	[GCC_CAMSS_VFE0_CLK] = &gcc_camss_vfe0_clk.clkr,
	[GCC_CAMSS_VFE1_AHB_CLK] = &gcc_camss_vfe1_ahb_clk.clkr,
	[GCC_CAMSS_VFE1_AXI_CLK] = &gcc_camss_vfe1_axi_clk.clkr,
	[GCC_CAMSS_VFE1_CLK] = &gcc_camss_vfe1_clk.clkr,
	[GCC_CAMSS_VFE_AHB_CLK] = &gcc_camss_vfe_ahb_clk.clkr,
	[GCC_CAMSS_VFE_AXI_CLK] = &gcc_camss_vfe_axi_clk.clkr,
	[GCC_CAMSS_CSI0PHYTIMER_CLK] = &gcc_camss_csi0phytimer_clk.clkr,
	[GCC_CAMSS_CSI1PHYTIMER_CLK] = &gcc_camss_csi1phytimer_clk.clkr,
	[GCC_MDSS_AHB_CLK] = &gcc_mdss_ahb_clk.clkr,
	[GCC_MDSS_AXI_CLK] = &gcc_mdss_axi_clk.clkr,
	[GCC_MDSS_ESC0_CLK] = &gcc_mdss_esc0_clk.clkr,
	[GCC_MDSS_ESC1_CLK] = &gcc_mdss_esc1_clk.clkr,
	[GCC_MDSS_MDP_CLK] = &gcc_mdss_mdp_clk.clkr,
	[GCC_MDSS_VSYNC_CLK] = &gcc_mdss_vsync_clk.clkr,
	[GCC_OXILI_AHB_CLK] = &gcc_oxili_ahb_clk.clkr,
	[GCC_OXILI_AON_CLK] = &gcc_oxili_aon_clk.clkr,
	[GCC_OXILI_GFX3D_CLK] = &gcc_oxili_gfx3d_clk.clkr,
	[GCC_OXILI_TIMER_CLK] = &gcc_oxili_timer_clk.clkr,
	[GCC_VENUS0_AHB_CLK] = &gcc_venus0_ahb_clk.clkr,
	[GCC_VENUS0_AXI_CLK] = &gcc_venus0_axi_clk.clkr,
	[GCC_VENUS0_CORE0_VCODEC0_CLK] = &gcc_venus0_core0_vcodec0_clk.clkr,
	[GCC_VENUS0_VCODEC0_CLK] = &gcc_venus0_vcodec0_clk.clkr,
	[GCC_XO_CLK_SRC] = &gcc_xo_clk_src.clkr,
	[GFX3D_CLK_SRC] = &gfx3d_clk_src.clkr,
	[MCLK0_CLK_SRC] = &mclk0_clk_src.clkr,
	[MCLK1_CLK_SRC] = &mclk1_clk_src.clkr,
	[MCLK2_CLK_SRC] = &mclk2_clk_src.clkr,
	[MDP_CLK_SRC] = &mdp_clk_src.clkr,
	[VCODEC0_CLK_SRC] = &vcodec0_clk_src.clkr,
	[VSYNC_CLK_SRC] = &vsync_clk_src.clkr,
	[GCC_APSS_TCU_CLK] = &gcc_apss_tcu_clk.clkr,
	[GCC_CPP_TBU_CLK] = &gcc_cpp_tbu_clk.clkr,
	[GCC_JPEG_TBU_CLK] = &gcc_jpeg_tbu_clk.clkr,
	[GCC_MDP_TBU_CLK] = &gcc_mdp_tbu_clk.clkr,
	[GCC_SMMU_CFG_CLK] = &gcc_smmu_cfg_clk.clkr,
	[GCC_VENUS_TBU_CLK] = &gcc_venus_tbu_clk.clkr,
	[GCC_VFE_TBU_CLK] = &gcc_vfe_tbu_clk.clkr,
	[GCC_VFE1_TBU_CLK] = &gcc_vfe1_tbu_clk.clkr,
	[GCC_QDSS_DAP_CLK] = &gcc_qdss_dap_clk.clkr,
};

static const struct qcom_reset_map gcc_sdm429w_resets[] = {
	[GCC_CAMSS_MICRO_BCR] = {0x56008},
	[GCC_USB_FS_BCR] = {0x3F000},
	[GCC_USB_HS_BCR] = {0x41000},
	[GCC_USB2_HS_PHY_ONLY_BCR] = {0x41034},
	[GCC_QUSB2_PHY_BCR] = {0x4103C},
};

static const struct regmap_config gcc_sdm429w_regmap_config = {
	.reg_bits = 32,
	.reg_stride = 4,
	.val_bits = 32,
	.max_register = 0x7f000,
	.fast_io = true,
};

static const struct qcom_cc_desc gcc_sdm429w_desc = {
	.config = &gcc_sdm429w_regmap_config,
	.clks = gcc_sdm429w_clocks,
	.num_clks = ARRAY_SIZE(gcc_sdm429w_clocks),
	.hwclks = gcc_sdm429w_hws,
	.num_hwclks = ARRAY_SIZE(gcc_sdm429w_hws),
	.resets = gcc_sdm429w_resets,
	.num_resets = ARRAY_SIZE(gcc_sdm429w_resets),
};

static void get_speed_bin(struct platform_device *pdev, int *bin)
{
	struct resource *res;
	void __iomem *base;
	u32 config_efuse;

	*bin = 0;

	res = platform_get_resource_byname(pdev, IORESOURCE_MEM, "gpu-bin");
	if (!res) {
		dev_info(&pdev->dev,
			"No GPU speed binning available. Defaulting to 0.\n");
		return;
	}

	base = ioremap(res->start, resource_size(res));
	if (!base) {
		dev_warn(&pdev->dev,
			"Unable to ioremap efuse reg address. Defaulting to 0.\n");
		return;
	}

	config_efuse = readl_relaxed(base);
	iounmap(base);
	*bin = (config_efuse >> 31) & 0x1;

	dev_info(&pdev->dev, "GPU speed bin: %d\n", *bin);
}

static struct clk_init_data vcodec0_clk_src_init = {
	.name = "vcodec0_clk_src",
	.parent_names = gcc_parent_names_7,
	.num_parents = 5,
	.ops = &clk_rcg2_ops,
	.vdd_class = &vdd_cx,
	.num_rate_max = VDD_NUM,
	.rate_max = (unsigned long[VDD_NUM]) {
		[VDD_LOW] = 200000000,
		[VDD_LOW_L1] = 270000000,
		[VDD_NOMINAL] = 308570000,
		[VDD_NOMINAL_L1] = 329140000,
		[VDD_HIGH] = 360000000},
};

static void fixup_for_qm215(struct platform_device *pdev,
	struct regmap *regmap, int speed_bin)
{
	gpll3_config.l = 0x30;
	gpll3_config.alpha_hi = 0x70;

	vfe0_clk_src.clkr.hw.init->rate_max[VDD_LOW] = 160000000;
	vfe0_clk_src.clkr.hw.init->rate_max[VDD_LOW_L1] = 266670000;
	vfe0_clk_src.clkr.hw.init->rate_max[VDD_NOMINAL] = 320000000;
	vfe0_clk_src.clkr.hw.init->rate_max[VDD_NOMINAL_L1] = 329140000;
	vfe0_clk_src.clkr.hw.init->rate_max[VDD_HIGH] = 360000000;
	vfe0_clk_src.freq_tbl = ftbl_vfe0_clk_src_qm215;

	vfe1_clk_src.clkr.hw.init->rate_max[VDD_LOW] = 160000000;
	vfe1_clk_src.clkr.hw.init->rate_max[VDD_LOW_L1] = 266670000;
	vfe1_clk_src.clkr.hw.init->rate_max[VDD_NOMINAL] = 320000000;
	vfe1_clk_src.clkr.hw.init->rate_max[VDD_NOMINAL_L1] = 329140000;
	vfe1_clk_src.clkr.hw.init->rate_max[VDD_HIGH] = 360000000;
	vfe1_clk_src.freq_tbl = ftbl_vfe0_clk_src_qm215;

	cpp_clk_src.clkr.hw.init->rate_max[VDD_LOW] = 160000000;
	cpp_clk_src.clkr.hw.init->rate_max[VDD_LOW_L1] = 266670000;
	cpp_clk_src.clkr.hw.init->rate_max[VDD_NOMINAL] = 320000000;
	cpp_clk_src.clkr.hw.init->rate_max[VDD_NOMINAL_L1] = 360000000;
	cpp_clk_src.clkr.hw.init->rate_max[VDD_HIGH] = 0;
	cpp_clk_src.freq_tbl = ftbl_cpp_clk_src_qm215;

	vcodec0_clk_src.freq_tbl = ftbl_vcodec0_clk_src_qm215;
	vcodec0_clk_src.parent_map = gcc_parent_map_7;
	vcodec0_clk_src.clkr.hw.init = &vcodec0_clk_src_init;

	gfx3d_clk_src.parent_map = gcc_parent_map_14_gfx3d;
	gfx3d_clk_src.freq_tbl = ftbl_oxili_gfx3d_clk_src_qm215;

	if (speed_bin) {
		gcc_oxili_gfx3d_clk.clkr.hw.init->rate_max[VDD_LOW] =
			270000000;
		gcc_oxili_gfx3d_clk.clkr.hw.init->rate_max[VDD_LOW_L1] =
			400000000;
		gcc_oxili_gfx3d_clk.clkr.hw.init->rate_max[VDD_NOMINAL] =
			484800000;
		gcc_oxili_gfx3d_clk.clkr.hw.init->rate_max[VDD_NOMINAL_L1] =
			523200000;
		gcc_oxili_gfx3d_clk.clkr.hw.init->rate_max[VDD_HIGH] =
			650000000;
	} else {
		gcc_oxili_gfx3d_clk.clkr.hw.init->rate_max[VDD_LOW] =
			270000000;
		gcc_oxili_gfx3d_clk.clkr.hw.init->rate_max[VDD_LOW_L1] =
			400000000;
		gcc_oxili_gfx3d_clk.clkr.hw.init->rate_max[VDD_NOMINAL] =
			484800000;
		gcc_oxili_gfx3d_clk.clkr.hw.init->rate_max[VDD_NOMINAL_L1] =
			523200000;
		gcc_oxili_gfx3d_clk.clkr.hw.init->rate_max[VDD_HIGH] =
			598000000;
	}

	gpll3_out_main.clkr.hw.init->rate_max[VDD_LOW_L1] = 0;
	gpll3_out_main.clkr.hw.init->rate_max[VDD_NOMINAL] = 1400000000;

	csi0phytimer_clk_src.clkr.hw.init->rate_max[VDD_LOW] = 100000000;
	csi0phytimer_clk_src.clkr.hw.init->rate_max[VDD_LOW_L1] = 200000000;
	csi0phytimer_clk_src.clkr.hw.init->rate_max[VDD_NOMINAL] = 266670000;
	csi0phytimer_clk_src.freq_tbl = ftbl_csi0phytimer_clk_src_qm215;

	csi1phytimer_clk_src.clkr.hw.init->rate_max[VDD_LOW] = 100000000;
	csi1phytimer_clk_src.clkr.hw.init->rate_max[VDD_LOW_L1] = 200000000;
	csi1phytimer_clk_src.clkr.hw.init->rate_max[VDD_NOMINAL] = 266670000;
	csi1phytimer_clk_src.freq_tbl = ftbl_csi0phytimer_clk_src_qm215;

	sdcc1_apps_clk_src.clkr.hw.init->rate_max[VDD_LOW] = 200000000;
	sdcc1_apps_clk_src.clkr.hw.init->rate_max[VDD_NOMINAL] = 400000000;

	usb_hs_system_clk_src.clkr.hw.init->rate_max[VDD_LOW] = 800000000;
	usb_hs_system_clk_src.clkr.hw.init->rate_max[VDD_NOMINAL] = 133333333;
	usb_hs_system_clk_src.clkr.hw.init->rate_max[VDD_HIGH] = 177777778;
	usb_hs_system_clk_src.freq_tbl = ftbl_usb_hs_system_clk_src_qm215;

	/*
	 * Below clocks are not available on QM215, thus mark them NULL.
	 */
	gcc_sdm429w_desc.clks[BLSP1_QUP1_I2C_APPS_CLK_SRC] = NULL;
	gcc_sdm429w_desc.clks[BLSP1_QUP1_SPI_APPS_CLK_SRC] = NULL;
	gcc_sdm429w_desc.clks[BLSP2_QUP4_I2C_APPS_CLK_SRC] = NULL;
	gcc_sdm429w_desc.clks[BLSP2_QUP4_SPI_APPS_CLK_SRC] = NULL;
	gcc_sdm429w_desc.clks[GCC_BLSP1_QUP1_I2C_APPS_CLK] = NULL;
	gcc_sdm429w_desc.clks[GCC_BLSP1_QUP1_SPI_APPS_CLK] = NULL;
	gcc_sdm429w_desc.clks[GCC_BLSP2_QUP4_I2C_APPS_CLK] = NULL;
	gcc_sdm429w_desc.clks[GCC_BLSP2_QUP4_SPI_APPS_CLK] = NULL;
	gcc_sdm429w_desc.clks[GCC_OXILI_AON_CLK] = NULL;
	gcc_sdm429w_desc.clks[GCC_OXILI_TIMER_CLK] = NULL;
	gcc_sdm429w_desc.clks[ESC1_CLK_SRC] = NULL;
	gcc_sdm429w_desc.clks[GCC_MDSS_ESC1_CLK] = NULL;
}

static void fixup_for_sdm439_429(void)
{
	/*
	 * Below clocks are not available on SDM429/439, thus mark them NULL.
	 */
	gcc_sdm429w_desc.clks[GCC_GFX_TCU_CLK] = NULL;
	gcc_sdm429w_desc.clks[GCC_GFX_TBU_CLK] = NULL;
	gcc_sdm429w_desc.clks[GCC_GTCU_AHB_CLK] = NULL;
}
static const struct of_device_id gcc_sdm429w_match_table[] = {
	{ .compatible = "qcom,gcc-sdm429w" },
	{ .compatible = "qcom,gcc-qm215" },
	{ .compatible = "qcom,gcc-sdm439" },
	{ }
};
MODULE_DEVICE_TABLE(of, gcc_sdm429w_match_table);

static int gcc_sdm429w_probe(struct platform_device *pdev)
{
	struct regmap *regmap;
	struct clk *clk;
	int ret, speed_bin;
	bool qm215, is_sdm439;

	qm215 = of_device_is_compatible(pdev->dev.of_node,
						"qcom,gcc-qm215");

	is_sdm439 = of_device_is_compatible(pdev->dev.of_node,
						"qcom,gcc-sdm439");

	clk = clk_get(&pdev->dev, "bi_tcxo");
	if (IS_ERR(clk)) {
		if (PTR_ERR(clk) != -EPROBE_DEFER)
			dev_err(&pdev->dev, "Unable to get bi_tcxo clock\n");
		return PTR_ERR(clk);
	}
	clk_put(clk);

	vdd_cx.regulator[0] = devm_regulator_get(&pdev->dev, "vdd_cx");
	if (IS_ERR(vdd_cx.regulator[0])) {
		if (PTR_ERR(vdd_cx.regulator[0]) != -EPROBE_DEFER)
			dev_err(&pdev->dev, "Unable to get vdd_cx regulator\n");
		return PTR_ERR(vdd_cx.regulator[0]);
	}

	regmap = qcom_cc_map(pdev, &gcc_sdm429w_desc);
	if (IS_ERR(regmap))
		return PTR_ERR(regmap);

	if (qm215) {
		speed_bin = 0;
		get_speed_bin(pdev, &speed_bin);
		fixup_for_qm215(pdev, regmap, speed_bin);

		/* Configure Sleep and Wakeup cycles for GMEM clock */
		regmap_update_bits(regmap, gcc_oxili_gmem_clk.clkr.enable_reg,
				0xff0, 0xff0);
	}

	if (is_sdm439)
		fixup_for_sdm439_429();

	clk_alpha_pll_configure(&gpll3_out_main, regmap, &gpll3_config);

	clk = devm_clk_register(&pdev->dev, &wcnss_m_clk.hw);
	if (IS_ERR(clk)) {
		dev_err(&pdev->dev, "Unable to register wcnss_m_clk\n");
		return PTR_ERR(clk);
	}

	ret = devm_clk_hw_register(&pdev->dev, &gpll3_out_main_div.hw);
	if (ret) {
		dev_err(&pdev->dev, "Failed to register hardware clock\n");
		return ret;
	}

	ret = devm_clk_hw_register(&pdev->dev, &gpll6_out_main.hw);
	if (ret) {
		dev_err(&pdev->dev, "Failed to register hardware clock\n");
		return ret;
	}

	ret = qcom_cc_really_probe(pdev, &gcc_sdm429w_desc, regmap);
	if (ret) {
		dev_err(&pdev->dev, "Failed to register GCC clocks\n");
		return ret;
	}

	clk_set_rate(apss_ahb_clk_src.clkr.hw.clk, 19200000);
	clk_prepare_enable(apss_ahb_clk_src.clkr.hw.clk);
	clk_prepare_enable(gpll0_ao_out_main.clkr.hw.clk);

	dev_info(&pdev->dev, "Registered GCC clocks\n");

	return 0;
}

static struct platform_driver gcc_sdm429w_driver = {
	.probe = gcc_sdm429w_probe,
	.driver = {
		.name = "gcc-sdm429w",
		.of_match_table = gcc_sdm429w_match_table,
	},
};

static int __init gcc_sdm429w_init(void)
{
	return platform_driver_register(&gcc_sdm429w_driver);
}
subsys_initcall(gcc_sdm429w_init);

static void __exit gcc_sdm429w_exit(void)
{
	platform_driver_unregister(&gcc_sdm429w_driver);
}
module_exit(gcc_sdm429w_exit);

struct clk_hw *mdss_sdm429w_hws[] = {
	[MDSS_MDP_VOTE_CLK] = &mdss_mdp_vote_clk.hw,
	[MDSS_ROTATOR_VOTE_CLK] = &mdss_rotator_vote_clk.hw,
};

static struct clk_regmap *mdss_sdm429w_clocks[] = {
	[GCC_MDSS_BYTE0_CLK] = &gcc_mdss_byte0_clk.clkr,
	[GCC_MDSS_BYTE1_CLK] = &gcc_mdss_byte1_clk.clkr,
	[GCC_MDSS_PCLK0_CLK] = &gcc_mdss_pclk0_clk.clkr,
	[GCC_MDSS_PCLK1_CLK] = &gcc_mdss_pclk1_clk.clkr,
	[BYTE0_CLK_SRC] = &byte0_clk_src.clkr,
	[BYTE1_CLK_SRC] = &byte1_clk_src.clkr,
	[PCLK0_CLK_SRC] = &pclk0_clk_src.clkr,
	[PCLK1_CLK_SRC] = &pclk1_clk_src.clkr,
};

static const struct qcom_cc_desc mdss_sdm429w_desc = {
	.config = &gcc_sdm429w_regmap_config,
	.clks = mdss_sdm429w_clocks,
	.num_clks = ARRAY_SIZE(mdss_sdm429w_clocks),
	.hwclks = mdss_sdm429w_hws,
	.num_hwclks = ARRAY_SIZE(mdss_sdm429w_hws),
};

static void fixup_for_qm215_gcc_mdss(void)
{
	/*
	 * Below clocks are not available on QM215, thus mark them NULL.
	 */

	mdss_sdm429w_desc.clks[BYTE1_CLK_SRC] = NULL;
	mdss_sdm429w_desc.clks[PCLK1_CLK_SRC] = NULL;
	mdss_sdm429w_desc.clks[GCC_MDSS_BYTE1_CLK] = NULL;
	mdss_sdm429w_desc.clks[GCC_MDSS_PCLK1_CLK] = NULL;
}

static const struct of_device_id mdss_sdm429w_match_table[] = {
	{ .compatible = "qcom,gcc-mdss-sdm429w" },
	{ .compatible = "qcom,gcc-mdss-qm215" },
	{ .compatible = "qcom,gcc-mdss-sdm439" },
	{}
};
MODULE_DEVICE_TABLE(of, mdss_sdm429w_match_table);

static int mdss_sdm429w_probe(struct platform_device *pdev)
{
	struct clk *clk;
	struct regmap *regmap;
	struct resource *res;
	void __iomem *base;
	int ret;
	bool is_qm215;

	is_qm215 = of_device_is_compatible(pdev->dev.of_node,
			"qcom,gcc-mdss-qm215");

	clk = clk_get(&pdev->dev, "pclk0_src");
	if (IS_ERR(clk)) {
		if (PTR_ERR(clk) != -EPROBE_DEFER)
			dev_err(&pdev->dev, "Unable to get pclk0_src clock\n");
		return PTR_ERR(clk);
	}
	clk_put(clk);

	clk = clk_get(&pdev->dev, "byte0_src");
	if (IS_ERR(clk)) {
		if (PTR_ERR(clk) != -EPROBE_DEFER)
			dev_err(&pdev->dev, "Unable to get byte0_src clock\n");
		return PTR_ERR(clk);
	}
	clk_put(clk);

	res = platform_get_resource(pdev, IORESOURCE_MEM, 0);
	if (res == NULL) {
		dev_err(&pdev->dev, "Failed to get resources\n");
		return -EINVAL;
	}

	base = devm_ioremap(&pdev->dev, res->start, resource_size(res));
	if (IS_ERR(base))
		return PTR_ERR(base);

	regmap = devm_regmap_init_mmio(&pdev->dev, base,
					mdss_sdm429w_desc.config);
	if (IS_ERR(regmap))
		return PTR_ERR(regmap);

	if (is_qm215)
		fixup_for_qm215_gcc_mdss();

	ret = qcom_cc_really_probe(pdev, &mdss_sdm429w_desc, regmap);
	if (ret) {
		dev_err(&pdev->dev, "Failed to register MDSS clocks\n");
		return ret;
	}

	dev_info(&pdev->dev, "Registered GCC MDSS Clocks\n");

	return ret;
}

static struct platform_driver mdss_sdm429w_driver = {
	.probe = mdss_sdm429w_probe,
	.driver = {
		.name = "gcc-mdss-sdm429w",
		.of_match_table = mdss_sdm429w_match_table,
	},
};

static int __init mdss_sdm429w_init(void)
{
	return platform_driver_register(&mdss_sdm429w_driver);
}
subsys_initcall(mdss_sdm429w_init);

static void __exit mdss_sdm429w_exit(void)
{
	platform_driver_unregister(&mdss_sdm429w_driver);
}
module_exit(mdss_sdm429w_exit);

MODULE_DESCRIPTION("QTI GCC sdm429w Driver");
MODULE_LICENSE("GPL v2");<|MERGE_RESOLUTION|>--- conflicted
+++ resolved
@@ -532,10 +532,6 @@
 		.name = "gpll6_out_main",
 		.parent_names = (const char *[]){ "gpll6_out_aux" },
 		.num_parents = 1,
-<<<<<<< HEAD
-		.flags = CLK_SET_RATE_PARENT,
-=======
->>>>>>> c456dce3
 		.ops = &clk_fixed_factor_ops,
 	},
 };
@@ -1277,13 +1273,8 @@
 static const struct freq_tbl ftbl_usb_hs_system_clk_src[] = {
 	F(57142857, P_GPLL0_OUT_MAIN, 14, 0, 0),
 	F(100000000, P_GPLL0_OUT_MAIN, 8, 0, 0),
-<<<<<<< HEAD
-	F(133330000, P_GPLL0_OUT_MAIN, 6, 0, 0),
-	F(177780000, P_GPLL0_OUT_MAIN, 4.5, 0, 0),
-=======
 	F(133333333, P_GPLL0_OUT_MAIN, 6, 0, 0),
 	F(177777778, P_GPLL0_OUT_MAIN, 4.5, 0, 0),
->>>>>>> c456dce3
 	{ }
 };
 
@@ -1310,9 +1301,9 @@
 		.vdd_class = &vdd_cx,
 		.num_rate_max = VDD_NUM,
 		.rate_max = (unsigned long[VDD_NUM]) {
-			[VDD_LOW] = 57140000,
-			[VDD_NOMINAL] = 133330000,
-			[VDD_HIGH] = 177780000},
+			[VDD_LOW] = 57142857,
+			[VDD_NOMINAL] = 133333333,
+			[VDD_HIGH] = 177777778},
 	},
 };
 
@@ -4372,12 +4363,6 @@
 		return ret;
 	}
 
-	ret = devm_clk_hw_register(&pdev->dev, &gpll6_out_main.hw);
-	if (ret) {
-		dev_err(&pdev->dev, "Failed to register hardware clock\n");
-		return ret;
-	}
-
 	ret = qcom_cc_really_probe(pdev, &gcc_sdm429w_desc, regmap);
 	if (ret) {
 		dev_err(&pdev->dev, "Failed to register GCC clocks\n");
