--- conflicted
+++ resolved
@@ -124,7 +124,6 @@
 #define PM800_LDO(match, vreg, ereg, ebit, amax, ldo_volt_table)	\
 {									\
 	.desc	= {							\
-<<<<<<< HEAD
 		.name			= #vreg,			\
 		.of_match		= of_match_ptr(#match),		\
 		.regulators_node	= of_match_ptr("regulators"),	\
@@ -134,23 +133,10 @@
 		.owner			= THIS_MODULE,			\
 		.n_voltages		= ARRAY_SIZE(ldo_volt_table),	\
 		.vsel_reg		= PM800_##vreg##_VOUT,		\
-		.vsel_mask		= 0x1f,				\
+		.vsel_mask		= 0xf,				\
 		.enable_reg		= PM800_##ereg,			\
 		.enable_mask		= 1 << (ebit),			\
 		.volt_table		= ldo_volt_table,		\
-=======
-		.name	= #vreg,					\
-		.ops	= &pm800_volt_table_ops,			\
-		.type	= REGULATOR_VOLTAGE,				\
-		.id	= PM800_ID_##vreg,				\
-		.owner	= THIS_MODULE,					\
-		.n_voltages = ARRAY_SIZE(ldo_volt_table),		\
-		.vsel_reg	= PM800_##vreg##_VOUT,			\
-		.vsel_mask	= 0xf,					\
-		.enable_reg	= PM800_##ereg,				\
-		.enable_mask	= 1 << (ebit),				\
-		.volt_table	= ldo_volt_table,			\
->>>>>>> 322dfa64
 	},								\
 	.max_ua	= (amax),						\
 }
