/*
 * Copyright (C) 2013 Freescale Semiconductor, Inc.
 *
 * This program is free software; you can redistribute it and/or modify
 * it under the terms of the GNU General Public License version 2 as
 * published by the Free Software Foundation.
 */

#include <linux/clk.h>
#include <linux/cpu.h>
#include <linux/cpufreq.h>
#include <linux/err.h>
#include <linux/module.h>
#include <linux/of.h>
#include <linux/of_address.h>
#include <linux/pm_opp.h>
#include <linux/platform_device.h>
#include <linux/regulator/consumer.h>

#define PU_SOC_VOLTAGE_NORMAL	1250000
#define PU_SOC_VOLTAGE_HIGH	1275000
#define FREQ_1P2_GHZ		1200000000

static struct regulator *arm_reg;
static struct regulator *pu_reg;
static struct regulator *soc_reg;

enum IMX6_CPUFREQ_CLKS {
	ARM,
	PLL1_SYS,
	STEP,
	PLL1_SW,
	PLL2_PFD2_396M,
	/* MX6UL requires two more clks */
	PLL2_BUS,
	SECONDARY_SEL,
};
#define IMX6Q_CPUFREQ_CLK_NUM		5
#define IMX6UL_CPUFREQ_CLK_NUM		7

static int num_clks;
static struct clk_bulk_data clks[] = {
	{ .id = "arm" },
	{ .id = "pll1_sys" },
	{ .id = "step" },
	{ .id = "pll1_sw" },
	{ .id = "pll2_pfd2_396m" },
	{ .id = "pll2_bus" },
	{ .id = "secondary_sel" },
};

static struct device *cpu_dev;
static bool free_opp;
static struct cpufreq_frequency_table *freq_table;
static unsigned int transition_latency;

static u32 *imx6_soc_volt;
static u32 soc_opp_count;

static int imx6q_set_target(struct cpufreq_policy *policy, unsigned int index)
{
	struct dev_pm_opp *opp;
	unsigned long freq_hz, volt, volt_old;
	unsigned int old_freq, new_freq;
	bool pll1_sys_temp_enabled = false;
	int ret;

	new_freq = freq_table[index].frequency;
	freq_hz = new_freq * 1000;
	old_freq = clk_get_rate(clks[ARM].clk) / 1000;

	opp = dev_pm_opp_find_freq_ceil(cpu_dev, &freq_hz);
	if (IS_ERR(opp)) {
		dev_err(cpu_dev, "failed to find OPP for %ld\n", freq_hz);
		return PTR_ERR(opp);
	}

	volt = dev_pm_opp_get_voltage(opp);
	dev_pm_opp_put(opp);

	volt_old = regulator_get_voltage(arm_reg);

	dev_dbg(cpu_dev, "%u MHz, %ld mV --> %u MHz, %ld mV\n",
		old_freq / 1000, volt_old / 1000,
		new_freq / 1000, volt / 1000);

	/* scaling up?  scale voltage before frequency */
	if (new_freq > old_freq) {
		if (!IS_ERR(pu_reg)) {
			ret = regulator_set_voltage_tol(pu_reg, imx6_soc_volt[index], 0);
			if (ret) {
				dev_err(cpu_dev, "failed to scale vddpu up: %d\n", ret);
				return ret;
			}
		}
		ret = regulator_set_voltage_tol(soc_reg, imx6_soc_volt[index], 0);
		if (ret) {
			dev_err(cpu_dev, "failed to scale vddsoc up: %d\n", ret);
			return ret;
		}
		ret = regulator_set_voltage_tol(arm_reg, volt, 0);
		if (ret) {
			dev_err(cpu_dev,
				"failed to scale vddarm up: %d\n", ret);
			return ret;
		}
	}

	/*
	 * The setpoints are selected per PLL/PDF frequencies, so we need to
	 * reprogram PLL for frequency scaling.  The procedure of reprogramming
	 * PLL1 is as below.
	 * For i.MX6UL, it has a secondary clk mux, the cpu frequency change
	 * flow is slightly different from other i.MX6 OSC.
	 * The cpu frequeny change flow for i.MX6(except i.MX6UL) is as below:
	 *  - Enable pll2_pfd2_396m_clk and reparent pll1_sw_clk to it
	 *  - Reprogram pll1_sys_clk and reparent pll1_sw_clk back to it
	 *  - Disable pll2_pfd2_396m_clk
	 */
	if (of_machine_is_compatible("fsl,imx6ul") ||
	    of_machine_is_compatible("fsl,imx6ull")) {
		/*
		 * When changing pll1_sw_clk's parent to pll1_sys_clk,
		 * CPU may run at higher than 528MHz, this will lead to
		 * the system unstable if the voltage is lower than the
		 * voltage of 528MHz, so lower the CPU frequency to one
		 * half before changing CPU frequency.
		 */
		clk_set_rate(clks[ARM].clk, (old_freq >> 1) * 1000);
		clk_set_parent(clks[PLL1_SW].clk, clks[PLL1_SYS].clk);
		if (freq_hz > clk_get_rate(clks[PLL2_PFD2_396M].clk))
			clk_set_parent(clks[SECONDARY_SEL].clk,
				       clks[PLL2_BUS].clk);
		else
			clk_set_parent(clks[SECONDARY_SEL].clk,
				       clks[PLL2_PFD2_396M].clk);
		clk_set_parent(clks[STEP].clk, clks[SECONDARY_SEL].clk);
		clk_set_parent(clks[PLL1_SW].clk, clks[STEP].clk);
		if (freq_hz > clk_get_rate(clks[PLL2_BUS].clk)) {
			clk_set_rate(clks[PLL1_SYS].clk, new_freq * 1000);
			clk_set_parent(clks[PLL1_SW].clk, clks[PLL1_SYS].clk);
		}
	} else {
		clk_set_parent(clks[STEP].clk, clks[PLL2_PFD2_396M].clk);
		clk_set_parent(clks[PLL1_SW].clk, clks[STEP].clk);
		if (freq_hz > clk_get_rate(clks[PLL2_PFD2_396M].clk)) {
			clk_set_rate(clks[PLL1_SYS].clk, new_freq * 1000);
			clk_set_parent(clks[PLL1_SW].clk, clks[PLL1_SYS].clk);
		} else {
			/* pll1_sys needs to be enabled for divider rate change to work. */
			pll1_sys_temp_enabled = true;
			clk_prepare_enable(clks[PLL1_SYS].clk);
		}
	}

	/* Ensure the arm clock divider is what we expect */
	ret = clk_set_rate(clks[ARM].clk, new_freq * 1000);
	if (ret) {
		dev_err(cpu_dev, "failed to set clock rate: %d\n", ret);
		regulator_set_voltage_tol(arm_reg, volt_old, 0);
		return ret;
	}

	/* PLL1 is only needed until after ARM-PODF is set. */
	if (pll1_sys_temp_enabled)
		clk_disable_unprepare(clks[PLL1_SYS].clk);

	/* scaling down?  scale voltage after frequency */
	if (new_freq < old_freq) {
		ret = regulator_set_voltage_tol(arm_reg, volt, 0);
		if (ret) {
			dev_warn(cpu_dev,
				 "failed to scale vddarm down: %d\n", ret);
			ret = 0;
		}
		ret = regulator_set_voltage_tol(soc_reg, imx6_soc_volt[index], 0);
		if (ret) {
			dev_warn(cpu_dev, "failed to scale vddsoc down: %d\n", ret);
			ret = 0;
		}
		if (!IS_ERR(pu_reg)) {
			ret = regulator_set_voltage_tol(pu_reg, imx6_soc_volt[index], 0);
			if (ret) {
				dev_warn(cpu_dev, "failed to scale vddpu down: %d\n", ret);
				ret = 0;
			}
		}
	}

	return 0;
}

static int imx6q_cpufreq_init(struct cpufreq_policy *policy)
{
	int ret;

	policy->clk = clks[ARM].clk;
	ret = cpufreq_generic_init(policy, freq_table, transition_latency);
	policy->suspend_freq = policy->max;

	return ret;
}

static struct cpufreq_driver imx6q_cpufreq_driver = {
	.flags = CPUFREQ_NEED_INITIAL_FREQ_CHECK,
	.verify = cpufreq_generic_frequency_table_verify,
	.target_index = imx6q_set_target,
	.get = cpufreq_generic_get,
	.init = imx6q_cpufreq_init,
	.name = "imx6q-cpufreq",
	.attr = cpufreq_generic_attr,
	.suspend = cpufreq_generic_suspend,
};

#define OCOTP_CFG3			0x440
#define OCOTP_CFG3_SPEED_SHIFT		16
#define OCOTP_CFG3_SPEED_1P2GHZ		0x3
#define OCOTP_CFG3_SPEED_996MHZ		0x2
#define OCOTP_CFG3_SPEED_852MHZ		0x1

static void imx6q_opp_check_speed_grading(struct device *dev)
{
	struct device_node *np;
	void __iomem *base;
	u32 val;

	np = of_find_compatible_node(NULL, NULL, "fsl,imx6q-ocotp");
	if (!np)
		return;

	base = of_iomap(np, 0);
	if (!base) {
		dev_err(dev, "failed to map ocotp\n");
		goto put_node;
	}

	/*
	 * SPEED_GRADING[1:0] defines the max speed of ARM:
	 * 2b'11: 1200000000Hz;
	 * 2b'10: 996000000Hz;
	 * 2b'01: 852000000Hz; -- i.MX6Q Only, exclusive with 996MHz.
	 * 2b'00: 792000000Hz;
	 * We need to set the max speed of ARM according to fuse map.
	 */
	val = readl_relaxed(base + OCOTP_CFG3);
	val >>= OCOTP_CFG3_SPEED_SHIFT;
	val &= 0x3;

<<<<<<< HEAD
	if ((val != OCOTP_CFG3_SPEED_1P2GHZ) &&
	     of_machine_is_compatible("fsl,imx6q"))
		if (dev_pm_opp_disable(dev, 1200000000))
			dev_warn(dev, "failed to disable 1.2GHz OPP\n");
	if (val < OCOTP_CFG3_SPEED_996MHZ)
		if (dev_pm_opp_disable(dev, 996000000))
			dev_warn(dev, "failed to disable 996MHz OPP\n");
	if (of_machine_is_compatible("fsl,imx6q")) {
		if (val != OCOTP_CFG3_SPEED_852MHZ)
			if (dev_pm_opp_disable(dev, 852000000))
				dev_warn(dev, "failed to disable 852MHz OPP\n");
=======
	if (val < OCOTP_CFG3_SPEED_996MHZ)
		if (dev_pm_opp_disable(dev, 996000000))
			dev_warn(dev, "failed to disable 996MHz OPP\n");

	if (of_machine_is_compatible("fsl,imx6q") ||
	    of_machine_is_compatible("fsl,imx6qp")) {
		if (val != OCOTP_CFG3_SPEED_852MHZ)
			if (dev_pm_opp_disable(dev, 852000000))
				dev_warn(dev, "failed to disable 852MHz OPP\n");
		if (val != OCOTP_CFG3_SPEED_1P2GHZ)
			if (dev_pm_opp_disable(dev, 1200000000))
				dev_warn(dev, "failed to disable 1.2GHz OPP\n");
>>>>>>> 5fa4ec9c
	}
	iounmap(base);
put_node:
	of_node_put(np);
}

<<<<<<< HEAD
=======
#define OCOTP_CFG3_6UL_SPEED_696MHZ	0x2

static void imx6ul_opp_check_speed_grading(struct device *dev)
{
	struct device_node *np;
	void __iomem *base;
	u32 val;

	np = of_find_compatible_node(NULL, NULL, "fsl,imx6ul-ocotp");
	if (!np)
		return;

	base = of_iomap(np, 0);
	if (!base) {
		dev_err(dev, "failed to map ocotp\n");
		goto put_node;
	}

	/*
	 * Speed GRADING[1:0] defines the max speed of ARM:
	 * 2b'00: Reserved;
	 * 2b'01: 528000000Hz;
	 * 2b'10: 696000000Hz;
	 * 2b'11: Reserved;
	 * We need to set the max speed of ARM according to fuse map.
	 */
	val = readl_relaxed(base + OCOTP_CFG3);
	val >>= OCOTP_CFG3_SPEED_SHIFT;
	val &= 0x3;
	if (val != OCOTP_CFG3_6UL_SPEED_696MHZ)
		if (dev_pm_opp_disable(dev, 696000000))
			dev_warn(dev, "failed to disable 696MHz OPP\n");
	iounmap(base);
put_node:
	of_node_put(np);
}

>>>>>>> 5fa4ec9c
static int imx6q_cpufreq_probe(struct platform_device *pdev)
{
	struct device_node *np;
	struct dev_pm_opp *opp;
	unsigned long min_volt, max_volt;
	int num, ret;
	const struct property *prop;
	const __be32 *val;
	u32 nr, i, j;

	cpu_dev = get_cpu_device(0);
	if (!cpu_dev) {
		pr_err("failed to get cpu0 device\n");
		return -ENODEV;
	}

	np = of_node_get(cpu_dev->of_node);
	if (!np) {
		dev_err(cpu_dev, "failed to find cpu0 node\n");
		return -ENOENT;
	}

	if (of_machine_is_compatible("fsl,imx6ul") ||
	    of_machine_is_compatible("fsl,imx6ull"))
		num_clks = IMX6UL_CPUFREQ_CLK_NUM;
	else
		num_clks = IMX6Q_CPUFREQ_CLK_NUM;

	ret = clk_bulk_get(cpu_dev, num_clks, clks);
	if (ret)
		goto put_node;

	arm_reg = regulator_get(cpu_dev, "arm");
	pu_reg = regulator_get_optional(cpu_dev, "pu");
	soc_reg = regulator_get(cpu_dev, "soc");
	if (PTR_ERR(arm_reg) == -EPROBE_DEFER ||
			PTR_ERR(soc_reg) == -EPROBE_DEFER ||
			PTR_ERR(pu_reg) == -EPROBE_DEFER) {
		ret = -EPROBE_DEFER;
		dev_dbg(cpu_dev, "regulators not ready, defer\n");
		goto put_reg;
	}
	if (IS_ERR(arm_reg) || IS_ERR(soc_reg)) {
		dev_err(cpu_dev, "failed to get regulators\n");
		ret = -ENOENT;
		goto put_reg;
	}

	ret = dev_pm_opp_of_add_table(cpu_dev);
	if (ret < 0) {
		dev_err(cpu_dev, "failed to init OPP table: %d\n", ret);
		goto put_reg;
	}

<<<<<<< HEAD
	imx6q_opp_check_speed_grading(cpu_dev);
=======
	if (of_machine_is_compatible("fsl,imx6ul"))
		imx6ul_opp_check_speed_grading(cpu_dev);
	else
		imx6q_opp_check_speed_grading(cpu_dev);
>>>>>>> 5fa4ec9c

	/* Because we have added the OPPs here, we must free them */
	free_opp = true;
	num = dev_pm_opp_get_opp_count(cpu_dev);
	if (num < 0) {
		ret = num;
		dev_err(cpu_dev, "no OPP table is found: %d\n", ret);
		goto out_free_opp;
	}

	ret = dev_pm_opp_init_cpufreq_table(cpu_dev, &freq_table);
	if (ret) {
		dev_err(cpu_dev, "failed to init cpufreq table: %d\n", ret);
		goto out_free_opp;
	}

	/* Make imx6_soc_volt array's size same as arm opp number */
	imx6_soc_volt = devm_kzalloc(cpu_dev, sizeof(*imx6_soc_volt) * num, GFP_KERNEL);
	if (imx6_soc_volt == NULL) {
		ret = -ENOMEM;
		goto free_freq_table;
	}

	prop = of_find_property(np, "fsl,soc-operating-points", NULL);
	if (!prop || !prop->value)
		goto soc_opp_out;

	/*
	 * Each OPP is a set of tuples consisting of frequency and
	 * voltage like <freq-kHz vol-uV>.
	 */
	nr = prop->length / sizeof(u32);
	if (nr % 2 || (nr / 2) < num)
		goto soc_opp_out;

	for (j = 0; j < num; j++) {
		val = prop->value;
		for (i = 0; i < nr / 2; i++) {
			unsigned long freq = be32_to_cpup(val++);
			unsigned long volt = be32_to_cpup(val++);
			if (freq_table[j].frequency == freq) {
				imx6_soc_volt[soc_opp_count++] = volt;
				break;
			}
		}
	}

soc_opp_out:
	/* use fixed soc opp volt if no valid soc opp info found in dtb */
	if (soc_opp_count != num) {
		dev_warn(cpu_dev, "can NOT find valid fsl,soc-operating-points property in dtb, use default value!\n");
		for (j = 0; j < num; j++)
			imx6_soc_volt[j] = PU_SOC_VOLTAGE_NORMAL;
		if (freq_table[num - 1].frequency * 1000 == FREQ_1P2_GHZ)
			imx6_soc_volt[num - 1] = PU_SOC_VOLTAGE_HIGH;
	}

	if (of_property_read_u32(np, "clock-latency", &transition_latency))
		transition_latency = CPUFREQ_ETERNAL;

	/*
	 * Calculate the ramp time for max voltage change in the
	 * VDDSOC and VDDPU regulators.
	 */
	ret = regulator_set_voltage_time(soc_reg, imx6_soc_volt[0], imx6_soc_volt[num - 1]);
	if (ret > 0)
		transition_latency += ret * 1000;
	if (!IS_ERR(pu_reg)) {
		ret = regulator_set_voltage_time(pu_reg, imx6_soc_volt[0], imx6_soc_volt[num - 1]);
		if (ret > 0)
			transition_latency += ret * 1000;
	}

	/*
	 * OPP is maintained in order of increasing frequency, and
	 * freq_table initialised from OPP is therefore sorted in the
	 * same order.
	 */
	opp = dev_pm_opp_find_freq_exact(cpu_dev,
				  freq_table[0].frequency * 1000, true);
	min_volt = dev_pm_opp_get_voltage(opp);
	dev_pm_opp_put(opp);
	opp = dev_pm_opp_find_freq_exact(cpu_dev,
				  freq_table[--num].frequency * 1000, true);
	max_volt = dev_pm_opp_get_voltage(opp);
	dev_pm_opp_put(opp);

	ret = regulator_set_voltage_time(arm_reg, min_volt, max_volt);
	if (ret > 0)
		transition_latency += ret * 1000;

	ret = cpufreq_register_driver(&imx6q_cpufreq_driver);
	if (ret) {
		dev_err(cpu_dev, "failed register driver: %d\n", ret);
		goto free_freq_table;
	}

	of_node_put(np);
	return 0;

free_freq_table:
	dev_pm_opp_free_cpufreq_table(cpu_dev, &freq_table);
out_free_opp:
	if (free_opp)
		dev_pm_opp_of_remove_table(cpu_dev);
put_reg:
	if (!IS_ERR(arm_reg))
		regulator_put(arm_reg);
	if (!IS_ERR(pu_reg))
		regulator_put(pu_reg);
	if (!IS_ERR(soc_reg))
		regulator_put(soc_reg);

	clk_bulk_put(num_clks, clks);
put_node:
	of_node_put(np);

	return ret;
}

static int imx6q_cpufreq_remove(struct platform_device *pdev)
{
	cpufreq_unregister_driver(&imx6q_cpufreq_driver);
	dev_pm_opp_free_cpufreq_table(cpu_dev, &freq_table);
	if (free_opp)
		dev_pm_opp_of_remove_table(cpu_dev);
	regulator_put(arm_reg);
	if (!IS_ERR(pu_reg))
		regulator_put(pu_reg);
	regulator_put(soc_reg);

	clk_bulk_put(num_clks, clks);

	return 0;
}

static struct platform_driver imx6q_cpufreq_platdrv = {
	.driver = {
		.name	= "imx6q-cpufreq",
	},
	.probe		= imx6q_cpufreq_probe,
	.remove		= imx6q_cpufreq_remove,
};
module_platform_driver(imx6q_cpufreq_platdrv);

MODULE_AUTHOR("Shawn Guo <shawn.guo@linaro.org>");
MODULE_DESCRIPTION("Freescale i.MX6Q cpufreq driver");
MODULE_LICENSE("GPL");<|MERGE_RESOLUTION|>--- conflicted
+++ resolved
@@ -246,19 +246,6 @@
 	val >>= OCOTP_CFG3_SPEED_SHIFT;
 	val &= 0x3;
 
-<<<<<<< HEAD
-	if ((val != OCOTP_CFG3_SPEED_1P2GHZ) &&
-	     of_machine_is_compatible("fsl,imx6q"))
-		if (dev_pm_opp_disable(dev, 1200000000))
-			dev_warn(dev, "failed to disable 1.2GHz OPP\n");
-	if (val < OCOTP_CFG3_SPEED_996MHZ)
-		if (dev_pm_opp_disable(dev, 996000000))
-			dev_warn(dev, "failed to disable 996MHz OPP\n");
-	if (of_machine_is_compatible("fsl,imx6q")) {
-		if (val != OCOTP_CFG3_SPEED_852MHZ)
-			if (dev_pm_opp_disable(dev, 852000000))
-				dev_warn(dev, "failed to disable 852MHz OPP\n");
-=======
 	if (val < OCOTP_CFG3_SPEED_996MHZ)
 		if (dev_pm_opp_disable(dev, 996000000))
 			dev_warn(dev, "failed to disable 996MHz OPP\n");
@@ -271,15 +258,12 @@
 		if (val != OCOTP_CFG3_SPEED_1P2GHZ)
 			if (dev_pm_opp_disable(dev, 1200000000))
 				dev_warn(dev, "failed to disable 1.2GHz OPP\n");
->>>>>>> 5fa4ec9c
 	}
 	iounmap(base);
 put_node:
 	of_node_put(np);
 }
 
-<<<<<<< HEAD
-=======
 #define OCOTP_CFG3_6UL_SPEED_696MHZ	0x2
 
 static void imx6ul_opp_check_speed_grading(struct device *dev)
@@ -317,7 +301,6 @@
 	of_node_put(np);
 }
 
->>>>>>> 5fa4ec9c
 static int imx6q_cpufreq_probe(struct platform_device *pdev)
 {
 	struct device_node *np;
@@ -372,14 +355,10 @@
 		goto put_reg;
 	}
 
-<<<<<<< HEAD
-	imx6q_opp_check_speed_grading(cpu_dev);
-=======
 	if (of_machine_is_compatible("fsl,imx6ul"))
 		imx6ul_opp_check_speed_grading(cpu_dev);
 	else
 		imx6q_opp_check_speed_grading(cpu_dev);
->>>>>>> 5fa4ec9c
 
 	/* Because we have added the OPPs here, we must free them */
 	free_opp = true;
