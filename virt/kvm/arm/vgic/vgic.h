--- conflicted
+++ resolved
@@ -136,12 +136,9 @@
 int vgic_register_dist_iodev(struct kvm *kvm, gpa_t dist_base_address,
 			     enum vgic_type);
 
-<<<<<<< HEAD
 void vgic_v2_init_lrs(void);
-=======
 void vgic_v2_load(struct kvm_vcpu *vcpu);
 void vgic_v2_put(struct kvm_vcpu *vcpu);
->>>>>>> 2e5b0bd9
 
 static inline void vgic_get_irq_kref(struct vgic_irq *irq)
 {
