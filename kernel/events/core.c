--- conflicted
+++ resolved
@@ -173,13 +173,7 @@
  *   2 - disallow kernel profiling for unpriv
  *   3 - disallow all unpriv perf event use
  */
-<<<<<<< HEAD
-#ifdef CONFIG_PERF_EVENTS_USERMODE
-int sysctl_perf_event_paranoid __read_mostly = -1;
-#elif defined CONFIG_SECURITY_PERF_EVENTS_RESTRICT
-=======
 #ifdef CONFIG_SECURITY_PERF_EVENTS_RESTRICT
->>>>>>> 4450e966
 int sysctl_perf_event_paranoid __read_mostly = 3;
 #else
 int sysctl_perf_event_paranoid __read_mostly = 1;
@@ -8452,7 +8446,6 @@
 
 static void perf_event_start_swclock(int cpu)
 {
-<<<<<<< HEAD
 	struct perf_event_context *ctx;
 	struct pmu *pmu;
 	int idx;
@@ -8476,10 +8469,9 @@
 
 static void perf_event_exit_cpu(int cpu)
 {
-=======
->>>>>>> 4450e966
 	perf_event_exit_cpu_context(cpu);
 }
+
 #else
 static inline void perf_event_exit_cpu(int cpu) { }
 static inline void perf_event_start_swclock(int cpu) { }
