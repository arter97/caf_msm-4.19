--- conflicted
+++ resolved
@@ -11692,12 +11692,8 @@
 	for_each_possible_cpu(cpu) {
 		if (!is_min_capacity_cpu(cpu))
 			break;
-<<<<<<< HEAD
-		if (cpu_rq(cpu)->walt_stats.nr_big_tasks)
-=======
 
 		if (walt_big_tasks(cpu))
->>>>>>> 910b77c3
 			return true;
 	}
 
