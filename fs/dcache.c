--- conflicted
+++ resolved
@@ -1094,15 +1094,6 @@
 		/* might go back up the wrong parent if we have had a rename. */
 		if (need_seqretry(&rename_lock, seq))
 			goto rename_retry;
-<<<<<<< HEAD
-		next = child->d_child.next;
-		while (unlikely(child->d_flags & DCACHE_DENTRY_KILLED)) {
-			if (next == &this_parent->d_subdirs)
-				goto ascend;
-			child = list_entry(next, struct dentry, d_child);
-			next = next->next;
-		}
-=======
 		/* go into the first sibling still alive */
 		do {
 			next = child->d_child.next;
@@ -1110,7 +1101,6 @@
 				goto ascend;
 			child = list_entry(next, struct dentry, d_child);
 		} while (unlikely(child->d_flags & DCACHE_DENTRY_KILLED));
->>>>>>> 9a004a75
 		rcu_read_unlock();
 		goto resume;
 	}
