// SPDX-License-Identifier: GPL-2.0
/*
 * fs/f2fs/dir.c
 *
 * Copyright (c) 2012 Samsung Electronics Co., Ltd.
 *             http://www.samsung.com/
 */
#include <linux/fs.h>
#include <linux/f2fs_fs.h>
#include <linux/sched/signal.h>
#include <linux/unicode.h>
#include "f2fs.h"
#include "node.h"
#include "acl.h"
#include "xattr.h"
#include <trace/events/f2fs.h>

static unsigned long dir_blocks(struct inode *inode)
{
	return ((unsigned long long) (i_size_read(inode) + PAGE_SIZE - 1))
							>> PAGE_SHIFT;
}

static unsigned int dir_buckets(unsigned int level, int dir_level)
{
	if (level + dir_level < MAX_DIR_HASH_DEPTH / 2)
		return 1 << (level + dir_level);
	else
		return MAX_DIR_BUCKETS;
}

static unsigned int bucket_blocks(unsigned int level)
{
	if (level < MAX_DIR_HASH_DEPTH / 2)
		return 2;
	else
		return 4;
}

static unsigned char f2fs_filetype_table[F2FS_FT_MAX] = {
	[F2FS_FT_UNKNOWN]	= DT_UNKNOWN,
	[F2FS_FT_REG_FILE]	= DT_REG,
	[F2FS_FT_DIR]		= DT_DIR,
	[F2FS_FT_CHRDEV]	= DT_CHR,
	[F2FS_FT_BLKDEV]	= DT_BLK,
	[F2FS_FT_FIFO]		= DT_FIFO,
	[F2FS_FT_SOCK]		= DT_SOCK,
	[F2FS_FT_SYMLINK]	= DT_LNK,
};

static unsigned char f2fs_type_by_mode[S_IFMT >> S_SHIFT] = {
	[S_IFREG >> S_SHIFT]	= F2FS_FT_REG_FILE,
	[S_IFDIR >> S_SHIFT]	= F2FS_FT_DIR,
	[S_IFCHR >> S_SHIFT]	= F2FS_FT_CHRDEV,
	[S_IFBLK >> S_SHIFT]	= F2FS_FT_BLKDEV,
	[S_IFIFO >> S_SHIFT]	= F2FS_FT_FIFO,
	[S_IFSOCK >> S_SHIFT]	= F2FS_FT_SOCK,
	[S_IFLNK >> S_SHIFT]	= F2FS_FT_SYMLINK,
};

static void set_de_type(struct f2fs_dir_entry *de, umode_t mode)
{
	de->file_type = f2fs_type_by_mode[(mode & S_IFMT) >> S_SHIFT];
}

unsigned char f2fs_get_de_type(struct f2fs_dir_entry *de)
{
	if (de->file_type < F2FS_FT_MAX)
		return f2fs_filetype_table[de->file_type];
	return DT_UNKNOWN;
}

static unsigned long dir_block_index(unsigned int level,
				int dir_level, unsigned int idx)
{
	unsigned long i;
	unsigned long bidx = 0;

	for (i = 0; i < level; i++)
		bidx += dir_buckets(i, dir_level) * bucket_blocks(i);
	bidx += idx * bucket_blocks(level);
	return bidx;
}

static struct f2fs_dir_entry *find_in_block(struct inode *dir,
				struct page *dentry_page,
				struct fscrypt_name *fname,
				f2fs_hash_t namehash,
				int *max_slots,
				struct page **res_page)
{
	struct f2fs_dentry_block *dentry_blk;
	struct f2fs_dir_entry *de;
	struct f2fs_dentry_ptr d;

	dentry_blk = (struct f2fs_dentry_block *)page_address(dentry_page);

	make_dentry_ptr_block(dir, &d, dentry_blk);
	de = f2fs_find_target_dentry(fname, namehash, max_slots, &d);
	if (de)
		*res_page = dentry_page;

	return de;
}

#ifdef CONFIG_UNICODE
/*
 * Test whether a case-insensitive directory entry matches the filename
 * being searched for.
 *
 * Returns: 0 if the directory entry matches, more than 0 if it
 * doesn't match or less than zero on error.
 */
int f2fs_ci_compare(const struct inode *parent, const struct qstr *name,
				const struct qstr *entry, bool quick)
{
	const struct f2fs_sb_info *sbi = F2FS_SB(parent->i_sb);
	const struct unicode_map *um = sbi->s_encoding;
	int ret;

	if (quick)
		ret = utf8_strncasecmp_folded(um, name, entry);
	else
		ret = utf8_strncasecmp(um, name, entry);

	if (ret < 0) {
		/* Handle invalid character sequence as either an error
		 * or as an opaque byte sequence.
		 */
		if (f2fs_has_strict_mode(sbi))
			return -EINVAL;

		if (name->len != entry->len)
			return 1;

		return !!memcmp(name->name, entry->name, name->len);
	}

	return ret;
}

static void f2fs_fname_setup_ci_filename(struct inode *dir,
					const struct qstr *iname,
					struct fscrypt_str *cf_name)
{
	struct f2fs_sb_info *sbi = F2FS_I_SB(dir);

	if (!IS_CASEFOLDED(dir)) {
		cf_name->name = NULL;
		return;
	}

	cf_name->name = f2fs_kmalloc(sbi, F2FS_NAME_LEN, GFP_NOFS);
	if (!cf_name->name)
		return;

	cf_name->len = utf8_casefold(sbi->s_encoding,
					iname, cf_name->name,
					F2FS_NAME_LEN);
	if ((int)cf_name->len <= 0) {
		kvfree(cf_name->name);
		cf_name->name = NULL;
	}
}
#endif

static inline bool f2fs_match_name(struct f2fs_dentry_ptr *d,
					struct f2fs_dir_entry *de,
					struct fscrypt_name *fname,
					struct fscrypt_str *cf_str,
					unsigned long bit_pos,
					f2fs_hash_t namehash)
{
#ifdef CONFIG_UNICODE
	struct inode *parent = d->inode;
	struct f2fs_sb_info *sbi = F2FS_I_SB(parent);
	struct qstr entry;
#endif

	if (de->hash_code != namehash)
		return false;

#ifdef CONFIG_UNICODE
	entry.name = d->filename[bit_pos];
	entry.len = de->name_len;

	if (sbi->s_encoding && IS_CASEFOLDED(parent)) {
		if (cf_str->name) {
			struct qstr cf = {.name = cf_str->name,
					  .len = cf_str->len};
			return !f2fs_ci_compare(parent, &cf, &entry, true);
		}
		return !f2fs_ci_compare(parent, fname->usr_fname, &entry,
					false);
	}
#endif
	if (fscrypt_match_name(fname, d->filename[bit_pos],
				le16_to_cpu(de->name_len)))
		return true;
	return false;
}

struct f2fs_dir_entry *f2fs_find_target_dentry(struct fscrypt_name *fname,
			f2fs_hash_t namehash, int *max_slots,
			struct f2fs_dentry_ptr *d)
{
	struct f2fs_dir_entry *de;
	struct fscrypt_str cf_str = { .name = NULL, .len = 0 };
	unsigned long bit_pos = 0;
	int max_len = 0;

#ifdef CONFIG_UNICODE
	f2fs_fname_setup_ci_filename(d->inode, fname->usr_fname, &cf_str);
#endif

	if (max_slots)
		*max_slots = 0;
	while (bit_pos < d->max) {
		if (!test_bit_le(bit_pos, d->bitmap)) {
			bit_pos++;
			max_len++;
			continue;
		}

		de = &d->dentry[bit_pos];

		if (unlikely(!de->name_len)) {
			bit_pos++;
			continue;
		}

		if (f2fs_match_name(d, de, fname, &cf_str, bit_pos, namehash))
			goto found;

		if (max_slots && max_len > *max_slots)
			*max_slots = max_len;
		max_len = 0;

		bit_pos += GET_DENTRY_SLOTS(le16_to_cpu(de->name_len));
	}

	de = NULL;
found:
	if (max_slots && max_len > *max_slots)
		*max_slots = max_len;

#ifdef CONFIG_UNICODE
	kvfree(cf_str.name);
#endif
	return de;
}

static struct f2fs_dir_entry *find_in_level(struct inode *dir,
					unsigned int level,
					struct fscrypt_name *fname,
					struct page **res_page)
{
	struct qstr name = FSTR_TO_QSTR(&fname->disk_name);
	int s = GET_DENTRY_SLOTS(name.len);
	unsigned int nbucket, nblock;
	unsigned int bidx, end_block;
	struct page *dentry_page;
	struct f2fs_dir_entry *de = NULL;
	bool room = false;
	int max_slots;
	f2fs_hash_t namehash = f2fs_dentry_hash(dir, &name, fname);

	nbucket = dir_buckets(level, F2FS_I(dir)->i_dir_level);
	nblock = bucket_blocks(level);

	bidx = dir_block_index(level, F2FS_I(dir)->i_dir_level,
					le32_to_cpu(namehash) % nbucket);
	end_block = bidx + nblock;

	for (; bidx < end_block; bidx++) {
		/* no need to allocate new dentry pages to all the indices */
		dentry_page = f2fs_find_data_page(dir, bidx);
		if (IS_ERR(dentry_page)) {
			if (PTR_ERR(dentry_page) == -ENOENT) {
				room = true;
				continue;
			} else {
				*res_page = dentry_page;
				break;
			}
		}

		de = find_in_block(dir, dentry_page, fname, namehash,
							&max_slots, res_page);
		if (de)
			break;

		if (max_slots >= s)
			room = true;
		f2fs_put_page(dentry_page, 0);
	}

	if (!de && room && F2FS_I(dir)->chash != namehash) {
		F2FS_I(dir)->chash = namehash;
		F2FS_I(dir)->clevel = level;
	}

	return de;
}

struct f2fs_dir_entry *__f2fs_find_entry(struct inode *dir,
			struct fscrypt_name *fname, struct page **res_page)
{
	unsigned long npages = dir_blocks(dir);
	struct f2fs_dir_entry *de = NULL;
	unsigned int max_depth;
	unsigned int level;

	if (f2fs_has_inline_dentry(dir)) {
		*res_page = NULL;
		de = f2fs_find_in_inline_dir(dir, fname, res_page);
		goto out;
	}

	if (npages == 0) {
		*res_page = NULL;
		goto out;
	}

	max_depth = F2FS_I(dir)->i_current_depth;
	if (unlikely(max_depth > MAX_DIR_HASH_DEPTH)) {
		f2fs_warn(F2FS_I_SB(dir), "Corrupted max_depth of %lu: %u",
			  dir->i_ino, max_depth);
		max_depth = MAX_DIR_HASH_DEPTH;
		f2fs_i_depth_write(dir, max_depth);
	}

	for (level = 0; level < max_depth; level++) {
		*res_page = NULL;
		de = find_in_level(dir, level, fname, res_page);
		if (de || IS_ERR(*res_page))
			break;
	}
out:
	/* This is to increase the speed of f2fs_create */
	if (!de)
		F2FS_I(dir)->task = current;
	return de;
}

/*
 * Find an entry in the specified directory with the wanted name.
 * It returns the page where the entry was found (as a parameter - res_page),
 * and the entry itself. Page is returned mapped and unlocked.
 * Entry is guaranteed to be valid.
 */
struct f2fs_dir_entry *f2fs_find_entry(struct inode *dir,
			const struct qstr *child, struct page **res_page)
{
	struct f2fs_dir_entry *de = NULL;
	struct fscrypt_name fname;
	int err;

#ifdef CONFIG_UNICODE
	if (f2fs_has_strict_mode(F2FS_I_SB(dir)) && IS_CASEFOLDED(dir) &&
			utf8_validate(F2FS_I_SB(dir)->s_encoding, child)) {
		*res_page = ERR_PTR(-EINVAL);
		return NULL;
	}
#endif

	err = fscrypt_setup_filename(dir, child, 1, &fname);
	if (err) {
		if (err == -ENOENT)
			*res_page = NULL;
		else
			*res_page = ERR_PTR(err);
		return NULL;
	}

	de = __f2fs_find_entry(dir, &fname, res_page);

	fscrypt_free_filename(&fname);
	return de;
}

struct f2fs_dir_entry *f2fs_parent_dir(struct inode *dir, struct page **p)
{
	struct qstr dotdot = QSTR_INIT("..", 2);

	return f2fs_find_entry(dir, &dotdot, p);
}

ino_t f2fs_inode_by_name(struct inode *dir, const struct qstr *qstr,
							struct page **page)
{
	ino_t res = 0;
	struct f2fs_dir_entry *de;

	de = f2fs_find_entry(dir, qstr, page);
	if (de) {
		res = le32_to_cpu(de->ino);
		f2fs_put_page(*page, 0);
	}

	return res;
}

void f2fs_set_link(struct inode *dir, struct f2fs_dir_entry *de,
		struct page *page, struct inode *inode)
{
	enum page_type type = f2fs_has_inline_dentry(dir) ? NODE : DATA;
	lock_page(page);
	f2fs_wait_on_page_writeback(page, type, true, true);
	de->ino = cpu_to_le32(inode->i_ino);
	set_de_type(de, inode->i_mode);
	set_page_dirty(page);

	dir->i_mtime = dir->i_ctime = current_time(dir);
	f2fs_mark_inode_dirty_sync(dir, false);
	f2fs_put_page(page, 1);
}

static void init_dent_inode(const struct qstr *name, struct page *ipage)
{
	struct f2fs_inode *ri;

	f2fs_wait_on_page_writeback(ipage, NODE, true, true);

	/* copy name info. to this inode page */
	ri = F2FS_INODE(ipage);
	ri->i_namelen = cpu_to_le32(name->len);
	memcpy(ri->i_name, name->name, name->len);
	set_page_dirty(ipage);
}

void f2fs_do_make_empty_dir(struct inode *inode, struct inode *parent,
					struct f2fs_dentry_ptr *d)
{
	struct qstr dot = QSTR_INIT(".", 1);
	struct qstr dotdot = QSTR_INIT("..", 2);

	/* update dirent of "." */
	f2fs_update_dentry(inode->i_ino, inode->i_mode, d, &dot, 0, 0);

	/* update dirent of ".." */
	f2fs_update_dentry(parent->i_ino, parent->i_mode, d, &dotdot, 0, 1);
}

static int make_empty_dir(struct inode *inode,
		struct inode *parent, struct page *page)
{
	struct page *dentry_page;
	struct f2fs_dentry_block *dentry_blk;
	struct f2fs_dentry_ptr d;

	if (f2fs_has_inline_dentry(inode))
		return f2fs_make_empty_inline_dir(inode, parent, page);

	dentry_page = f2fs_get_new_data_page(inode, page, 0, true);
	if (IS_ERR(dentry_page))
		return PTR_ERR(dentry_page);

	dentry_blk = page_address(dentry_page);

	make_dentry_ptr_block(NULL, &d, dentry_blk);
	f2fs_do_make_empty_dir(inode, parent, &d);

	set_page_dirty(dentry_page);
	f2fs_put_page(dentry_page, 1);
	return 0;
}

struct page *f2fs_init_inode_metadata(struct inode *inode, struct inode *dir,
			const struct qstr *new_name, const struct qstr *orig_name,
			struct page *dpage)
{
	struct page *page;
	int dummy_encrypt = DUMMY_ENCRYPTION_ENABLED(F2FS_I_SB(dir));
	int err;

	if (is_inode_flag_set(inode, FI_NEW_INODE)) {
		page = f2fs_new_inode_page(inode);
		if (IS_ERR(page))
			return page;

		if (S_ISDIR(inode->i_mode)) {
			/* in order to handle error case */
			get_page(page);
			err = make_empty_dir(inode, dir, page);
			if (err) {
				lock_page(page);
				goto put_error;
			}
			put_page(page);
		}

		err = f2fs_init_acl(inode, dir, page, dpage);
		if (err)
			goto put_error;

		err = f2fs_init_security(inode, dir, orig_name, page);
		if (err)
			goto put_error;

		if ((IS_ENCRYPTED(dir) || dummy_encrypt) &&
					f2fs_may_encrypt(inode)) {
			err = fscrypt_inherit_context(dir, inode, page, false);
			if (err)
				goto put_error;
		}
	} else {
		page = f2fs_get_node_page(F2FS_I_SB(dir), inode->i_ino);
		if (IS_ERR(page))
			return page;
	}

	if (new_name) {
		init_dent_inode(new_name, page);
		if (IS_ENCRYPTED(dir))
			file_set_enc_name(inode);
	}

	/*
	 * This file should be checkpointed during fsync.
	 * We lost i_pino from now on.
	 */
	if (is_inode_flag_set(inode, FI_INC_LINK)) {
		if (!S_ISDIR(inode->i_mode))
			file_lost_pino(inode);
		/*
		 * If link the tmpfile to alias through linkat path,
		 * we should remove this inode from orphan list.
		 */
		if (inode->i_nlink == 0)
			f2fs_remove_orphan_inode(F2FS_I_SB(dir), inode->i_ino);
		f2fs_i_links_write(inode, true);
	}
	return page;

put_error:
	clear_nlink(inode);
	f2fs_update_inode(inode, page);
	f2fs_put_page(page, 1);
	return ERR_PTR(err);
}

void f2fs_update_parent_metadata(struct inode *dir, struct inode *inode,
						unsigned int current_depth)
{
	if (inode && is_inode_flag_set(inode, FI_NEW_INODE)) {
		if (S_ISDIR(inode->i_mode))
			f2fs_i_links_write(dir, true);
		clear_inode_flag(inode, FI_NEW_INODE);
	}
	dir->i_mtime = dir->i_ctime = current_time(dir);
	f2fs_mark_inode_dirty_sync(dir, false);

	if (F2FS_I(dir)->i_current_depth != current_depth)
		f2fs_i_depth_write(dir, current_depth);

	if (inode && is_inode_flag_set(inode, FI_INC_LINK))
		clear_inode_flag(inode, FI_INC_LINK);
}

int f2fs_room_for_filename(const void *bitmap, int slots, int max_slots)
{
	int bit_start = 0;
	int zero_start, zero_end;
next:
	zero_start = find_next_zero_bit_le(bitmap, max_slots, bit_start);
	if (zero_start >= max_slots)
		return max_slots;

	zero_end = find_next_bit_le(bitmap, max_slots, zero_start);
	if (zero_end - zero_start >= slots)
		return zero_start;

	bit_start = zero_end + 1;

	if (zero_end + 1 >= max_slots)
		return max_slots;
	goto next;
}

void f2fs_update_dentry(nid_t ino, umode_t mode, struct f2fs_dentry_ptr *d,
				const struct qstr *name, f2fs_hash_t name_hash,
				unsigned int bit_pos)
{
	struct f2fs_dir_entry *de;
	int slots = GET_DENTRY_SLOTS(name->len);
	int i;

	de = &d->dentry[bit_pos];
	de->hash_code = name_hash;
	de->name_len = cpu_to_le16(name->len);
	memcpy(d->filename[bit_pos], name->name, name->len);
	de->ino = cpu_to_le32(ino);
	set_de_type(de, mode);
	for (i = 0; i < slots; i++) {
		__set_bit_le(bit_pos + i, (void *)d->bitmap);
		/* avoid wrong garbage data for readdir */
		if (i)
			(de + i)->name_len = 0;
	}
}

int f2fs_add_regular_entry(struct inode *dir, const struct qstr *new_name,
				const struct qstr *orig_name,
				struct inode *inode, nid_t ino, umode_t mode)
{
	unsigned int bit_pos;
	unsigned int level;
	unsigned int current_depth;
	unsigned long bidx, block;
	f2fs_hash_t dentry_hash;
	unsigned int nbucket, nblock;
	struct page *dentry_page = NULL;
	struct f2fs_dentry_block *dentry_blk = NULL;
	struct f2fs_dentry_ptr d;
	struct page *page = NULL;
	int slots, err = 0;

	level = 0;
	slots = GET_DENTRY_SLOTS(new_name->len);
	dentry_hash = f2fs_dentry_hash(dir, new_name, NULL);

	current_depth = F2FS_I(dir)->i_current_depth;
	if (F2FS_I(dir)->chash == dentry_hash) {
		level = F2FS_I(dir)->clevel;
		F2FS_I(dir)->chash = 0;
	}

start:
	if (time_to_inject(F2FS_I_SB(dir), FAULT_DIR_DEPTH)) {
		f2fs_show_injection_info(F2FS_I_SB(dir), FAULT_DIR_DEPTH);
		return -ENOSPC;
	}

	if (unlikely(current_depth == MAX_DIR_HASH_DEPTH))
		return -ENOSPC;

	/* Increase the depth, if required */
	if (level == current_depth)
		++current_depth;

	nbucket = dir_buckets(level, F2FS_I(dir)->i_dir_level);
	nblock = bucket_blocks(level);

	bidx = dir_block_index(level, F2FS_I(dir)->i_dir_level,
				(le32_to_cpu(dentry_hash) % nbucket));

	for (block = bidx; block <= (bidx + nblock - 1); block++) {
		dentry_page = f2fs_get_new_data_page(dir, NULL, block, true);
		if (IS_ERR(dentry_page))
			return PTR_ERR(dentry_page);

		dentry_blk = page_address(dentry_page);
		bit_pos = f2fs_room_for_filename(&dentry_blk->dentry_bitmap,
						slots, NR_DENTRY_IN_BLOCK);
		if (bit_pos < NR_DENTRY_IN_BLOCK)
			goto add_dentry;

		f2fs_put_page(dentry_page, 1);
	}

	/* Move to next level to find the empty slot for new dentry */
	++level;
	goto start;
add_dentry:
	f2fs_wait_on_page_writeback(dentry_page, DATA, true, true);

	if (inode) {
		down_write(&F2FS_I(inode)->i_sem);
		page = f2fs_init_inode_metadata(inode, dir, new_name,
						orig_name, NULL);
		if (IS_ERR(page)) {
			err = PTR_ERR(page);
			goto fail;
		}
	}

	make_dentry_ptr_block(NULL, &d, dentry_blk);
	f2fs_update_dentry(ino, mode, &d, new_name, dentry_hash, bit_pos);

	set_page_dirty(dentry_page);

	if (inode) {
		f2fs_i_pino_write(inode, dir->i_ino);

		/* synchronize inode page's data from inode cache */
		if (is_inode_flag_set(inode, FI_NEW_INODE))
			f2fs_update_inode(inode, page);

		f2fs_put_page(page, 1);
	}

	f2fs_update_parent_metadata(dir, inode, current_depth);
fail:
	if (inode)
		up_write(&F2FS_I(inode)->i_sem);

	f2fs_put_page(dentry_page, 1);

	return err;
}

int f2fs_add_dentry(struct inode *dir, struct fscrypt_name *fname,
				struct inode *inode, nid_t ino, umode_t mode)
{
	struct qstr new_name;
	int err = -EAGAIN;

	new_name.name = fname_name(fname);
	new_name.len = fname_len(fname);

	if (f2fs_has_inline_dentry(dir))
		err = f2fs_add_inline_entry(dir, &new_name, fname->usr_fname,
							inode, ino, mode);
	if (err == -EAGAIN)
		err = f2fs_add_regular_entry(dir, &new_name, fname->usr_fname,
							inode, ino, mode);

	f2fs_update_time(F2FS_I_SB(dir), REQ_TIME);
	return err;
}

/*
 * Caller should grab and release a rwsem by calling f2fs_lock_op() and
 * f2fs_unlock_op().
 */
int f2fs_do_add_link(struct inode *dir, const struct qstr *name,
				struct inode *inode, nid_t ino, umode_t mode)
{
	struct fscrypt_name fname;
	struct page *page = NULL;
	struct f2fs_dir_entry *de = NULL;
	int err;

	err = fscrypt_setup_filename(dir, name, 0, &fname);
	if (err)
		return err;

	/*
	 * An immature stakable filesystem shows a race condition between lookup
	 * and create. If we have same task when doing lookup and create, it's
	 * definitely fine as expected by VFS normally. Otherwise, let's just
	 * verify on-disk dentry one more time, which guarantees filesystem
	 * consistency more.
	 */
	if (current != F2FS_I(dir)->task) {
		de = __f2fs_find_entry(dir, &fname, &page);
		F2FS_I(dir)->task = NULL;
	}
	if (de) {
		f2fs_put_page(page, 0);
		err = -EEXIST;
	} else if (IS_ERR(page)) {
		err = PTR_ERR(page);
	} else {
		err = f2fs_add_dentry(dir, &fname, inode, ino, mode);
	}
	fscrypt_free_filename(&fname);
	return err;
}

int f2fs_do_tmpfile(struct inode *inode, struct inode *dir)
{
	struct page *page;
	int err = 0;

	down_write(&F2FS_I(inode)->i_sem);
	page = f2fs_init_inode_metadata(inode, dir, NULL, NULL, NULL);
	if (IS_ERR(page)) {
		err = PTR_ERR(page);
		goto fail;
	}
	f2fs_put_page(page, 1);

	clear_inode_flag(inode, FI_NEW_INODE);
	f2fs_update_time(F2FS_I_SB(inode), REQ_TIME);
fail:
	up_write(&F2FS_I(inode)->i_sem);
	return err;
}

void f2fs_drop_nlink(struct inode *dir, struct inode *inode)
{
	struct f2fs_sb_info *sbi = F2FS_I_SB(dir);

	down_write(&F2FS_I(inode)->i_sem);

	if (S_ISDIR(inode->i_mode))
		f2fs_i_links_write(dir, false);
	inode->i_ctime = current_time(inode);

	f2fs_i_links_write(inode, false);
	if (S_ISDIR(inode->i_mode)) {
		f2fs_i_links_write(inode, false);
		f2fs_i_size_write(inode, 0);
	}
	up_write(&F2FS_I(inode)->i_sem);

	if (inode->i_nlink == 0)
		f2fs_add_orphan_inode(inode);
	else
		f2fs_release_orphan_inode(sbi);
}

/*
 * It only removes the dentry from the dentry page, corresponding name
 * entry in name page does not need to be touched during deletion.
 */
void f2fs_delete_entry(struct f2fs_dir_entry *dentry, struct page *page,
					struct inode *dir, struct inode *inode)
{
	struct	f2fs_dentry_block *dentry_blk;
	unsigned int bit_pos;
	int slots = GET_DENTRY_SLOTS(le16_to_cpu(dentry->name_len));
	int i;

	f2fs_update_time(F2FS_I_SB(dir), REQ_TIME);

	if (F2FS_OPTION(F2FS_I_SB(dir)).fsync_mode == FSYNC_MODE_STRICT)
		f2fs_add_ino_entry(F2FS_I_SB(dir), dir->i_ino, TRANS_DIR_INO);

	if (f2fs_has_inline_dentry(dir))
		return f2fs_delete_inline_entry(dentry, page, dir, inode);

	lock_page(page);
	f2fs_wait_on_page_writeback(page, DATA, true, true);

	dentry_blk = page_address(page);
	bit_pos = dentry - dentry_blk->dentry;
	for (i = 0; i < slots; i++)
		__clear_bit_le(bit_pos + i, &dentry_blk->dentry_bitmap);

	/* Let's check and deallocate this dentry page */
	bit_pos = find_next_bit_le(&dentry_blk->dentry_bitmap,
			NR_DENTRY_IN_BLOCK,
			0);
	set_page_dirty(page);

	dir->i_ctime = dir->i_mtime = current_time(dir);
	f2fs_mark_inode_dirty_sync(dir, false);

	if (inode)
		f2fs_drop_nlink(dir, inode);

	if (bit_pos == NR_DENTRY_IN_BLOCK &&
		!f2fs_truncate_hole(dir, page->index, page->index + 1)) {
		f2fs_clear_radix_tree_dirty_tag(page);
		clear_page_dirty_for_io(page);
		f2fs_clear_page_private(page);
		ClearPageUptodate(page);
		clear_cold_data(page);
		inode_dec_dirty_pages(dir);
		f2fs_remove_dirty_inode(dir);
	}
	f2fs_put_page(page, 1);
}

bool f2fs_empty_dir(struct inode *dir)
{
	unsigned long bidx;
	struct page *dentry_page;
	unsigned int bit_pos;
	struct f2fs_dentry_block *dentry_blk;
	unsigned long nblock = dir_blocks(dir);

	if (f2fs_has_inline_dentry(dir))
		return f2fs_empty_inline_dir(dir);

	for (bidx = 0; bidx < nblock; bidx++) {
		dentry_page = f2fs_get_lock_data_page(dir, bidx, false);
		if (IS_ERR(dentry_page)) {
			if (PTR_ERR(dentry_page) == -ENOENT)
				continue;
			else
				return false;
		}

		dentry_blk = page_address(dentry_page);
		if (bidx == 0)
			bit_pos = 2;
		else
			bit_pos = 0;
		bit_pos = find_next_bit_le(&dentry_blk->dentry_bitmap,
						NR_DENTRY_IN_BLOCK,
						bit_pos);

		f2fs_put_page(dentry_page, 1);

		if (bit_pos < NR_DENTRY_IN_BLOCK)
			return false;
	}
	return true;
}

int f2fs_fill_dentries(struct dir_context *ctx, struct f2fs_dentry_ptr *d,
			unsigned int start_pos, struct fscrypt_str *fstr)
{
	unsigned char d_type = DT_UNKNOWN;
	unsigned int bit_pos;
	struct f2fs_dir_entry *de = NULL;
	struct fscrypt_str de_name = FSTR_INIT(NULL, 0);
	struct f2fs_sb_info *sbi = F2FS_I_SB(d->inode);
	struct blk_plug plug;
	bool readdir_ra = sbi->readdir_ra == 1;
	int err = 0;

	bit_pos = ((unsigned long)ctx->pos % d->max);

	if (readdir_ra)
		blk_start_plug(&plug);

	while (bit_pos < d->max) {
		bit_pos = find_next_bit_le(d->bitmap, d->max, bit_pos);
		if (bit_pos >= d->max)
			break;

		de = &d->dentry[bit_pos];
		if (de->name_len == 0) {
			bit_pos++;
			ctx->pos = start_pos + bit_pos;
			printk_ratelimited(
<<<<<<< HEAD
				"%s, invalid namelen(0), ino:%u, run fsck to fix.",
				KERN_WARNING, le32_to_cpu(de->ino));
=======
				"%sF2FS-fs (%s): invalid namelen(0), ino:%u, run fsck to fix.",
				KERN_WARNING, sbi->sb->s_id,
				le32_to_cpu(de->ino));
>>>>>>> 34f21ff3
			set_sbi_flag(sbi, SBI_NEED_FSCK);
			continue;
		}

		d_type = f2fs_get_de_type(de);

		de_name.name = d->filename[bit_pos];
		de_name.len = le16_to_cpu(de->name_len);

		/* check memory boundary before moving forward */
		bit_pos += GET_DENTRY_SLOTS(le16_to_cpu(de->name_len));
		if (unlikely(bit_pos > d->max ||
				le16_to_cpu(de->name_len) > F2FS_NAME_LEN)) {
			f2fs_warn(sbi, "%s: corrupted namelen=%d, run fsck to fix.",
				  __func__, le16_to_cpu(de->name_len));
			set_sbi_flag(sbi, SBI_NEED_FSCK);
			err = -EFSCORRUPTED;
			goto out;
		}

		if (IS_ENCRYPTED(d->inode)) {
			int save_len = fstr->len;

			err = fscrypt_fname_disk_to_usr(d->inode,
						(u32)le32_to_cpu(de->hash_code),
						0, &de_name, fstr);
			if (err)
				goto out;

			de_name = *fstr;
			fstr->len = save_len;
		}

		if (!dir_emit(ctx, de_name.name, de_name.len,
					le32_to_cpu(de->ino), d_type)) {
			err = 1;
			goto out;
		}

		if (readdir_ra)
			f2fs_ra_node_page(sbi, le32_to_cpu(de->ino));

		ctx->pos = start_pos + bit_pos;
	}
out:
	if (readdir_ra)
		blk_finish_plug(&plug);
	return err;
}

static int f2fs_readdir(struct file *file, struct dir_context *ctx)
{
	struct inode *inode = file_inode(file);
	unsigned long npages = dir_blocks(inode);
	struct f2fs_dentry_block *dentry_blk = NULL;
	struct page *dentry_page = NULL;
	struct file_ra_state *ra = &file->f_ra;
	loff_t start_pos = ctx->pos;
	unsigned int n = ((unsigned long)ctx->pos / NR_DENTRY_IN_BLOCK);
	struct f2fs_dentry_ptr d;
	struct fscrypt_str fstr = FSTR_INIT(NULL, 0);
	int err = 0;

	if (IS_ENCRYPTED(inode)) {
		err = fscrypt_get_encryption_info(inode);
		if (err && err != -ENOKEY)
			goto out;

		err = fscrypt_fname_alloc_buffer(inode, F2FS_NAME_LEN, &fstr);
		if (err < 0)
			goto out;
	}

	if (f2fs_has_inline_dentry(inode)) {
		err = f2fs_read_inline_dir(file, ctx, &fstr);
		goto out_free;
	}

	for (; n < npages; n++, ctx->pos = n * NR_DENTRY_IN_BLOCK) {

		/* allow readdir() to be interrupted */
		if (fatal_signal_pending(current)) {
			err = -ERESTARTSYS;
			goto out_free;
		}
		cond_resched();

		/* readahead for multi pages of dir */
		if (npages - n > 1 && !ra_has_index(ra, n))
			page_cache_sync_readahead(inode->i_mapping, ra, file, n,
				min(npages - n, (pgoff_t)MAX_DIR_RA_PAGES));

		dentry_page = f2fs_find_data_page(inode, n);
		if (IS_ERR(dentry_page)) {
			err = PTR_ERR(dentry_page);
			if (err == -ENOENT) {
				err = 0;
				continue;
			} else {
				goto out_free;
			}
		}

		dentry_blk = page_address(dentry_page);

		make_dentry_ptr_block(inode, &d, dentry_blk);

		err = f2fs_fill_dentries(ctx, &d,
				n * NR_DENTRY_IN_BLOCK, &fstr);
		if (err) {
			f2fs_put_page(dentry_page, 0);
			break;
		}

		f2fs_put_page(dentry_page, 0);
	}
out_free:
	fscrypt_fname_free_buffer(&fstr);
out:
	trace_f2fs_readdir(inode, start_pos, ctx->pos, err);
	return err < 0 ? err : 0;
}

static int f2fs_dir_open(struct inode *inode, struct file *filp)
{
	if (IS_ENCRYPTED(inode))
		return fscrypt_get_encryption_info(inode) ? -EACCES : 0;
	return 0;
}

const struct file_operations f2fs_dir_operations = {
	.llseek		= generic_file_llseek,
	.read		= generic_read_dir,
	.iterate_shared	= f2fs_readdir,
	.fsync		= f2fs_sync_file,
	.open		= f2fs_dir_open,
	.unlocked_ioctl	= f2fs_ioctl,
#ifdef CONFIG_COMPAT
	.compat_ioctl   = f2fs_compat_ioctl,
#endif
};

#ifdef CONFIG_UNICODE
static int f2fs_d_compare(const struct dentry *dentry, unsigned int len,
			  const char *str, const struct qstr *name)
{
	struct qstr qstr = {.name = str, .len = len };

	if (!IS_CASEFOLDED(dentry->d_parent->d_inode)) {
		if (len != name->len)
			return -1;
		return memcmp(str, name, len);
	}

	return f2fs_ci_compare(dentry->d_parent->d_inode, name, &qstr, false);
}

static int f2fs_d_hash(const struct dentry *dentry, struct qstr *str)
{
	struct f2fs_sb_info *sbi = F2FS_SB(dentry->d_sb);
	const struct unicode_map *um = sbi->s_encoding;
	unsigned char *norm;
	int len, ret = 0;

	if (!IS_CASEFOLDED(dentry->d_inode))
		return 0;

	norm = f2fs_kmalloc(sbi, PATH_MAX, GFP_ATOMIC);
	if (!norm)
		return -ENOMEM;

	len = utf8_casefold(um, str, norm, PATH_MAX);
	if (len < 0) {
		if (f2fs_has_strict_mode(sbi))
			ret = -EINVAL;
		goto out;
	}
	str->hash = full_name_hash(dentry, norm, len);
out:
	kvfree(norm);
	return ret;
}

const struct dentry_operations f2fs_dentry_ops = {
	.d_hash = f2fs_d_hash,
	.d_compare = f2fs_d_compare,
};
#endif<|MERGE_RESOLUTION|>--- conflicted
+++ resolved
@@ -919,14 +919,9 @@
 			bit_pos++;
 			ctx->pos = start_pos + bit_pos;
 			printk_ratelimited(
-<<<<<<< HEAD
-				"%s, invalid namelen(0), ino:%u, run fsck to fix.",
-				KERN_WARNING, le32_to_cpu(de->ino));
-=======
 				"%sF2FS-fs (%s): invalid namelen(0), ino:%u, run fsck to fix.",
 				KERN_WARNING, sbi->sb->s_id,
 				le32_to_cpu(de->ino));
->>>>>>> 34f21ff3
 			set_sbi_flag(sbi, SBI_NEED_FSCK);
 			continue;
 		}
