--- conflicted
+++ resolved
@@ -2336,15 +2336,12 @@
 					      struct ext4_group_desc *gdp);
 ext4_fsblk_t ext4_inode_to_goal_block(struct inode *);
 
-<<<<<<< HEAD
-=======
 #ifdef CONFIG_UNICODE
 extern void ext4_fname_setup_ci_filename(struct inode *dir,
 					 const struct qstr *iname,
 					 struct fscrypt_str *fname);
 #endif
 
->>>>>>> 34f21ff3
 #ifdef CONFIG_FS_ENCRYPTION
 static inline void ext4_fname_from_fscrypt_name(struct ext4_filename *dst,
 						const struct fscrypt_name *src)
@@ -2369,17 +2366,12 @@
 	err = fscrypt_setup_filename(dir, iname, lookup, &name);
 	if (err)
 		return err;
-<<<<<<< HEAD
-
-	ext4_fname_from_fscrypt_name(fname, &name);
-=======
 
 	ext4_fname_from_fscrypt_name(fname, &name);
 
 #ifdef CONFIG_UNICODE
 	ext4_fname_setup_ci_filename(dir, iname, &fname->cf_name);
 #endif
->>>>>>> 34f21ff3
 	return 0;
 }
 
@@ -2395,13 +2387,10 @@
 		return err;
 
 	ext4_fname_from_fscrypt_name(fname, &name);
-<<<<<<< HEAD
-=======
 
 #ifdef CONFIG_UNICODE
 	ext4_fname_setup_ci_filename(dir, &dentry->d_name, &fname->cf_name);
 #endif
->>>>>>> 34f21ff3
 	return 0;
 }
 
@@ -2445,9 +2434,6 @@
 	return ext4_fname_setup_filename(dir, &dentry->d_name, 1, fname);
 }
 
-<<<<<<< HEAD
-static inline void ext4_fname_free_filename(struct ext4_filename *fname) { }
-=======
 static inline void ext4_fname_free_filename(struct ext4_filename *fname)
 {
 #ifdef CONFIG_UNICODE
@@ -2455,7 +2441,6 @@
 	fname->cf_name.name = NULL;
 #endif
 }
->>>>>>> 34f21ff3
 #endif /* !CONFIG_FS_ENCRYPTION */
 
 /* dir.c */
