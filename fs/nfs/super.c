/*
 *  linux/fs/nfs/super.c
 *
 *  Copyright (C) 1992  Rick Sladkey
 *
 *  nfs superblock handling functions
 *
 *  Modularised by Alan Cox <alan@lxorguk.ukuu.org.uk>, while hacking some
 *  experimental NFS changes. Modularisation taken straight from SYS5 fs.
 *
 *  Change to nfs_read_super() to permit NFS mounts to multi-homed hosts.
 *  J.S.Peatfield@damtp.cam.ac.uk
 *
 *  Split from inode.c by David Howells <dhowells@redhat.com>
 *
 * - superblocks are indexed on server only - all inodes, dentries, etc. associated with a
 *   particular server are held in the same superblock
 * - NFS superblocks can have several effective roots to the dentry tree
 * - directory type roots are spliced into the tree when a path from one root reaches the root
 *   of another (see nfs_lookup())
 */

#include <linux/module.h>
#include <linux/init.h>

#include <linux/time.h>
#include <linux/kernel.h>
#include <linux/mm.h>
#include <linux/string.h>
#include <linux/stat.h>
#include <linux/errno.h>
#include <linux/unistd.h>
#include <linux/sunrpc/clnt.h>
#include <linux/sunrpc/stats.h>
#include <linux/sunrpc/metrics.h>
#include <linux/sunrpc/xprtsock.h>
#include <linux/sunrpc/xprtrdma.h>
#include <linux/nfs_fs.h>
#include <linux/nfs_mount.h>
#include <linux/nfs4_mount.h>
#include <linux/lockd/bind.h>
#include <linux/smp_lock.h>
#include <linux/seq_file.h>
#include <linux/mount.h>
#include <linux/nfs_idmap.h>
#include <linux/vfs.h>
#include <linux/inet.h>
#include <linux/in6.h>
#include <net/ipv6.h>
#include <linux/netdevice.h>
#include <linux/nfs_xdr.h>
#include <linux/magic.h>
#include <linux/parser.h>

#include <asm/system.h>
#include <asm/uaccess.h>

#include "nfs4_fs.h"
#include "callback.h"
#include "delegation.h"
#include "iostat.h"
#include "internal.h"
#include "fscache.h"

#define NFSDBG_FACILITY		NFSDBG_VFS

enum {
	/* Mount options that take no arguments */
	Opt_soft, Opt_hard,
	Opt_posix, Opt_noposix,
	Opt_cto, Opt_nocto,
	Opt_ac, Opt_noac,
	Opt_lock, Opt_nolock,
	Opt_v2, Opt_v3,
	Opt_udp, Opt_tcp, Opt_rdma,
	Opt_acl, Opt_noacl,
	Opt_rdirplus, Opt_nordirplus,
	Opt_sharecache, Opt_nosharecache,
	Opt_resvport, Opt_noresvport,
	Opt_fscache, Opt_nofscache,

	/* Mount options that take integer arguments */
	Opt_port,
	Opt_rsize, Opt_wsize, Opt_bsize,
	Opt_timeo, Opt_retrans,
	Opt_acregmin, Opt_acregmax,
	Opt_acdirmin, Opt_acdirmax,
	Opt_actimeo,
	Opt_namelen,
	Opt_mountport,
	Opt_mountvers,
	Opt_nfsvers,
	Opt_minorversion,

	/* Mount options that take string arguments */
	Opt_sec, Opt_proto, Opt_mountproto, Opt_mounthost,
	Opt_addr, Opt_mountaddr, Opt_clientaddr,
	Opt_lookupcache,
	Opt_fscache_uniq,

	/* Special mount options */
	Opt_userspace, Opt_deprecated, Opt_sloppy,

	Opt_err
};

static const match_table_t nfs_mount_option_tokens = {
	{ Opt_userspace, "bg" },
	{ Opt_userspace, "fg" },
	{ Opt_userspace, "retry=%s" },

	{ Opt_sloppy, "sloppy" },

	{ Opt_soft, "soft" },
	{ Opt_hard, "hard" },
	{ Opt_deprecated, "intr" },
	{ Opt_deprecated, "nointr" },
	{ Opt_posix, "posix" },
	{ Opt_noposix, "noposix" },
	{ Opt_cto, "cto" },
	{ Opt_nocto, "nocto" },
	{ Opt_ac, "ac" },
	{ Opt_noac, "noac" },
	{ Opt_lock, "lock" },
	{ Opt_nolock, "nolock" },
	{ Opt_v2, "v2" },
	{ Opt_v3, "v3" },
	{ Opt_udp, "udp" },
	{ Opt_tcp, "tcp" },
	{ Opt_rdma, "rdma" },
	{ Opt_acl, "acl" },
	{ Opt_noacl, "noacl" },
	{ Opt_rdirplus, "rdirplus" },
	{ Opt_nordirplus, "nordirplus" },
	{ Opt_sharecache, "sharecache" },
	{ Opt_nosharecache, "nosharecache" },
	{ Opt_resvport, "resvport" },
	{ Opt_noresvport, "noresvport" },
	{ Opt_fscache, "fsc" },
	{ Opt_fscache_uniq, "fsc=%s" },
	{ Opt_nofscache, "nofsc" },

<<<<<<< HEAD
	{ Opt_port, "port=%u" },
	{ Opt_rsize, "rsize=%u" },
	{ Opt_wsize, "wsize=%u" },
	{ Opt_bsize, "bsize=%u" },
	{ Opt_timeo, "timeo=%u" },
	{ Opt_retrans, "retrans=%u" },
	{ Opt_acregmin, "acregmin=%u" },
	{ Opt_acregmax, "acregmax=%u" },
	{ Opt_acdirmin, "acdirmin=%u" },
	{ Opt_acdirmax, "acdirmax=%u" },
	{ Opt_actimeo, "actimeo=%u" },
	{ Opt_namelen, "namlen=%u" },
	{ Opt_mountport, "mountport=%u" },
	{ Opt_mountvers, "mountvers=%u" },
	{ Opt_nfsvers, "nfsvers=%u" },
	{ Opt_nfsvers, "vers=%u" },
	{ Opt_minorversion, "minorversion=%u" },
=======
	{ Opt_port, "port=%s" },
	{ Opt_rsize, "rsize=%s" },
	{ Opt_wsize, "wsize=%s" },
	{ Opt_bsize, "bsize=%s" },
	{ Opt_timeo, "timeo=%s" },
	{ Opt_retrans, "retrans=%s" },
	{ Opt_acregmin, "acregmin=%s" },
	{ Opt_acregmax, "acregmax=%s" },
	{ Opt_acdirmin, "acdirmin=%s" },
	{ Opt_acdirmax, "acdirmax=%s" },
	{ Opt_actimeo, "actimeo=%s" },
	{ Opt_namelen, "namlen=%s" },
	{ Opt_mountport, "mountport=%s" },
	{ Opt_mountvers, "mountvers=%s" },
	{ Opt_nfsvers, "nfsvers=%s" },
	{ Opt_nfsvers, "vers=%s" },
>>>>>>> 4bf259e3

	{ Opt_sec, "sec=%s" },
	{ Opt_proto, "proto=%s" },
	{ Opt_mountproto, "mountproto=%s" },
	{ Opt_addr, "addr=%s" },
	{ Opt_clientaddr, "clientaddr=%s" },
	{ Opt_mounthost, "mounthost=%s" },
	{ Opt_mountaddr, "mountaddr=%s" },

	{ Opt_lookupcache, "lookupcache=%s" },

	{ Opt_err, NULL }
};

enum {
	Opt_xprt_udp, Opt_xprt_tcp, Opt_xprt_rdma,

	Opt_xprt_err
};

static const match_table_t nfs_xprt_protocol_tokens = {
	{ Opt_xprt_udp, "udp" },
	{ Opt_xprt_tcp, "tcp" },
	{ Opt_xprt_rdma, "rdma" },

	{ Opt_xprt_err, NULL }
};

enum {
	Opt_sec_none, Opt_sec_sys,
	Opt_sec_krb5, Opt_sec_krb5i, Opt_sec_krb5p,
	Opt_sec_lkey, Opt_sec_lkeyi, Opt_sec_lkeyp,
	Opt_sec_spkm, Opt_sec_spkmi, Opt_sec_spkmp,

	Opt_sec_err
};

static const match_table_t nfs_secflavor_tokens = {
	{ Opt_sec_none, "none" },
	{ Opt_sec_none, "null" },
	{ Opt_sec_sys, "sys" },

	{ Opt_sec_krb5, "krb5" },
	{ Opt_sec_krb5i, "krb5i" },
	{ Opt_sec_krb5p, "krb5p" },

	{ Opt_sec_lkey, "lkey" },
	{ Opt_sec_lkeyi, "lkeyi" },
	{ Opt_sec_lkeyp, "lkeyp" },

	{ Opt_sec_spkm, "spkm3" },
	{ Opt_sec_spkmi, "spkm3i" },
	{ Opt_sec_spkmp, "spkm3p" },

	{ Opt_sec_err, NULL }
};

enum {
	Opt_lookupcache_all, Opt_lookupcache_positive,
	Opt_lookupcache_none,

	Opt_lookupcache_err
};

static match_table_t nfs_lookupcache_tokens = {
	{ Opt_lookupcache_all, "all" },
	{ Opt_lookupcache_positive, "pos" },
	{ Opt_lookupcache_positive, "positive" },
	{ Opt_lookupcache_none, "none" },

	{ Opt_lookupcache_err, NULL }
};


static void nfs_umount_begin(struct super_block *);
static int  nfs_statfs(struct dentry *, struct kstatfs *);
static int  nfs_show_options(struct seq_file *, struct vfsmount *);
static int  nfs_show_stats(struct seq_file *, struct vfsmount *);
static int nfs_get_sb(struct file_system_type *, int, const char *, void *, struct vfsmount *);
static int nfs_xdev_get_sb(struct file_system_type *fs_type,
		int flags, const char *dev_name, void *raw_data, struct vfsmount *mnt);
static void nfs_kill_super(struct super_block *);
static int nfs_remount(struct super_block *sb, int *flags, char *raw_data);

static struct file_system_type nfs_fs_type = {
	.owner		= THIS_MODULE,
	.name		= "nfs",
	.get_sb		= nfs_get_sb,
	.kill_sb	= nfs_kill_super,
	.fs_flags	= FS_RENAME_DOES_D_MOVE|FS_REVAL_DOT|FS_BINARY_MOUNTDATA,
};

struct file_system_type nfs_xdev_fs_type = {
	.owner		= THIS_MODULE,
	.name		= "nfs",
	.get_sb		= nfs_xdev_get_sb,
	.kill_sb	= nfs_kill_super,
	.fs_flags	= FS_RENAME_DOES_D_MOVE|FS_REVAL_DOT|FS_BINARY_MOUNTDATA,
};

static const struct super_operations nfs_sops = {
	.alloc_inode	= nfs_alloc_inode,
	.destroy_inode	= nfs_destroy_inode,
	.write_inode	= nfs_write_inode,
	.statfs		= nfs_statfs,
	.clear_inode	= nfs_clear_inode,
	.umount_begin	= nfs_umount_begin,
	.show_options	= nfs_show_options,
	.show_stats	= nfs_show_stats,
	.remount_fs	= nfs_remount,
};

#ifdef CONFIG_NFS_V4
static int nfs4_get_sb(struct file_system_type *fs_type,
	int flags, const char *dev_name, void *raw_data, struct vfsmount *mnt);
static int nfs4_xdev_get_sb(struct file_system_type *fs_type,
	int flags, const char *dev_name, void *raw_data, struct vfsmount *mnt);
static int nfs4_referral_get_sb(struct file_system_type *fs_type,
	int flags, const char *dev_name, void *raw_data, struct vfsmount *mnt);
static void nfs4_kill_super(struct super_block *sb);

static struct file_system_type nfs4_fs_type = {
	.owner		= THIS_MODULE,
	.name		= "nfs4",
	.get_sb		= nfs4_get_sb,
	.kill_sb	= nfs4_kill_super,
	.fs_flags	= FS_RENAME_DOES_D_MOVE|FS_REVAL_DOT|FS_BINARY_MOUNTDATA,
};

struct file_system_type nfs4_xdev_fs_type = {
	.owner		= THIS_MODULE,
	.name		= "nfs4",
	.get_sb		= nfs4_xdev_get_sb,
	.kill_sb	= nfs4_kill_super,
	.fs_flags	= FS_RENAME_DOES_D_MOVE|FS_REVAL_DOT|FS_BINARY_MOUNTDATA,
};

struct file_system_type nfs4_referral_fs_type = {
	.owner		= THIS_MODULE,
	.name		= "nfs4",
	.get_sb		= nfs4_referral_get_sb,
	.kill_sb	= nfs4_kill_super,
	.fs_flags	= FS_RENAME_DOES_D_MOVE|FS_REVAL_DOT|FS_BINARY_MOUNTDATA,
};

static const struct super_operations nfs4_sops = {
	.alloc_inode	= nfs_alloc_inode,
	.destroy_inode	= nfs_destroy_inode,
	.write_inode	= nfs_write_inode,
	.statfs		= nfs_statfs,
	.clear_inode	= nfs4_clear_inode,
	.umount_begin	= nfs_umount_begin,
	.show_options	= nfs_show_options,
	.show_stats	= nfs_show_stats,
	.remount_fs	= nfs_remount,
};
#endif

static struct shrinker acl_shrinker = {
	.shrink		= nfs_access_cache_shrinker,
	.seeks		= DEFAULT_SEEKS,
};

/*
 * Register the NFS filesystems
 */
int __init register_nfs_fs(void)
{
	int ret;

        ret = register_filesystem(&nfs_fs_type);
	if (ret < 0)
		goto error_0;

	ret = nfs_register_sysctl();
	if (ret < 0)
		goto error_1;
#ifdef CONFIG_NFS_V4
	ret = register_filesystem(&nfs4_fs_type);
	if (ret < 0)
		goto error_2;
#endif
	register_shrinker(&acl_shrinker);
	return 0;

#ifdef CONFIG_NFS_V4
error_2:
	nfs_unregister_sysctl();
#endif
error_1:
	unregister_filesystem(&nfs_fs_type);
error_0:
	return ret;
}

/*
 * Unregister the NFS filesystems
 */
void __exit unregister_nfs_fs(void)
{
	unregister_shrinker(&acl_shrinker);
#ifdef CONFIG_NFS_V4
	unregister_filesystem(&nfs4_fs_type);
#endif
	nfs_unregister_sysctl();
	unregister_filesystem(&nfs_fs_type);
}

void nfs_sb_active(struct super_block *sb)
{
	struct nfs_server *server = NFS_SB(sb);

	if (atomic_inc_return(&server->active) == 1)
		atomic_inc(&sb->s_active);
}

void nfs_sb_deactive(struct super_block *sb)
{
	struct nfs_server *server = NFS_SB(sb);

	if (atomic_dec_and_test(&server->active))
		deactivate_super(sb);
}

/*
 * Deliver file system statistics to userspace
 */
static int nfs_statfs(struct dentry *dentry, struct kstatfs *buf)
{
	struct nfs_server *server = NFS_SB(dentry->d_sb);
	unsigned char blockbits;
	unsigned long blockres;
	struct nfs_fh *fh = NFS_FH(dentry->d_inode);
	struct nfs_fattr fattr;
	struct nfs_fsstat res = {
			.fattr = &fattr,
	};
	int error;

	error = server->nfs_client->rpc_ops->statfs(server, fh, &res);
	if (error < 0)
		goto out_err;
	buf->f_type = NFS_SUPER_MAGIC;

	/*
	 * Current versions of glibc do not correctly handle the
	 * case where f_frsize != f_bsize.  Eventually we want to
	 * report the value of wtmult in this field.
	 */
	buf->f_frsize = dentry->d_sb->s_blocksize;

	/*
	 * On most *nix systems, f_blocks, f_bfree, and f_bavail
	 * are reported in units of f_frsize.  Linux hasn't had
	 * an f_frsize field in its statfs struct until recently,
	 * thus historically Linux's sys_statfs reports these
	 * fields in units of f_bsize.
	 */
	buf->f_bsize = dentry->d_sb->s_blocksize;
	blockbits = dentry->d_sb->s_blocksize_bits;
	blockres = (1 << blockbits) - 1;
	buf->f_blocks = (res.tbytes + blockres) >> blockbits;
	buf->f_bfree = (res.fbytes + blockres) >> blockbits;
	buf->f_bavail = (res.abytes + blockres) >> blockbits;

	buf->f_files = res.tfiles;
	buf->f_ffree = res.afiles;

	buf->f_namelen = server->namelen;

	return 0;

 out_err:
	dprintk("%s: statfs error = %d\n", __func__, -error);
	return error;
}

/*
 * Map the security flavour number to a name
 */
static const char *nfs_pseudoflavour_to_name(rpc_authflavor_t flavour)
{
	static const struct {
		rpc_authflavor_t flavour;
		const char *str;
	} sec_flavours[] = {
		{ RPC_AUTH_NULL, "null" },
		{ RPC_AUTH_UNIX, "sys" },
		{ RPC_AUTH_GSS_KRB5, "krb5" },
		{ RPC_AUTH_GSS_KRB5I, "krb5i" },
		{ RPC_AUTH_GSS_KRB5P, "krb5p" },
		{ RPC_AUTH_GSS_LKEY, "lkey" },
		{ RPC_AUTH_GSS_LKEYI, "lkeyi" },
		{ RPC_AUTH_GSS_LKEYP, "lkeyp" },
		{ RPC_AUTH_GSS_SPKM, "spkm" },
		{ RPC_AUTH_GSS_SPKMI, "spkmi" },
		{ RPC_AUTH_GSS_SPKMP, "spkmp" },
		{ UINT_MAX, "unknown" }
	};
	int i;

	for (i = 0; sec_flavours[i].flavour != UINT_MAX; i++) {
		if (sec_flavours[i].flavour == flavour)
			break;
	}
	return sec_flavours[i].str;
}

static void nfs_show_mountd_options(struct seq_file *m, struct nfs_server *nfss,
				    int showdefaults)
{
	struct sockaddr *sap = (struct sockaddr *)&nfss->mountd_address;

	switch (sap->sa_family) {
	case AF_INET: {
		struct sockaddr_in *sin = (struct sockaddr_in *)sap;
		seq_printf(m, ",mountaddr=%pI4", &sin->sin_addr.s_addr);
		break;
	}
	case AF_INET6: {
		struct sockaddr_in6 *sin6 = (struct sockaddr_in6 *)sap;
		seq_printf(m, ",mountaddr=%pI6", &sin6->sin6_addr);
		break;
	}
	default:
		if (showdefaults)
			seq_printf(m, ",mountaddr=unspecified");
	}

	if (nfss->mountd_version || showdefaults)
		seq_printf(m, ",mountvers=%u", nfss->mountd_version);
	if (nfss->mountd_port || showdefaults)
		seq_printf(m, ",mountport=%u", nfss->mountd_port);

	switch (nfss->mountd_protocol) {
	case IPPROTO_UDP:
		seq_printf(m, ",mountproto=udp");
		break;
	case IPPROTO_TCP:
		seq_printf(m, ",mountproto=tcp");
		break;
	default:
		if (showdefaults)
			seq_printf(m, ",mountproto=auto");
	}
}

/*
 * Describe the mount options in force on this server representation
 */
static void nfs_show_mount_options(struct seq_file *m, struct nfs_server *nfss,
				   int showdefaults)
{
	static const struct proc_nfs_info {
		int flag;
		const char *str;
		const char *nostr;
	} nfs_info[] = {
		{ NFS_MOUNT_SOFT, ",soft", ",hard" },
		{ NFS_MOUNT_POSIX, ",posix", "" },
		{ NFS_MOUNT_NOCTO, ",nocto", "" },
		{ NFS_MOUNT_NOAC, ",noac", "" },
		{ NFS_MOUNT_NONLM, ",nolock", "" },
		{ NFS_MOUNT_NOACL, ",noacl", "" },
		{ NFS_MOUNT_NORDIRPLUS, ",nordirplus", "" },
		{ NFS_MOUNT_UNSHARED, ",nosharecache", "" },
		{ NFS_MOUNT_NORESVPORT, ",noresvport", "" },
		{ 0, NULL, NULL }
	};
	const struct proc_nfs_info *nfs_infop;
	struct nfs_client *clp = nfss->nfs_client;
	u32 version = clp->rpc_ops->version;

	seq_printf(m, ",vers=%u", version);
	seq_printf(m, ",rsize=%u", nfss->rsize);
	seq_printf(m, ",wsize=%u", nfss->wsize);
	if (nfss->bsize != 0)
		seq_printf(m, ",bsize=%u", nfss->bsize);
	seq_printf(m, ",namlen=%u", nfss->namelen);
	if (nfss->acregmin != NFS_DEF_ACREGMIN*HZ || showdefaults)
		seq_printf(m, ",acregmin=%u", nfss->acregmin/HZ);
	if (nfss->acregmax != NFS_DEF_ACREGMAX*HZ || showdefaults)
		seq_printf(m, ",acregmax=%u", nfss->acregmax/HZ);
	if (nfss->acdirmin != NFS_DEF_ACDIRMIN*HZ || showdefaults)
		seq_printf(m, ",acdirmin=%u", nfss->acdirmin/HZ);
	if (nfss->acdirmax != NFS_DEF_ACDIRMAX*HZ || showdefaults)
		seq_printf(m, ",acdirmax=%u", nfss->acdirmax/HZ);
	for (nfs_infop = nfs_info; nfs_infop->flag; nfs_infop++) {
		if (nfss->flags & nfs_infop->flag)
			seq_puts(m, nfs_infop->str);
		else
			seq_puts(m, nfs_infop->nostr);
	}
	seq_printf(m, ",proto=%s",
		   rpc_peeraddr2str(nfss->client, RPC_DISPLAY_PROTO));
	if (version == 4) {
		if (nfss->port != NFS_PORT)
			seq_printf(m, ",port=%u", nfss->port);
	} else
		if (nfss->port)
			seq_printf(m, ",port=%u", nfss->port);

	seq_printf(m, ",timeo=%lu", 10U * nfss->client->cl_timeout->to_initval / HZ);
	seq_printf(m, ",retrans=%u", nfss->client->cl_timeout->to_retries);
	seq_printf(m, ",sec=%s", nfs_pseudoflavour_to_name(nfss->client->cl_auth->au_flavor));

	if (version != 4)
		nfs_show_mountd_options(m, nfss, showdefaults);

#ifdef CONFIG_NFS_V4
	if (clp->rpc_ops->version == 4)
		seq_printf(m, ",clientaddr=%s", clp->cl_ipaddr);
#endif
	if (nfss->options & NFS_OPTION_FSCACHE)
		seq_printf(m, ",fsc");
}

/*
 * Describe the mount options on this VFS mountpoint
 */
static int nfs_show_options(struct seq_file *m, struct vfsmount *mnt)
{
	struct nfs_server *nfss = NFS_SB(mnt->mnt_sb);

	nfs_show_mount_options(m, nfss, 0);

	seq_printf(m, ",addr=%s",
			rpc_peeraddr2str(nfss->nfs_client->cl_rpcclient,
							RPC_DISPLAY_ADDR));

	return 0;
}

/*
 * Present statistical information for this VFS mountpoint
 */
static int nfs_show_stats(struct seq_file *m, struct vfsmount *mnt)
{
	int i, cpu;
	struct nfs_server *nfss = NFS_SB(mnt->mnt_sb);
	struct rpc_auth *auth = nfss->client->cl_auth;
	struct nfs_iostats totals = { };

	seq_printf(m, "statvers=%s", NFS_IOSTAT_VERS);

	/*
	 * Display all mount option settings
	 */
	seq_printf(m, "\n\topts:\t");
	seq_puts(m, mnt->mnt_sb->s_flags & MS_RDONLY ? "ro" : "rw");
	seq_puts(m, mnt->mnt_sb->s_flags & MS_SYNCHRONOUS ? ",sync" : "");
	seq_puts(m, mnt->mnt_sb->s_flags & MS_NOATIME ? ",noatime" : "");
	seq_puts(m, mnt->mnt_sb->s_flags & MS_NODIRATIME ? ",nodiratime" : "");
	nfs_show_mount_options(m, nfss, 1);

	seq_printf(m, "\n\tage:\t%lu", (jiffies - nfss->mount_time) / HZ);

	seq_printf(m, "\n\tcaps:\t");
	seq_printf(m, "caps=0x%x", nfss->caps);
	seq_printf(m, ",wtmult=%u", nfss->wtmult);
	seq_printf(m, ",dtsize=%u", nfss->dtsize);
	seq_printf(m, ",bsize=%u", nfss->bsize);
	seq_printf(m, ",namlen=%u", nfss->namelen);

#ifdef CONFIG_NFS_V4
	if (nfss->nfs_client->rpc_ops->version == 4) {
		seq_printf(m, "\n\tnfsv4:\t");
		seq_printf(m, "bm0=0x%x", nfss->attr_bitmask[0]);
		seq_printf(m, ",bm1=0x%x", nfss->attr_bitmask[1]);
		seq_printf(m, ",acl=0x%x", nfss->acl_bitmask);
	}
#endif

	/*
	 * Display security flavor in effect for this mount
	 */
	seq_printf(m, "\n\tsec:\tflavor=%u", auth->au_ops->au_flavor);
	if (auth->au_flavor)
		seq_printf(m, ",pseudoflavor=%u", auth->au_flavor);

	/*
	 * Display superblock I/O counters
	 */
	for_each_possible_cpu(cpu) {
		struct nfs_iostats *stats;

		preempt_disable();
		stats = per_cpu_ptr(nfss->io_stats, cpu);

		for (i = 0; i < __NFSIOS_COUNTSMAX; i++)
			totals.events[i] += stats->events[i];
		for (i = 0; i < __NFSIOS_BYTESMAX; i++)
			totals.bytes[i] += stats->bytes[i];
#ifdef CONFIG_NFS_FSCACHE
		for (i = 0; i < __NFSIOS_FSCACHEMAX; i++)
			totals.fscache[i] += stats->fscache[i];
#endif

		preempt_enable();
	}

	seq_printf(m, "\n\tevents:\t");
	for (i = 0; i < __NFSIOS_COUNTSMAX; i++)
		seq_printf(m, "%lu ", totals.events[i]);
	seq_printf(m, "\n\tbytes:\t");
	for (i = 0; i < __NFSIOS_BYTESMAX; i++)
		seq_printf(m, "%Lu ", totals.bytes[i]);
#ifdef CONFIG_NFS_FSCACHE
	if (nfss->options & NFS_OPTION_FSCACHE) {
		seq_printf(m, "\n\tfsc:\t");
		for (i = 0; i < __NFSIOS_FSCACHEMAX; i++)
			seq_printf(m, "%Lu ", totals.bytes[i]);
	}
#endif
	seq_printf(m, "\n");

	rpc_print_iostats(m, nfss->client);

	return 0;
}

/*
 * Begin unmount by attempting to remove all automounted mountpoints we added
 * in response to xdev traversals and referrals
 */
static void nfs_umount_begin(struct super_block *sb)
{
	struct nfs_server *server;
	struct rpc_clnt *rpc;

	lock_kernel();

	server = NFS_SB(sb);
	/* -EIO all pending I/O */
	rpc = server->client_acl;
	if (!IS_ERR(rpc))
		rpc_killall_tasks(rpc);
	rpc = server->client;
	if (!IS_ERR(rpc))
		rpc_killall_tasks(rpc);

	unlock_kernel();
}

/*
 * Sanity-check a server address provided by the mount command.
 *
 * Address family must be initialized, and address must not be
 * the ANY address for that family.
 */
static int nfs_verify_server_address(struct sockaddr *addr)
{
	switch (addr->sa_family) {
	case AF_INET: {
		struct sockaddr_in *sa = (struct sockaddr_in *)addr;
		return sa->sin_addr.s_addr != htonl(INADDR_ANY);
	}
	case AF_INET6: {
		struct in6_addr *sa = &((struct sockaddr_in6 *)addr)->sin6_addr;
		return !ipv6_addr_any(sa);
	}
	}

	return 0;
}

static void nfs_parse_ipv4_address(char *string, size_t str_len,
				   struct sockaddr *sap, size_t *addr_len)
{
	struct sockaddr_in *sin = (struct sockaddr_in *)sap;
	u8 *addr = (u8 *)&sin->sin_addr.s_addr;

	if (str_len <= INET_ADDRSTRLEN) {
		dfprintk(MOUNT, "NFS: parsing IPv4 address %*s\n",
				(int)str_len, string);

		sin->sin_family = AF_INET;
		*addr_len = sizeof(*sin);
		if (in4_pton(string, str_len, addr, '\0', NULL))
			return;
	}

	sap->sa_family = AF_UNSPEC;
	*addr_len = 0;
}

#if defined(CONFIG_IPV6) || defined(CONFIG_IPV6_MODULE)
static int nfs_parse_ipv6_scope_id(const char *string, const size_t str_len,
				   const char *delim,
				   struct sockaddr_in6 *sin6)
{
	char *p;
	size_t len;

	if ((string + str_len) == delim)
		return 1;

	if (*delim != IPV6_SCOPE_DELIMITER)
		return 0;

	if (!(ipv6_addr_type(&sin6->sin6_addr) & IPV6_ADDR_LINKLOCAL))
		return 0;

	len = (string + str_len) - delim - 1;
	p = kstrndup(delim + 1, len, GFP_KERNEL);
	if (p) {
		unsigned long scope_id = 0;
		struct net_device *dev;

		dev = dev_get_by_name(&init_net, p);
		if (dev != NULL) {
			scope_id = dev->ifindex;
			dev_put(dev);
		} else {
			if (strict_strtoul(p, 10, &scope_id) == 0) {
				kfree(p);
				return 0;
			}
		}

		kfree(p);

		sin6->sin6_scope_id = scope_id;
		dfprintk(MOUNT, "NFS: IPv6 scope ID = %lu\n", scope_id);
		return 1;
	}

	return 0;
}

static void nfs_parse_ipv6_address(char *string, size_t str_len,
				   struct sockaddr *sap, size_t *addr_len)
{
	struct sockaddr_in6 *sin6 = (struct sockaddr_in6 *)sap;
	u8 *addr = (u8 *)&sin6->sin6_addr.in6_u;
	const char *delim;

	if (str_len <= INET6_ADDRSTRLEN) {
		dfprintk(MOUNT, "NFS: parsing IPv6 address %*s\n",
				(int)str_len, string);

		sin6->sin6_family = AF_INET6;
		*addr_len = sizeof(*sin6);
		if (in6_pton(string, str_len, addr,
					IPV6_SCOPE_DELIMITER, &delim) != 0) {
			if (nfs_parse_ipv6_scope_id(string, str_len,
							delim, sin6) != 0)
				return;
		}
	}

	sap->sa_family = AF_UNSPEC;
	*addr_len = 0;
}
#else
static void nfs_parse_ipv6_address(char *string, size_t str_len,
				   struct sockaddr *sap, size_t *addr_len)
{
	sap->sa_family = AF_UNSPEC;
	*addr_len = 0;
}
#endif

/*
 * Construct a sockaddr based on the contents of a string that contains
 * an IP address in presentation format.
 *
 * If there is a problem constructing the new sockaddr, set the address
 * family to AF_UNSPEC.
 */
void nfs_parse_ip_address(char *string, size_t str_len,
				 struct sockaddr *sap, size_t *addr_len)
{
	unsigned int i, colons;

	colons = 0;
	for (i = 0; i < str_len; i++)
		if (string[i] == ':')
			colons++;

	if (colons >= 2)
		nfs_parse_ipv6_address(string, str_len, sap, addr_len);
	else
		nfs_parse_ipv4_address(string, str_len, sap, addr_len);
}

/*
 * Sanity check the NFS transport protocol.
 *
 */
static void nfs_validate_transport_protocol(struct nfs_parsed_mount_data *mnt)
{
	switch (mnt->nfs_server.protocol) {
	case XPRT_TRANSPORT_UDP:
	case XPRT_TRANSPORT_TCP:
	case XPRT_TRANSPORT_RDMA:
		break;
	default:
		mnt->nfs_server.protocol = XPRT_TRANSPORT_TCP;
	}
}

/*
 * For text based NFSv2/v3 mounts, the mount protocol transport default
 * settings should depend upon the specified NFS transport.
 */
static void nfs_set_mount_transport_protocol(struct nfs_parsed_mount_data *mnt)
{
	nfs_validate_transport_protocol(mnt);

	if (mnt->mount_server.protocol == XPRT_TRANSPORT_UDP ||
	    mnt->mount_server.protocol == XPRT_TRANSPORT_TCP)
			return;
	switch (mnt->nfs_server.protocol) {
	case XPRT_TRANSPORT_UDP:
		mnt->mount_server.protocol = XPRT_TRANSPORT_UDP;
		break;
	case XPRT_TRANSPORT_TCP:
	case XPRT_TRANSPORT_RDMA:
		mnt->mount_server.protocol = XPRT_TRANSPORT_TCP;
	}
}

/*
 * Parse the value of the 'sec=' option.
 *
 * The flavor_len setting is for v4 mounts.
 */
static int nfs_parse_security_flavors(char *value,
				      struct nfs_parsed_mount_data *mnt)
{
	substring_t args[MAX_OPT_ARGS];

	dfprintk(MOUNT, "NFS: parsing sec=%s option\n", value);

	switch (match_token(value, nfs_secflavor_tokens, args)) {
	case Opt_sec_none:
		mnt->auth_flavor_len = 0;
		mnt->auth_flavors[0] = RPC_AUTH_NULL;
		break;
	case Opt_sec_sys:
		mnt->auth_flavor_len = 0;
		mnt->auth_flavors[0] = RPC_AUTH_UNIX;
		break;
	case Opt_sec_krb5:
		mnt->auth_flavor_len = 1;
		mnt->auth_flavors[0] = RPC_AUTH_GSS_KRB5;
		break;
	case Opt_sec_krb5i:
		mnt->auth_flavor_len = 1;
		mnt->auth_flavors[0] = RPC_AUTH_GSS_KRB5I;
		break;
	case Opt_sec_krb5p:
		mnt->auth_flavor_len = 1;
		mnt->auth_flavors[0] = RPC_AUTH_GSS_KRB5P;
		break;
	case Opt_sec_lkey:
		mnt->auth_flavor_len = 1;
		mnt->auth_flavors[0] = RPC_AUTH_GSS_LKEY;
		break;
	case Opt_sec_lkeyi:
		mnt->auth_flavor_len = 1;
		mnt->auth_flavors[0] = RPC_AUTH_GSS_LKEYI;
		break;
	case Opt_sec_lkeyp:
		mnt->auth_flavor_len = 1;
		mnt->auth_flavors[0] = RPC_AUTH_GSS_LKEYP;
		break;
	case Opt_sec_spkm:
		mnt->auth_flavor_len = 1;
		mnt->auth_flavors[0] = RPC_AUTH_GSS_SPKM;
		break;
	case Opt_sec_spkmi:
		mnt->auth_flavor_len = 1;
		mnt->auth_flavors[0] = RPC_AUTH_GSS_SPKMI;
		break;
	case Opt_sec_spkmp:
		mnt->auth_flavor_len = 1;
		mnt->auth_flavors[0] = RPC_AUTH_GSS_SPKMP;
		break;
	default:
		return 0;
	}

	return 1;
}

/*
 * Error-check and convert a string of mount options from user space into
 * a data structure.  The whole mount string is processed; bad options are
 * skipped as they are encountered.  If there were no errors, return 1;
 * otherwise return 0 (zero).
 */
static int nfs_parse_mount_options(char *raw,
				   struct nfs_parsed_mount_data *mnt)
{
	char *p, *string, *secdata;
	int rc, sloppy = 0, invalid_option = 0;

	if (!raw) {
		dfprintk(MOUNT, "NFS: mount options string was NULL.\n");
		return 1;
	}
	dfprintk(MOUNT, "NFS: nfs mount opts='%s'\n", raw);

	secdata = alloc_secdata();
	if (!secdata)
		goto out_nomem;

	rc = security_sb_copy_data(raw, secdata);
	if (rc)
		goto out_security_failure;

	rc = security_sb_parse_opts_str(secdata, &mnt->lsm_opts);
	if (rc)
		goto out_security_failure;

	free_secdata(secdata);

	while ((p = strsep(&raw, ",")) != NULL) {
		substring_t args[MAX_OPT_ARGS];
		unsigned long option;
		int token;

		if (!*p)
			continue;

		dfprintk(MOUNT, "NFS:   parsing nfs mount option '%s'\n", p);

		token = match_token(p, nfs_mount_option_tokens, args);
		switch (token) {

		/*
		 * boolean options:  foo/nofoo
		 */
		case Opt_soft:
			mnt->flags |= NFS_MOUNT_SOFT;
			break;
		case Opt_hard:
			mnt->flags &= ~NFS_MOUNT_SOFT;
			break;
		case Opt_posix:
			mnt->flags |= NFS_MOUNT_POSIX;
			break;
		case Opt_noposix:
			mnt->flags &= ~NFS_MOUNT_POSIX;
			break;
		case Opt_cto:
			mnt->flags &= ~NFS_MOUNT_NOCTO;
			break;
		case Opt_nocto:
			mnt->flags |= NFS_MOUNT_NOCTO;
			break;
		case Opt_ac:
			mnt->flags &= ~NFS_MOUNT_NOAC;
			break;
		case Opt_noac:
			mnt->flags |= NFS_MOUNT_NOAC;
			break;
		case Opt_lock:
			mnt->flags &= ~NFS_MOUNT_NONLM;
			break;
		case Opt_nolock:
			mnt->flags |= NFS_MOUNT_NONLM;
			break;
		case Opt_v2:
			mnt->flags &= ~NFS_MOUNT_VER3;
			break;
		case Opt_v3:
			mnt->flags |= NFS_MOUNT_VER3;
			break;
		case Opt_udp:
			mnt->flags &= ~NFS_MOUNT_TCP;
			mnt->nfs_server.protocol = XPRT_TRANSPORT_UDP;
			break;
		case Opt_tcp:
			mnt->flags |= NFS_MOUNT_TCP;
			mnt->nfs_server.protocol = XPRT_TRANSPORT_TCP;
			break;
		case Opt_rdma:
			mnt->flags |= NFS_MOUNT_TCP; /* for side protocols */
			mnt->nfs_server.protocol = XPRT_TRANSPORT_RDMA;
			xprt_load_transport(p);
			break;
		case Opt_acl:
			mnt->flags &= ~NFS_MOUNT_NOACL;
			break;
		case Opt_noacl:
			mnt->flags |= NFS_MOUNT_NOACL;
			break;
		case Opt_rdirplus:
			mnt->flags &= ~NFS_MOUNT_NORDIRPLUS;
			break;
		case Opt_nordirplus:
			mnt->flags |= NFS_MOUNT_NORDIRPLUS;
			break;
		case Opt_sharecache:
			mnt->flags &= ~NFS_MOUNT_UNSHARED;
			break;
		case Opt_nosharecache:
			mnt->flags |= NFS_MOUNT_UNSHARED;
			break;
		case Opt_resvport:
			mnt->flags &= ~NFS_MOUNT_NORESVPORT;
			break;
		case Opt_noresvport:
			mnt->flags |= NFS_MOUNT_NORESVPORT;
			break;
		case Opt_fscache:
			mnt->options |= NFS_OPTION_FSCACHE;
			kfree(mnt->fscache_uniq);
			mnt->fscache_uniq = NULL;
			break;
		case Opt_nofscache:
			mnt->options &= ~NFS_OPTION_FSCACHE;
			kfree(mnt->fscache_uniq);
			mnt->fscache_uniq = NULL;
			break;
		case Opt_fscache_uniq:
			string = match_strdup(args);
			if (!string)
				goto out_nomem;
			kfree(mnt->fscache_uniq);
			mnt->fscache_uniq = string;
			mnt->options |= NFS_OPTION_FSCACHE;
			break;

		/*
		 * options that take numeric values
		 */
		case Opt_port:
			string = match_strdup(args);
			if (string == NULL)
				goto out_nomem;
			rc = strict_strtoul(string, 10, &option);
			kfree(string);
			if (rc != 0 || option > USHORT_MAX)
				goto out_invalid_value;
			mnt->nfs_server.port = option;
			break;
		case Opt_rsize:
			string = match_strdup(args);
			if (string == NULL)
				goto out_nomem;
			rc = strict_strtoul(string, 10, &option);
			kfree(string);
			if (rc != 0)
				goto out_invalid_value;
			mnt->rsize = option;
			break;
		case Opt_wsize:
			string = match_strdup(args);
			if (string == NULL)
				goto out_nomem;
			rc = strict_strtoul(string, 10, &option);
			kfree(string);
			if (rc != 0)
				goto out_invalid_value;
			mnt->wsize = option;
			break;
		case Opt_bsize:
			string = match_strdup(args);
			if (string == NULL)
				goto out_nomem;
			rc = strict_strtoul(string, 10, &option);
			kfree(string);
			if (rc != 0)
				goto out_invalid_value;
			mnt->bsize = option;
			break;
		case Opt_timeo:
			string = match_strdup(args);
			if (string == NULL)
				goto out_nomem;
			rc = strict_strtoul(string, 10, &option);
			kfree(string);
			if (rc != 0 || option == 0)
				goto out_invalid_value;
			mnt->timeo = option;
			break;
		case Opt_retrans:
			string = match_strdup(args);
			if (string == NULL)
				goto out_nomem;
			rc = strict_strtoul(string, 10, &option);
			kfree(string);
			if (rc != 0 || option == 0)
				goto out_invalid_value;
			mnt->retrans = option;
			break;
		case Opt_acregmin:
			string = match_strdup(args);
			if (string == NULL)
				goto out_nomem;
			rc = strict_strtoul(string, 10, &option);
			kfree(string);
			if (rc != 0)
				goto out_invalid_value;
			mnt->acregmin = option;
			break;
		case Opt_acregmax:
			string = match_strdup(args);
			if (string == NULL)
				goto out_nomem;
			rc = strict_strtoul(string, 10, &option);
			kfree(string);
			if (rc != 0)
				goto out_invalid_value;
			mnt->acregmax = option;
			break;
		case Opt_acdirmin:
			string = match_strdup(args);
			if (string == NULL)
				goto out_nomem;
			rc = strict_strtoul(string, 10, &option);
			kfree(string);
			if (rc != 0)
				goto out_invalid_value;
			mnt->acdirmin = option;
			break;
		case Opt_acdirmax:
			string = match_strdup(args);
			if (string == NULL)
				goto out_nomem;
			rc = strict_strtoul(string, 10, &option);
			kfree(string);
			if (rc != 0)
				goto out_invalid_value;
			mnt->acdirmax = option;
			break;
		case Opt_actimeo:
			string = match_strdup(args);
			if (string == NULL)
				goto out_nomem;
			rc = strict_strtoul(string, 10, &option);
			kfree(string);
			if (rc != 0)
				goto out_invalid_value;
			mnt->acregmin = mnt->acregmax =
			mnt->acdirmin = mnt->acdirmax = option;
			break;
		case Opt_namelen:
			string = match_strdup(args);
			if (string == NULL)
				goto out_nomem;
			rc = strict_strtoul(string, 10, &option);
			kfree(string);
			if (rc != 0)
				goto out_invalid_value;
			mnt->namlen = option;
			break;
		case Opt_mountport:
			string = match_strdup(args);
			if (string == NULL)
				goto out_nomem;
			rc = strict_strtoul(string, 10, &option);
			kfree(string);
			if (rc != 0 || option > USHORT_MAX)
				goto out_invalid_value;
			mnt->mount_server.port = option;
			break;
		case Opt_mountvers:
			string = match_strdup(args);
			if (string == NULL)
				goto out_nomem;
			rc = strict_strtoul(string, 10, &option);
			kfree(string);
			if (rc != 0 ||
			    option < NFS_MNT_VERSION ||
			    option > NFS_MNT3_VERSION)
				goto out_invalid_value;
			mnt->mount_server.version = option;
			break;
		case Opt_nfsvers:
			string = match_strdup(args);
			if (string == NULL)
				goto out_nomem;
			rc = strict_strtoul(string, 10, &option);
			kfree(string);
			if (rc != 0)
				goto out_invalid_value;
			switch (option) {
			case NFS2_VERSION:
				mnt->flags &= ~NFS_MOUNT_VER3;
				break;
			case NFS3_VERSION:
				mnt->flags |= NFS_MOUNT_VER3;
				break;
			default:
				goto out_invalid_value;
			}
			break;
		case Opt_minorversion:
			if (match_int(args, &option))
				return 0;
			if (option < 0 || option > NFS4_MAX_MINOR_VERSION)
				return 0;
			mnt->minorversion = option;
			break;

		/*
		 * options that take text values
		 */
		case Opt_sec:
			string = match_strdup(args);
			if (string == NULL)
				goto out_nomem;
			rc = nfs_parse_security_flavors(string, mnt);
			kfree(string);
			if (!rc) {
				dfprintk(MOUNT, "NFS:   unrecognized "
						"security flavor\n");
				return 0;
			}
			break;
		case Opt_proto:
			string = match_strdup(args);
			if (string == NULL)
				goto out_nomem;
			token = match_token(string,
					    nfs_xprt_protocol_tokens, args);

			switch (token) {
			case Opt_xprt_udp:
				mnt->flags &= ~NFS_MOUNT_TCP;
				mnt->nfs_server.protocol = XPRT_TRANSPORT_UDP;
				kfree(string);
				break;
			case Opt_xprt_tcp:
				mnt->flags |= NFS_MOUNT_TCP;
				mnt->nfs_server.protocol = XPRT_TRANSPORT_TCP;
				kfree(string);
				break;
			case Opt_xprt_rdma:
				/* vector side protocols to TCP */
				mnt->flags |= NFS_MOUNT_TCP;
				mnt->nfs_server.protocol = XPRT_TRANSPORT_RDMA;
				xprt_load_transport(string);
				kfree(string);
				break;
			default:
				dfprintk(MOUNT, "NFS:   unrecognized "
						"transport protocol\n");
				return 0;
			}
			break;
		case Opt_mountproto:
			string = match_strdup(args);
			if (string == NULL)
				goto out_nomem;
			token = match_token(string,
					    nfs_xprt_protocol_tokens, args);
			kfree(string);

			switch (token) {
			case Opt_xprt_udp:
				mnt->mount_server.protocol = XPRT_TRANSPORT_UDP;
				break;
			case Opt_xprt_tcp:
				mnt->mount_server.protocol = XPRT_TRANSPORT_TCP;
				break;
			case Opt_xprt_rdma: /* not used for side protocols */
			default:
				dfprintk(MOUNT, "NFS:   unrecognized "
						"transport protocol\n");
				return 0;
			}
			break;
		case Opt_addr:
			string = match_strdup(args);
			if (string == NULL)
				goto out_nomem;
			nfs_parse_ip_address(string, strlen(string),
					     (struct sockaddr *)
						&mnt->nfs_server.address,
					     &mnt->nfs_server.addrlen);
			kfree(string);
			break;
		case Opt_clientaddr:
			string = match_strdup(args);
			if (string == NULL)
				goto out_nomem;
			kfree(mnt->client_address);
			mnt->client_address = string;
			break;
		case Opt_mounthost:
			string = match_strdup(args);
			if (string == NULL)
				goto out_nomem;
			kfree(mnt->mount_server.hostname);
			mnt->mount_server.hostname = string;
			break;
		case Opt_mountaddr:
			string = match_strdup(args);
			if (string == NULL)
				goto out_nomem;
			nfs_parse_ip_address(string, strlen(string),
					     (struct sockaddr *)
						&mnt->mount_server.address,
					     &mnt->mount_server.addrlen);
			kfree(string);
			break;
		case Opt_lookupcache:
			string = match_strdup(args);
			if (string == NULL)
				goto out_nomem;
			token = match_token(string,
					nfs_lookupcache_tokens, args);
			kfree(string);
			switch (token) {
				case Opt_lookupcache_all:
					mnt->flags &= ~(NFS_MOUNT_LOOKUP_CACHE_NONEG|NFS_MOUNT_LOOKUP_CACHE_NONE);
					break;
				case Opt_lookupcache_positive:
					mnt->flags &= ~NFS_MOUNT_LOOKUP_CACHE_NONE;
					mnt->flags |= NFS_MOUNT_LOOKUP_CACHE_NONEG;
					break;
				case Opt_lookupcache_none:
					mnt->flags |= NFS_MOUNT_LOOKUP_CACHE_NONEG|NFS_MOUNT_LOOKUP_CACHE_NONE;
					break;
				default:
					dfprintk(MOUNT, "NFS:   invalid "
							"lookupcache argument\n");
					return 0;
			};
			break;

		/*
		 * Special options
		 */
		case Opt_sloppy:
			sloppy = 1;
			dfprintk(MOUNT, "NFS:   relaxing parsing rules\n");
			break;
		case Opt_userspace:
		case Opt_deprecated:
			dfprintk(MOUNT, "NFS:   ignoring mount option "
					"'%s'\n", p);
			break;

		default:
			invalid_option = 1;
			dfprintk(MOUNT, "NFS:   unrecognized mount option "
					"'%s'\n", p);
		}
	}

	if (!sloppy && invalid_option)
		return 0;

	return 1;

out_invalid_value:
	printk(KERN_INFO "NFS: bad mount option value specified: %s \n", p);
	return 0;
out_nomem:
	printk(KERN_INFO "NFS: not enough memory to parse option\n");
	return 0;
out_security_failure:
	free_secdata(secdata);
	printk(KERN_INFO "NFS: security options invalid: %d\n", rc);
	return 0;
}

/*
 * Use the remote server's MOUNT service to request the NFS file handle
 * corresponding to the provided path.
 */
static int nfs_try_mount(struct nfs_parsed_mount_data *args,
			 struct nfs_fh *root_fh)
{
	unsigned int auth_flavor_len = 0;
	struct nfs_mount_request request = {
		.sap		= (struct sockaddr *)
						&args->mount_server.address,
		.dirpath	= args->nfs_server.export_path,
		.protocol	= args->mount_server.protocol,
		.fh		= root_fh,
		.noresvport	= args->flags & NFS_MOUNT_NORESVPORT,
		.auth_flav_len	= &auth_flavor_len,
	};
	int status;

	if (args->mount_server.version == 0) {
		if (args->flags & NFS_MOUNT_VER3)
			args->mount_server.version = NFS_MNT3_VERSION;
		else
			args->mount_server.version = NFS_MNT_VERSION;
	}
	request.version = args->mount_server.version;

	if (args->mount_server.hostname)
		request.hostname = args->mount_server.hostname;
	else
		request.hostname = args->nfs_server.hostname;

	/*
	 * Construct the mount server's address.
	 */
	if (args->mount_server.address.ss_family == AF_UNSPEC) {
		memcpy(request.sap, &args->nfs_server.address,
		       args->nfs_server.addrlen);
		args->mount_server.addrlen = args->nfs_server.addrlen;
	}
	request.salen = args->mount_server.addrlen;

	/*
	 * autobind will be used if mount_server.port == 0
	 */
	nfs_set_port(request.sap, args->mount_server.port);

	/*
	 * Now ask the mount server to map our export path
	 * to a file handle.
	 */
	status = nfs_mount(&request);
	if (status == 0)
		return 0;

	dfprintk(MOUNT, "NFS: unable to mount server %s, error %d\n",
			request.hostname, status);
	return status;
}

static int nfs_parse_simple_hostname(const char *dev_name,
				     char **hostname, size_t maxnamlen,
				     char **export_path, size_t maxpathlen)
{
	size_t len;
	char *colon, *comma;

	colon = strchr(dev_name, ':');
	if (colon == NULL)
		goto out_bad_devname;

	len = colon - dev_name;
	if (len > maxnamlen)
		goto out_hostname;

	/* N.B. caller will free nfs_server.hostname in all cases */
	*hostname = kstrndup(dev_name, len, GFP_KERNEL);
	if (!*hostname)
		goto out_nomem;

	/* kill possible hostname list: not supported */
	comma = strchr(*hostname, ',');
	if (comma != NULL) {
		if (comma == *hostname)
			goto out_bad_devname;
		*comma = '\0';
	}

	colon++;
	len = strlen(colon);
	if (len > maxpathlen)
		goto out_path;
	*export_path = kstrndup(colon, len, GFP_KERNEL);
	if (!*export_path)
		goto out_nomem;

	dfprintk(MOUNT, "NFS: MNTPATH: '%s'\n", *export_path);
	return 0;

out_bad_devname:
	dfprintk(MOUNT, "NFS: device name not in host:path format\n");
	return -EINVAL;

out_nomem:
	dfprintk(MOUNT, "NFS: not enough memory to parse device name\n");
	return -ENOMEM;

out_hostname:
	dfprintk(MOUNT, "NFS: server hostname too long\n");
	return -ENAMETOOLONG;

out_path:
	dfprintk(MOUNT, "NFS: export pathname too long\n");
	return -ENAMETOOLONG;
}

/*
 * Hostname has square brackets around it because it contains one or
 * more colons.  We look for the first closing square bracket, and a
 * colon must follow it.
 */
static int nfs_parse_protected_hostname(const char *dev_name,
					char **hostname, size_t maxnamlen,
					char **export_path, size_t maxpathlen)
{
	size_t len;
	char *start, *end;

	start = (char *)(dev_name + 1);

	end = strchr(start, ']');
	if (end == NULL)
		goto out_bad_devname;
	if (*(end + 1) != ':')
		goto out_bad_devname;

	len = end - start;
	if (len > maxnamlen)
		goto out_hostname;

	/* N.B. caller will free nfs_server.hostname in all cases */
	*hostname = kstrndup(start, len, GFP_KERNEL);
	if (*hostname == NULL)
		goto out_nomem;

	end += 2;
	len = strlen(end);
	if (len > maxpathlen)
		goto out_path;
	*export_path = kstrndup(end, len, GFP_KERNEL);
	if (!*export_path)
		goto out_nomem;

	return 0;

out_bad_devname:
	dfprintk(MOUNT, "NFS: device name not in host:path format\n");
	return -EINVAL;

out_nomem:
	dfprintk(MOUNT, "NFS: not enough memory to parse device name\n");
	return -ENOMEM;

out_hostname:
	dfprintk(MOUNT, "NFS: server hostname too long\n");
	return -ENAMETOOLONG;

out_path:
	dfprintk(MOUNT, "NFS: export pathname too long\n");
	return -ENAMETOOLONG;
}

/*
 * Split "dev_name" into "hostname:export_path".
 *
 * The leftmost colon demarks the split between the server's hostname
 * and the export path.  If the hostname starts with a left square
 * bracket, then it may contain colons.
 *
 * Note: caller frees hostname and export path, even on error.
 */
static int nfs_parse_devname(const char *dev_name,
			     char **hostname, size_t maxnamlen,
			     char **export_path, size_t maxpathlen)
{
	if (*dev_name == '[')
		return nfs_parse_protected_hostname(dev_name,
						    hostname, maxnamlen,
						    export_path, maxpathlen);

	return nfs_parse_simple_hostname(dev_name,
					 hostname, maxnamlen,
					 export_path, maxpathlen);
}

/*
 * Validate the NFS2/NFS3 mount data
 * - fills in the mount root filehandle
 *
 * For option strings, user space handles the following behaviors:
 *
 * + DNS: mapping server host name to IP address ("addr=" option)
 *
 * + failure mode: how to behave if a mount request can't be handled
 *   immediately ("fg/bg" option)
 *
 * + retry: how often to retry a mount request ("retry=" option)
 *
 * + breaking back: trying proto=udp after proto=tcp, v2 after v3,
 *   mountproto=tcp after mountproto=udp, and so on
 */
static int nfs_validate_mount_data(void *options,
				   struct nfs_parsed_mount_data *args,
				   struct nfs_fh *mntfh,
				   const char *dev_name)
{
	struct nfs_mount_data *data = (struct nfs_mount_data *)options;

	if (data == NULL)
		goto out_no_data;

	args->flags		= (NFS_MOUNT_VER3 | NFS_MOUNT_TCP);
	args->rsize		= NFS_MAX_FILE_IO_SIZE;
	args->wsize		= NFS_MAX_FILE_IO_SIZE;
	args->acregmin		= NFS_DEF_ACREGMIN;
	args->acregmax		= NFS_DEF_ACREGMAX;
	args->acdirmin		= NFS_DEF_ACDIRMIN;
	args->acdirmax		= NFS_DEF_ACDIRMAX;
	args->mount_server.port	= 0;	/* autobind unless user sets port */
	args->nfs_server.port	= 0;	/* autobind unless user sets port */
	args->nfs_server.protocol = XPRT_TRANSPORT_TCP;
	args->auth_flavors[0]	= RPC_AUTH_UNIX;

	switch (data->version) {
	case 1:
		data->namlen = 0;
	case 2:
		data->bsize = 0;
	case 3:
		if (data->flags & NFS_MOUNT_VER3)
			goto out_no_v3;
		data->root.size = NFS2_FHSIZE;
		memcpy(data->root.data, data->old_root.data, NFS2_FHSIZE);
	case 4:
		if (data->flags & NFS_MOUNT_SECFLAVOUR)
			goto out_no_sec;
	case 5:
		memset(data->context, 0, sizeof(data->context));
	case 6:
		if (data->flags & NFS_MOUNT_VER3) {
			if (data->root.size > NFS3_FHSIZE || data->root.size == 0)
				goto out_invalid_fh;
			mntfh->size = data->root.size;
		} else
			mntfh->size = NFS2_FHSIZE;


		memcpy(mntfh->data, data->root.data, mntfh->size);
		if (mntfh->size < sizeof(mntfh->data))
			memset(mntfh->data + mntfh->size, 0,
			       sizeof(mntfh->data) - mntfh->size);

		/*
		 * Translate to nfs_parsed_mount_data, which nfs_fill_super
		 * can deal with.
		 */
		args->flags		= data->flags & NFS_MOUNT_FLAGMASK;
		args->rsize		= data->rsize;
		args->wsize		= data->wsize;
		args->timeo		= data->timeo;
		args->retrans		= data->retrans;
		args->acregmin		= data->acregmin;
		args->acregmax		= data->acregmax;
		args->acdirmin		= data->acdirmin;
		args->acdirmax		= data->acdirmax;

		memcpy(&args->nfs_server.address, &data->addr,
		       sizeof(data->addr));
		args->nfs_server.addrlen = sizeof(data->addr);
		if (!nfs_verify_server_address((struct sockaddr *)
						&args->nfs_server.address))
			goto out_no_address;

		if (!(data->flags & NFS_MOUNT_TCP))
			args->nfs_server.protocol = XPRT_TRANSPORT_UDP;
		/* N.B. caller will free nfs_server.hostname in all cases */
		args->nfs_server.hostname = kstrdup(data->hostname, GFP_KERNEL);
		args->namlen		= data->namlen;
		args->bsize		= data->bsize;

		if (data->flags & NFS_MOUNT_SECFLAVOUR)
			args->auth_flavors[0] = data->pseudoflavor;
		if (!args->nfs_server.hostname)
			goto out_nomem;

		/*
		 * The legacy version 6 binary mount data from userspace has a
		 * field used only to transport selinux information into the
		 * the kernel.  To continue to support that functionality we
		 * have a touch of selinux knowledge here in the NFS code. The
		 * userspace code converted context=blah to just blah so we are
		 * converting back to the full string selinux understands.
		 */
		if (data->context[0]){
#ifdef CONFIG_SECURITY_SELINUX
			int rc;
			char *opts_str = kmalloc(sizeof(data->context) + 8, GFP_KERNEL);
			if (!opts_str)
				return -ENOMEM;
			strcpy(opts_str, "context=");
			data->context[NFS_MAX_CONTEXT_LEN] = '\0';
			strcat(opts_str, &data->context[0]);
			rc = security_sb_parse_opts_str(opts_str, &args->lsm_opts);
			kfree(opts_str);
			if (rc)
				return rc;
#else
			return -EINVAL;
#endif
		}

		break;
	default: {
		int status;

		if (nfs_parse_mount_options((char *)options, args) == 0)
			return -EINVAL;

		if (!nfs_verify_server_address((struct sockaddr *)
						&args->nfs_server.address))
			goto out_no_address;

		nfs_set_port((struct sockaddr *)&args->nfs_server.address,
				args->nfs_server.port);

		nfs_set_mount_transport_protocol(args);

		status = nfs_parse_devname(dev_name,
					   &args->nfs_server.hostname,
					   PAGE_SIZE,
					   &args->nfs_server.export_path,
					   NFS_MAXPATHLEN);
		if (!status)
			status = nfs_try_mount(args, mntfh);

		kfree(args->nfs_server.export_path);
		args->nfs_server.export_path = NULL;

		if (status)
			return status;

		break;
		}
	}

#ifndef CONFIG_NFS_V3
	if (args->flags & NFS_MOUNT_VER3)
		goto out_v3_not_compiled;
#endif /* !CONFIG_NFS_V3 */

	return 0;

out_no_data:
	dfprintk(MOUNT, "NFS: mount program didn't pass any mount data\n");
	return -EINVAL;

out_no_v3:
	dfprintk(MOUNT, "NFS: nfs_mount_data version %d does not support v3\n",
		 data->version);
	return -EINVAL;

out_no_sec:
	dfprintk(MOUNT, "NFS: nfs_mount_data version supports only AUTH_SYS\n");
	return -EINVAL;

#ifndef CONFIG_NFS_V3
out_v3_not_compiled:
	dfprintk(MOUNT, "NFS: NFSv3 is not compiled into kernel\n");
	return -EPROTONOSUPPORT;
#endif /* !CONFIG_NFS_V3 */

out_nomem:
	dfprintk(MOUNT, "NFS: not enough memory to handle mount options\n");
	return -ENOMEM;

out_no_address:
	dfprintk(MOUNT, "NFS: mount program didn't pass remote address\n");
	return -EINVAL;

out_invalid_fh:
	dfprintk(MOUNT, "NFS: invalid root filehandle\n");
	return -EINVAL;
}

static int
nfs_compare_remount_data(struct nfs_server *nfss,
			 struct nfs_parsed_mount_data *data)
{
	if (data->flags != nfss->flags ||
	    data->rsize != nfss->rsize ||
	    data->wsize != nfss->wsize ||
	    data->retrans != nfss->client->cl_timeout->to_retries ||
	    data->auth_flavors[0] != nfss->client->cl_auth->au_flavor ||
	    data->acregmin != nfss->acregmin / HZ ||
	    data->acregmax != nfss->acregmax / HZ ||
	    data->acdirmin != nfss->acdirmin / HZ ||
	    data->acdirmax != nfss->acdirmax / HZ ||
	    data->timeo != (10U * nfss->client->cl_timeout->to_initval / HZ) ||
	    data->nfs_server.addrlen != nfss->nfs_client->cl_addrlen ||
	    memcmp(&data->nfs_server.address, &nfss->nfs_client->cl_addr,
		   data->nfs_server.addrlen) != 0)
		return -EINVAL;

	return 0;
}

static int
nfs_remount(struct super_block *sb, int *flags, char *raw_data)
{
	int error;
	struct nfs_server *nfss = sb->s_fs_info;
	struct nfs_parsed_mount_data *data;
	struct nfs_mount_data *options = (struct nfs_mount_data *)raw_data;
	struct nfs4_mount_data *options4 = (struct nfs4_mount_data *)raw_data;
	u32 nfsvers = nfss->nfs_client->rpc_ops->version;

	/*
	 * Userspace mount programs that send binary options generally send
	 * them populated with default values. We have no way to know which
	 * ones were explicitly specified. Fall back to legacy behavior and
	 * just return success.
	 */
	if ((nfsvers == 4 && (!options4 || options4->version == 1)) ||
	    (nfsvers <= 3 && (!options || (options->version >= 1 &&
					   options->version <= 6))))
		return 0;

	data = kzalloc(sizeof(*data), GFP_KERNEL);
	if (data == NULL)
		return -ENOMEM;

	lock_kernel();
	/* fill out struct with values from existing mount */
	data->flags = nfss->flags;
	data->rsize = nfss->rsize;
	data->wsize = nfss->wsize;
	data->retrans = nfss->client->cl_timeout->to_retries;
	data->auth_flavors[0] = nfss->client->cl_auth->au_flavor;
	data->acregmin = nfss->acregmin / HZ;
	data->acregmax = nfss->acregmax / HZ;
	data->acdirmin = nfss->acdirmin / HZ;
	data->acdirmax = nfss->acdirmax / HZ;
	data->timeo = 10U * nfss->client->cl_timeout->to_initval / HZ;
	data->nfs_server.addrlen = nfss->nfs_client->cl_addrlen;
	memcpy(&data->nfs_server.address, &nfss->nfs_client->cl_addr,
		data->nfs_server.addrlen);

	/* overwrite those values with any that were specified */
	error = nfs_parse_mount_options((char *)options, data);
	if (error < 0)
		goto out;

	/* compare new mount options with old ones */
	error = nfs_compare_remount_data(nfss, data);
out:
	kfree(data);
	unlock_kernel();
	return error;
}

/*
 * Initialise the common bits of the superblock
 */
static inline void nfs_initialise_sb(struct super_block *sb)
{
	struct nfs_server *server = NFS_SB(sb);

	sb->s_magic = NFS_SUPER_MAGIC;

	/* We probably want something more informative here */
	snprintf(sb->s_id, sizeof(sb->s_id),
		 "%x:%x", MAJOR(sb->s_dev), MINOR(sb->s_dev));

	if (sb->s_blocksize == 0)
		sb->s_blocksize = nfs_block_bits(server->wsize,
						 &sb->s_blocksize_bits);

	if (server->flags & NFS_MOUNT_NOAC)
		sb->s_flags |= MS_SYNCHRONOUS;

	nfs_super_set_maxbytes(sb, server->maxfilesize);
}

/*
 * Finish setting up an NFS2/3 superblock
 */
static void nfs_fill_super(struct super_block *sb,
			   struct nfs_parsed_mount_data *data)
{
	struct nfs_server *server = NFS_SB(sb);

	sb->s_blocksize_bits = 0;
	sb->s_blocksize = 0;
	if (data->bsize)
		sb->s_blocksize = nfs_block_size(data->bsize, &sb->s_blocksize_bits);

	if (server->flags & NFS_MOUNT_VER3) {
		/* The VFS shouldn't apply the umask to mode bits. We will do
		 * so ourselves when necessary.
		 */
		sb->s_flags |= MS_POSIXACL;
		sb->s_time_gran = 1;
	}

	sb->s_op = &nfs_sops;
 	nfs_initialise_sb(sb);
}

/*
 * Finish setting up a cloned NFS2/3 superblock
 */
static void nfs_clone_super(struct super_block *sb,
			    const struct super_block *old_sb)
{
	struct nfs_server *server = NFS_SB(sb);

	sb->s_blocksize_bits = old_sb->s_blocksize_bits;
	sb->s_blocksize = old_sb->s_blocksize;
	sb->s_maxbytes = old_sb->s_maxbytes;

	if (server->flags & NFS_MOUNT_VER3) {
		/* The VFS shouldn't apply the umask to mode bits. We will do
		 * so ourselves when necessary.
		 */
		sb->s_flags |= MS_POSIXACL;
		sb->s_time_gran = 1;
	}

	sb->s_op = old_sb->s_op;
 	nfs_initialise_sb(sb);
}

static int nfs_compare_mount_options(const struct super_block *s, const struct nfs_server *b, int flags)
{
	const struct nfs_server *a = s->s_fs_info;
	const struct rpc_clnt *clnt_a = a->client;
	const struct rpc_clnt *clnt_b = b->client;

	if ((s->s_flags & NFS_MS_MASK) != (flags & NFS_MS_MASK))
		goto Ebusy;
	if (a->nfs_client != b->nfs_client)
		goto Ebusy;
	if (a->flags != b->flags)
		goto Ebusy;
	if (a->wsize != b->wsize)
		goto Ebusy;
	if (a->rsize != b->rsize)
		goto Ebusy;
	if (a->acregmin != b->acregmin)
		goto Ebusy;
	if (a->acregmax != b->acregmax)
		goto Ebusy;
	if (a->acdirmin != b->acdirmin)
		goto Ebusy;
	if (a->acdirmax != b->acdirmax)
		goto Ebusy;
	if (clnt_a->cl_auth->au_flavor != clnt_b->cl_auth->au_flavor)
		goto Ebusy;
	return 1;
Ebusy:
	return 0;
}

struct nfs_sb_mountdata {
	struct nfs_server *server;
	int mntflags;
};

static int nfs_set_super(struct super_block *s, void *data)
{
	struct nfs_sb_mountdata *sb_mntdata = data;
	struct nfs_server *server = sb_mntdata->server;
	int ret;

	s->s_flags = sb_mntdata->mntflags;
	s->s_fs_info = server;
	ret = set_anon_super(s, server);
	if (ret == 0)
		server->s_dev = s->s_dev;
	return ret;
}

static int nfs_compare_super_address(struct nfs_server *server1,
				     struct nfs_server *server2)
{
	struct sockaddr *sap1, *sap2;

	sap1 = (struct sockaddr *)&server1->nfs_client->cl_addr;
	sap2 = (struct sockaddr *)&server2->nfs_client->cl_addr;

	if (sap1->sa_family != sap2->sa_family)
		return 0;

	switch (sap1->sa_family) {
	case AF_INET: {
		struct sockaddr_in *sin1 = (struct sockaddr_in *)sap1;
		struct sockaddr_in *sin2 = (struct sockaddr_in *)sap2;
		if (sin1->sin_addr.s_addr != sin2->sin_addr.s_addr)
			return 0;
		if (sin1->sin_port != sin2->sin_port)
			return 0;
		break;
	}
	case AF_INET6: {
		struct sockaddr_in6 *sin1 = (struct sockaddr_in6 *)sap1;
		struct sockaddr_in6 *sin2 = (struct sockaddr_in6 *)sap2;
		if (!ipv6_addr_equal(&sin1->sin6_addr, &sin2->sin6_addr))
			return 0;
		if (sin1->sin6_port != sin2->sin6_port)
			return 0;
		break;
	}
	default:
		return 0;
	}

	return 1;
}

static int nfs_compare_super(struct super_block *sb, void *data)
{
	struct nfs_sb_mountdata *sb_mntdata = data;
	struct nfs_server *server = sb_mntdata->server, *old = NFS_SB(sb);
	int mntflags = sb_mntdata->mntflags;

	if (!nfs_compare_super_address(old, server))
		return 0;
	/* Note: NFS_MOUNT_UNSHARED == NFS4_MOUNT_UNSHARED */
	if (old->flags & NFS_MOUNT_UNSHARED)
		return 0;
	if (memcmp(&old->fsid, &server->fsid, sizeof(old->fsid)) != 0)
		return 0;
	return nfs_compare_mount_options(sb, server, mntflags);
}

static int nfs_bdi_register(struct nfs_server *server)
{
	return bdi_register_dev(&server->backing_dev_info, server->s_dev);
}

static int nfs_get_sb(struct file_system_type *fs_type,
	int flags, const char *dev_name, void *raw_data, struct vfsmount *mnt)
{
	struct nfs_server *server = NULL;
	struct super_block *s;
	struct nfs_parsed_mount_data *data;
	struct nfs_fh *mntfh;
	struct dentry *mntroot;
	int (*compare_super)(struct super_block *, void *) = nfs_compare_super;
	struct nfs_sb_mountdata sb_mntdata = {
		.mntflags = flags,
	};
	int error = -ENOMEM;

	data = kzalloc(sizeof(*data), GFP_KERNEL);
	mntfh = kzalloc(sizeof(*mntfh), GFP_KERNEL);
	if (data == NULL || mntfh == NULL)
		goto out_free_fh;

	security_init_mnt_opts(&data->lsm_opts);

	/* Validate the mount data */
	error = nfs_validate_mount_data(raw_data, data, mntfh, dev_name);
	if (error < 0)
		goto out;

	/* Get a volume representation */
	server = nfs_create_server(data, mntfh);
	if (IS_ERR(server)) {
		error = PTR_ERR(server);
		goto out;
	}
	sb_mntdata.server = server;

	if (server->flags & NFS_MOUNT_UNSHARED)
		compare_super = NULL;

	/* Get a superblock - note that we may end up sharing one that already exists */
	s = sget(fs_type, compare_super, nfs_set_super, &sb_mntdata);
	if (IS_ERR(s)) {
		error = PTR_ERR(s);
		goto out_err_nosb;
	}

	if (s->s_fs_info != server) {
		nfs_free_server(server);
		server = NULL;
	} else {
		error = nfs_bdi_register(server);
		if (error)
			goto error_splat_super;
	}

	if (!s->s_root) {
		/* initial superblock/root creation */
		nfs_fill_super(s, data);
		nfs_fscache_get_super_cookie(s, data);
	}

	mntroot = nfs_get_root(s, mntfh);
	if (IS_ERR(mntroot)) {
		error = PTR_ERR(mntroot);
		goto error_splat_super;
	}

	error = security_sb_set_mnt_opts(s, &data->lsm_opts);
	if (error)
		goto error_splat_root;

	s->s_flags |= MS_ACTIVE;
	mnt->mnt_sb = s;
	mnt->mnt_root = mntroot;
	error = 0;

out:
	kfree(data->nfs_server.hostname);
	kfree(data->mount_server.hostname);
	kfree(data->fscache_uniq);
	security_free_mnt_opts(&data->lsm_opts);
out_free_fh:
	kfree(mntfh);
	kfree(data);
	return error;

out_err_nosb:
	nfs_free_server(server);
	goto out;

error_splat_root:
	dput(mntroot);
error_splat_super:
	deactivate_locked_super(s);
	goto out;
}

/*
 * Destroy an NFS2/3 superblock
 */
static void nfs_kill_super(struct super_block *s)
{
	struct nfs_server *server = NFS_SB(s);

	bdi_unregister(&server->backing_dev_info);
	kill_anon_super(s);
	nfs_fscache_release_super_cookie(s);
	nfs_free_server(server);
}

/*
 * Clone an NFS2/3 server record on xdev traversal (FSID-change)
 */
static int nfs_xdev_get_sb(struct file_system_type *fs_type, int flags,
			   const char *dev_name, void *raw_data,
			   struct vfsmount *mnt)
{
	struct nfs_clone_mount *data = raw_data;
	struct super_block *s;
	struct nfs_server *server;
	struct dentry *mntroot;
	int (*compare_super)(struct super_block *, void *) = nfs_compare_super;
	struct nfs_sb_mountdata sb_mntdata = {
		.mntflags = flags,
	};
	int error;

	dprintk("--> nfs_xdev_get_sb()\n");

	/* create a new volume representation */
	server = nfs_clone_server(NFS_SB(data->sb), data->fh, data->fattr);
	if (IS_ERR(server)) {
		error = PTR_ERR(server);
		goto out_err_noserver;
	}
	sb_mntdata.server = server;

	if (server->flags & NFS_MOUNT_UNSHARED)
		compare_super = NULL;

	/* Get a superblock - note that we may end up sharing one that already exists */
	s = sget(&nfs_fs_type, compare_super, nfs_set_super, &sb_mntdata);
	if (IS_ERR(s)) {
		error = PTR_ERR(s);
		goto out_err_nosb;
	}

	if (s->s_fs_info != server) {
		nfs_free_server(server);
		server = NULL;
	} else {
		error = nfs_bdi_register(server);
		if (error)
			goto error_splat_super;
	}

	if (!s->s_root) {
		/* initial superblock/root creation */
		nfs_clone_super(s, data->sb);
	}

	mntroot = nfs_get_root(s, data->fh);
	if (IS_ERR(mntroot)) {
		error = PTR_ERR(mntroot);
		goto error_splat_super;
	}
	if (mntroot->d_inode->i_op != NFS_SB(s)->nfs_client->rpc_ops->dir_inode_ops) {
		dput(mntroot);
		error = -ESTALE;
		goto error_splat_super;
	}

	s->s_flags |= MS_ACTIVE;
	mnt->mnt_sb = s;
	mnt->mnt_root = mntroot;

	/* clone any lsm security options from the parent to the new sb */
	security_sb_clone_mnt_opts(data->sb, s);

	dprintk("<-- nfs_xdev_get_sb() = 0\n");
	return 0;

out_err_nosb:
	nfs_free_server(server);
out_err_noserver:
	dprintk("<-- nfs_xdev_get_sb() = %d [error]\n", error);
	return error;

error_splat_super:
	deactivate_locked_super(s);
	dprintk("<-- nfs_xdev_get_sb() = %d [splat]\n", error);
	return error;
}

#ifdef CONFIG_NFS_V4

/*
 * Finish setting up a cloned NFS4 superblock
 */
static void nfs4_clone_super(struct super_block *sb,
			    const struct super_block *old_sb)
{
	sb->s_blocksize_bits = old_sb->s_blocksize_bits;
	sb->s_blocksize = old_sb->s_blocksize;
	sb->s_maxbytes = old_sb->s_maxbytes;
	sb->s_time_gran = 1;
	sb->s_op = old_sb->s_op;
 	nfs_initialise_sb(sb);
}

/*
 * Set up an NFS4 superblock
 */
static void nfs4_fill_super(struct super_block *sb)
{
	sb->s_time_gran = 1;
	sb->s_op = &nfs4_sops;
	nfs_initialise_sb(sb);
}

static void nfs4_validate_mount_flags(struct nfs_parsed_mount_data *args)
{
	args->flags &= ~(NFS_MOUNT_NONLM|NFS_MOUNT_NOACL|NFS_MOUNT_VER3);
}

/*
 * Validate NFSv4 mount options
 */
static int nfs4_validate_mount_data(void *options,
				    struct nfs_parsed_mount_data *args,
				    const char *dev_name)
{
	struct sockaddr_in *ap;
	struct nfs4_mount_data *data = (struct nfs4_mount_data *)options;
	char *c;

	if (data == NULL)
		goto out_no_data;

	args->rsize		= NFS_MAX_FILE_IO_SIZE;
	args->wsize		= NFS_MAX_FILE_IO_SIZE;
	args->acregmin		= NFS_DEF_ACREGMIN;
	args->acregmax		= NFS_DEF_ACREGMAX;
	args->acdirmin		= NFS_DEF_ACDIRMIN;
	args->acdirmax		= NFS_DEF_ACDIRMAX;
	args->nfs_server.port	= NFS_PORT; /* 2049 unless user set port= */
	args->auth_flavors[0]	= RPC_AUTH_UNIX;
	args->auth_flavor_len	= 0;
	args->minorversion	= 0;

	switch (data->version) {
	case 1:
		ap = (struct sockaddr_in *)&args->nfs_server.address;
		if (data->host_addrlen > sizeof(args->nfs_server.address))
			goto out_no_address;
		if (data->host_addrlen == 0)
			goto out_no_address;
		args->nfs_server.addrlen = data->host_addrlen;
		if (copy_from_user(ap, data->host_addr, data->host_addrlen))
			return -EFAULT;
		if (!nfs_verify_server_address((struct sockaddr *)
						&args->nfs_server.address))
			goto out_no_address;

		if (data->auth_flavourlen) {
			if (data->auth_flavourlen > 1)
				goto out_inval_auth;
			if (copy_from_user(&args->auth_flavors[0],
					   data->auth_flavours,
					   sizeof(args->auth_flavors[0])))
				return -EFAULT;
		}

		c = strndup_user(data->hostname.data, NFS4_MAXNAMLEN);
		if (IS_ERR(c))
			return PTR_ERR(c);
		args->nfs_server.hostname = c;

		c = strndup_user(data->mnt_path.data, NFS4_MAXPATHLEN);
		if (IS_ERR(c))
			return PTR_ERR(c);
		args->nfs_server.export_path = c;
		dfprintk(MOUNT, "NFS: MNTPATH: '%s'\n", c);

		c = strndup_user(data->client_addr.data, 16);
		if (IS_ERR(c))
			return PTR_ERR(c);
		args->client_address = c;

		/*
		 * Translate to nfs_parsed_mount_data, which nfs4_fill_super
		 * can deal with.
		 */

		args->flags	= data->flags & NFS4_MOUNT_FLAGMASK;
		args->rsize	= data->rsize;
		args->wsize	= data->wsize;
		args->timeo	= data->timeo;
		args->retrans	= data->retrans;
		args->acregmin	= data->acregmin;
		args->acregmax	= data->acregmax;
		args->acdirmin	= data->acdirmin;
		args->acdirmax	= data->acdirmax;
		args->nfs_server.protocol = data->proto;
		nfs_validate_transport_protocol(args);

		break;
	default: {
		int status;

		if (nfs_parse_mount_options((char *)options, args) == 0)
			return -EINVAL;

		if (!nfs_verify_server_address((struct sockaddr *)
						&args->nfs_server.address))
			return -EINVAL;

		nfs_set_port((struct sockaddr *)&args->nfs_server.address,
				args->nfs_server.port);

		nfs_validate_transport_protocol(args);

		nfs4_validate_mount_flags(args);

		if (args->auth_flavor_len > 1)
			goto out_inval_auth;

		if (args->client_address == NULL)
			goto out_no_client_address;

		status = nfs_parse_devname(dev_name,
					   &args->nfs_server.hostname,
					   NFS4_MAXNAMLEN,
					   &args->nfs_server.export_path,
					   NFS4_MAXPATHLEN);
		if (status < 0)
			return status;

		break;
		}
	}

	return 0;

out_no_data:
	dfprintk(MOUNT, "NFS4: mount program didn't pass any mount data\n");
	return -EINVAL;

out_inval_auth:
	dfprintk(MOUNT, "NFS4: Invalid number of RPC auth flavours %d\n",
		 data->auth_flavourlen);
	return -EINVAL;

out_no_address:
	dfprintk(MOUNT, "NFS4: mount program didn't pass remote address\n");
	return -EINVAL;

out_no_client_address:
	dfprintk(MOUNT, "NFS4: mount program didn't pass callback address\n");
	return -EINVAL;
}

/*
 * Get the superblock for an NFS4 mountpoint
 */
static int nfs4_get_sb(struct file_system_type *fs_type,
	int flags, const char *dev_name, void *raw_data, struct vfsmount *mnt)
{
	struct nfs_parsed_mount_data *data;
	struct super_block *s;
	struct nfs_server *server;
	struct nfs_fh *mntfh;
	struct dentry *mntroot;
	int (*compare_super)(struct super_block *, void *) = nfs_compare_super;
	struct nfs_sb_mountdata sb_mntdata = {
		.mntflags = flags,
	};
	int error = -ENOMEM;

	data = kzalloc(sizeof(*data), GFP_KERNEL);
	mntfh = kzalloc(sizeof(*mntfh), GFP_KERNEL);
	if (data == NULL || mntfh == NULL)
		goto out_free_fh;

	security_init_mnt_opts(&data->lsm_opts);

	/* Validate the mount data */
	error = nfs4_validate_mount_data(raw_data, data, dev_name);
	if (error < 0)
		goto out;

	/* Get a volume representation */
	server = nfs4_create_server(data, mntfh);
	if (IS_ERR(server)) {
		error = PTR_ERR(server);
		goto out;
	}
	sb_mntdata.server = server;

	if (server->flags & NFS4_MOUNT_UNSHARED)
		compare_super = NULL;

	/* Get a superblock - note that we may end up sharing one that already exists */
	s = sget(fs_type, compare_super, nfs_set_super, &sb_mntdata);
	if (IS_ERR(s)) {
		error = PTR_ERR(s);
		goto out_free;
	}

	if (s->s_fs_info != server) {
		nfs_free_server(server);
		server = NULL;
	} else {
		error = nfs_bdi_register(server);
		if (error)
			goto error_splat_super;
	}

	if (!s->s_root) {
		/* initial superblock/root creation */
		nfs4_fill_super(s);
		nfs_fscache_get_super_cookie(s, data);
	}

	mntroot = nfs4_get_root(s, mntfh);
	if (IS_ERR(mntroot)) {
		error = PTR_ERR(mntroot);
		goto error_splat_super;
	}

	error = security_sb_set_mnt_opts(s, &data->lsm_opts);
	if (error)
		goto error_splat_root;

	s->s_flags |= MS_ACTIVE;
	mnt->mnt_sb = s;
	mnt->mnt_root = mntroot;
	error = 0;

out:
	kfree(data->client_address);
	kfree(data->nfs_server.export_path);
	kfree(data->nfs_server.hostname);
	kfree(data->fscache_uniq);
	security_free_mnt_opts(&data->lsm_opts);
out_free_fh:
	kfree(mntfh);
	kfree(data);
	return error;

out_free:
	nfs_free_server(server);
	goto out;

error_splat_root:
	dput(mntroot);
error_splat_super:
	deactivate_locked_super(s);
	goto out;
}

static void nfs4_kill_super(struct super_block *sb)
{
	struct nfs_server *server = NFS_SB(sb);

	dprintk("--> %s\n", __func__);
	nfs_super_return_all_delegations(sb);
	kill_anon_super(sb);
	nfs4_renewd_prepare_shutdown(server);
	nfs_fscache_release_super_cookie(sb);
	nfs_free_server(server);
	dprintk("<-- %s\n", __func__);
}

/*
 * Clone an NFS4 server record on xdev traversal (FSID-change)
 */
static int nfs4_xdev_get_sb(struct file_system_type *fs_type, int flags,
			    const char *dev_name, void *raw_data,
			    struct vfsmount *mnt)
{
	struct nfs_clone_mount *data = raw_data;
	struct super_block *s;
	struct nfs_server *server;
	struct dentry *mntroot;
	int (*compare_super)(struct super_block *, void *) = nfs_compare_super;
	struct nfs_sb_mountdata sb_mntdata = {
		.mntflags = flags,
	};
	int error;

	dprintk("--> nfs4_xdev_get_sb()\n");

	/* create a new volume representation */
	server = nfs_clone_server(NFS_SB(data->sb), data->fh, data->fattr);
	if (IS_ERR(server)) {
		error = PTR_ERR(server);
		goto out_err_noserver;
	}
	sb_mntdata.server = server;

	if (server->flags & NFS4_MOUNT_UNSHARED)
		compare_super = NULL;

	/* Get a superblock - note that we may end up sharing one that already exists */
	s = sget(&nfs4_fs_type, compare_super, nfs_set_super, &sb_mntdata);
	if (IS_ERR(s)) {
		error = PTR_ERR(s);
		goto out_err_nosb;
	}

	if (s->s_fs_info != server) {
		nfs_free_server(server);
		server = NULL;
	} else {
		error = nfs_bdi_register(server);
		if (error)
			goto error_splat_super;
	}

	if (!s->s_root) {
		/* initial superblock/root creation */
		nfs4_clone_super(s, data->sb);
	}

	mntroot = nfs4_get_root(s, data->fh);
	if (IS_ERR(mntroot)) {
		error = PTR_ERR(mntroot);
		goto error_splat_super;
	}
	if (mntroot->d_inode->i_op != NFS_SB(s)->nfs_client->rpc_ops->dir_inode_ops) {
		dput(mntroot);
		error = -ESTALE;
		goto error_splat_super;
	}

	s->s_flags |= MS_ACTIVE;
	mnt->mnt_sb = s;
	mnt->mnt_root = mntroot;

	security_sb_clone_mnt_opts(data->sb, s);

	dprintk("<-- nfs4_xdev_get_sb() = 0\n");
	return 0;

out_err_nosb:
	nfs_free_server(server);
out_err_noserver:
	dprintk("<-- nfs4_xdev_get_sb() = %d [error]\n", error);
	return error;

error_splat_super:
	deactivate_locked_super(s);
	dprintk("<-- nfs4_xdev_get_sb() = %d [splat]\n", error);
	return error;
}

/*
 * Create an NFS4 server record on referral traversal
 */
static int nfs4_referral_get_sb(struct file_system_type *fs_type, int flags,
				const char *dev_name, void *raw_data,
				struct vfsmount *mnt)
{
	struct nfs_clone_mount *data = raw_data;
	struct super_block *s;
	struct nfs_server *server;
	struct dentry *mntroot;
	struct nfs_fh mntfh;
	int (*compare_super)(struct super_block *, void *) = nfs_compare_super;
	struct nfs_sb_mountdata sb_mntdata = {
		.mntflags = flags,
	};
	int error;

	dprintk("--> nfs4_referral_get_sb()\n");

	/* create a new volume representation */
	server = nfs4_create_referral_server(data, &mntfh);
	if (IS_ERR(server)) {
		error = PTR_ERR(server);
		goto out_err_noserver;
	}
	sb_mntdata.server = server;

	if (server->flags & NFS4_MOUNT_UNSHARED)
		compare_super = NULL;

	/* Get a superblock - note that we may end up sharing one that already exists */
	s = sget(&nfs4_fs_type, compare_super, nfs_set_super, &sb_mntdata);
	if (IS_ERR(s)) {
		error = PTR_ERR(s);
		goto out_err_nosb;
	}

	if (s->s_fs_info != server) {
		nfs_free_server(server);
		server = NULL;
	} else {
		error = nfs_bdi_register(server);
		if (error)
			goto error_splat_super;
	}

	if (!s->s_root) {
		/* initial superblock/root creation */
		nfs4_fill_super(s);
	}

	mntroot = nfs4_get_root(s, &mntfh);
	if (IS_ERR(mntroot)) {
		error = PTR_ERR(mntroot);
		goto error_splat_super;
	}
	if (mntroot->d_inode->i_op != NFS_SB(s)->nfs_client->rpc_ops->dir_inode_ops) {
		dput(mntroot);
		error = -ESTALE;
		goto error_splat_super;
	}

	s->s_flags |= MS_ACTIVE;
	mnt->mnt_sb = s;
	mnt->mnt_root = mntroot;

	security_sb_clone_mnt_opts(data->sb, s);

	dprintk("<-- nfs4_referral_get_sb() = 0\n");
	return 0;

out_err_nosb:
	nfs_free_server(server);
out_err_noserver:
	dprintk("<-- nfs4_referral_get_sb() = %d [error]\n", error);
	return error;

error_splat_super:
	deactivate_locked_super(s);
	dprintk("<-- nfs4_referral_get_sb() = %d [splat]\n", error);
	return error;
}

#endif /* CONFIG_NFS_V4 */<|MERGE_RESOLUTION|>--- conflicted
+++ resolved
@@ -140,25 +140,6 @@
 	{ Opt_fscache_uniq, "fsc=%s" },
 	{ Opt_nofscache, "nofsc" },
 
-<<<<<<< HEAD
-	{ Opt_port, "port=%u" },
-	{ Opt_rsize, "rsize=%u" },
-	{ Opt_wsize, "wsize=%u" },
-	{ Opt_bsize, "bsize=%u" },
-	{ Opt_timeo, "timeo=%u" },
-	{ Opt_retrans, "retrans=%u" },
-	{ Opt_acregmin, "acregmin=%u" },
-	{ Opt_acregmax, "acregmax=%u" },
-	{ Opt_acdirmin, "acdirmin=%u" },
-	{ Opt_acdirmax, "acdirmax=%u" },
-	{ Opt_actimeo, "actimeo=%u" },
-	{ Opt_namelen, "namlen=%u" },
-	{ Opt_mountport, "mountport=%u" },
-	{ Opt_mountvers, "mountvers=%u" },
-	{ Opt_nfsvers, "nfsvers=%u" },
-	{ Opt_nfsvers, "vers=%u" },
-	{ Opt_minorversion, "minorversion=%u" },
-=======
 	{ Opt_port, "port=%s" },
 	{ Opt_rsize, "rsize=%s" },
 	{ Opt_wsize, "wsize=%s" },
@@ -175,7 +156,7 @@
 	{ Opt_mountvers, "mountvers=%s" },
 	{ Opt_nfsvers, "nfsvers=%s" },
 	{ Opt_nfsvers, "vers=%s" },
->>>>>>> 4bf259e3
+	{ Opt_minorversion, "minorversion=%u" },
 
 	{ Opt_sec, "sec=%s" },
 	{ Opt_proto, "proto=%s" },
@@ -998,6 +979,7 @@
 	while ((p = strsep(&raw, ",")) != NULL) {
 		substring_t args[MAX_OPT_ARGS];
 		unsigned long option;
+		int int_option;
 		int token;
 
 		if (!*p)
@@ -1269,11 +1251,11 @@
 			}
 			break;
 		case Opt_minorversion:
-			if (match_int(args, &option))
+			if (match_int(args, &int_option))
 				return 0;
-			if (option < 0 || option > NFS4_MAX_MINOR_VERSION)
+			if (int_option < 0 || int_option > NFS4_MAX_MINOR_VERSION)
 				return 0;
-			mnt->minorversion = option;
+			mnt->minorversion = int_option;
 			break;
 
 		/*
