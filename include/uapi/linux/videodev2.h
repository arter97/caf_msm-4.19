--- conflicted
+++ resolved
@@ -673,11 +673,7 @@
 #define V4L2_PIX_FMT_VP9      v4l2_fourcc('V', 'P', '9', '0') /* VP9 */
 #define V4L2_PIX_FMT_DIVX_311  v4l2_fourcc('D', 'I', 'V', '3') /* DIVX311     */
 #define V4L2_PIX_FMT_DIVX      v4l2_fourcc('D', 'I', 'V', 'X') /* DIVX  */
-<<<<<<< HEAD
-#define V4L2_PIX_FMT_HEVC     v4l2_fourcc('H', 'E', 'V', 'C') /* HEVC stream */
-=======
 #define V4L2_PIX_FMT_HEVC     v4l2_fourcc('H', 'E', 'V', 'C') /* HEVC aka H.265 */
->>>>>>> 6f2942bf
 #define V4L2_PIX_FMT_HEVC_HYBRID v4l2_fourcc('H', 'V', 'C', 'H')
 #define V4L2_PIX_FMT_FWHT     v4l2_fourcc('F', 'W', 'H', 'T') /* Fast Walsh Hadamard Transform (vicodec) */
 #define V4L2_PIX_FMT_TME      v4l2_fourcc('T', 'M', 'E', '0') /* TME stream */
@@ -1094,10 +1090,6 @@
 /* mem2mem encoder/decoder */
 #define V4L2_BUF_FLAG_LAST			0x00100000
 /* Vendor extensions */
-<<<<<<< HEAD
-#define V4L2_QCOM_BUF_END_OF_SUBFRAME           0x00000080
-#define V4L2_QCOM_BUF_FLAG_CODECCONFIG          0x00020000
-=======
 #define V4L2_BUF_FLAG_CODECCONFIG		0x00020000
 #define V4L2_BUF_FLAG_END_OF_SUBFRAME		0x00000080
 #define V4L2_BUF_FLAG_DATA_CORRUPT		0x00400000
@@ -1107,24 +1099,10 @@
 #define V4L2_BUF_FLAG_PERF_MODE		0x20000000
 #define V4L2_BUF_FLAG_CVPMETADATA_SKIP		0x40000000
 
->>>>>>> 6f2942bf
 #define V4L2_QCOM_BUF_FLAG_EOSEQ                0x00040000
 #define V4L2_QCOM_BUF_TIMESTAMP_INVALID         0x00080000
 #define V4L2_MSM_BUF_FLAG_MBAFF                 0x00000200
 #define V4L2_QCOM_BUF_FLAG_DECODEONLY           0x00200000
-<<<<<<< HEAD
-#define V4L2_BUF_FLAG_DATA_CORRUPT              0x00400000
-#define V4L2_QCOM_BUF_DROP_FRAME                0x00800000
-#define V4L2_QCOM_BUF_INPUT_UNSUPPORTED         0x01000000
-#define V4L2_QCOM_BUF_FLAG_EOS                  0x02000000
-#define V4L2_QCOM_BUF_FLAG_READONLY             0x04000000
-#define V4L2_MSM_VIDC_BUF_START_CODE_NOT_FOUND  0x08000000
-#define V4L2_MSM_BUF_FLAG_YUV_601_709_CLAMP     0x10000000
-#define V4L2_QCOM_BUF_FLAG_PERF_MODE            0x20000000
-#define V4L2_MSM_BUF_FLAG_DEFER                 0x40000000
-#define V4L2_QCOM_BUF_FLAG_IDRFRAME             0x80000000
-#define V4L2_BUF_FLAG_CVPMETADATA_SKIP	        0x40000040
-=======
 #define V4L2_QCOM_BUF_DROP_FRAME                0x00800000
 #define V4L2_MSM_VIDC_BUF_START_CODE_NOT_FOUND  0x08000000
 #define V4L2_MSM_BUF_FLAG_YUV_601_709_CLAMP     0x10000000
@@ -1136,7 +1114,6 @@
 #define V4L2_QCOM_BUF_FLAG_EOS	V4L2_BUF_FLAG_EOS
 #define V4L2_QCOM_BUF_FLAG_READONLY V4L2_BUF_FLAG_READONLY
 #define V4L2_QCOM_BUF_FLAG_PERF_MODE	V4L2_BUF_FLAG_PERF_MODE
->>>>>>> 6f2942bf
 
 /**
  * struct v4l2_exportbuffer - export of video buffer as DMABUF file descriptor
@@ -2043,13 +2020,8 @@
 #define V4L2_DEC_CMD_STOP        (1)
 #define V4L2_DEC_CMD_PAUSE       (2)
 #define V4L2_DEC_CMD_RESUME      (3)
-<<<<<<< HEAD
-#define V4L2_QCOM_CMD_FLUSH      (4)
-#define V4L2_QCOM_CMD_SESSION_CONTINUE (5)
-=======
 #define V4L2_CMD_FLUSH      (4)
 #define V4L2_CMD_SESSION_CONTINUE (5)
->>>>>>> 6f2942bf
 #define V4L2_DEC_QCOM_CMD_RECONFIG_HINT  (6)
 
 /* Flags for V4L2_DEC_CMD_START */
@@ -2062,10 +2034,9 @@
 #define V4L2_DEC_CMD_STOP_TO_BLACK	(1 << 0)
 #define V4L2_DEC_CMD_STOP_IMMEDIATELY	(1 << 1)
 
-
-/* Flags for V4L2_QCOM_CMD_FLUSH */
-#define V4L2_QCOM_CMD_FLUSH_OUTPUT  (1 << 0)
-#define V4L2_QCOM_CMD_FLUSH_CAPTURE (1 << 1)
+/* Flags for V4L2_CMD_FLUSH */
+#define V4L2_CMD_FLUSH_OUTPUT  (1 << 0)
+#define V4L2_CMD_FLUSH_CAPTURE (1 << 1)
 
 #define V4L2_QCOM_CMD_FLUSH	V4L2_CMD_FLUSH
 #define V4L2_QCOM_CMD_SESSION_CONTINUE	V4L2_CMD_SESSION_CONTINUE
@@ -2350,15 +2321,9 @@
 #define V4L2_EVENT_MOTION_DET			6
 #define V4L2_EVENT_PRIVATE_START		0x08000000
 
-<<<<<<< HEAD
-#define V4L2_EVENT_BITDEPTH_FLAG        0x1
-#define V4L2_EVENT_PICSTRUCT_FLAG       0x2
-#define V4L2_EVENT_COLOUR_SPACE_FLAG    0x4
-=======
 #define V4L2_EVENT_BITDEPTH_FLAG	0x1
 #define V4L2_EVENT_PICSTRUCT_FLAG	0x2
 #define V4L2_EVENT_COLOUR_SPACE_FLAG	0x4
->>>>>>> 6f2942bf
 
 #define V4L2_EVENT_MSM_VIDC_START	(V4L2_EVENT_PRIVATE_START + 0x00001000)
 #define V4L2_EVENT_MSM_VIDC_FLUSH_DONE	(V4L2_EVENT_MSM_VIDC_START + 1)
@@ -2372,11 +2337,7 @@
  * to prevent changing the values of the other macros after bitdepth
  */
 #define V4L2_EVENT_MSM_VIDC_PORT_SETTINGS_BITDEPTH_CHANGED_INSUFFICIENT \
-<<<<<<< HEAD
-                 (V4L2_EVENT_MSM_VIDC_START + 4)
-=======
 		(V4L2_EVENT_MSM_VIDC_START + 4)
->>>>>>> 6f2942bf
 
 #define V4L2_EVENT_MSM_VIDC_SYS_ERROR	(V4L2_EVENT_MSM_VIDC_START + 5)
 #define V4L2_EVENT_MSM_VIDC_RELEASE_BUFFER_REFERENCE \
