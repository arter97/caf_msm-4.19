--- conflicted
+++ resolved
@@ -51,7 +51,6 @@
 #include <linux/resource.h>
 #include <linux/timer.h>
 #include <linux/hrtimer.h>
-#include <linux/kcov.h>
 #include <linux/task_io_accounting.h>
 #include <linux/latencytop.h>
 #include <linux/cred.h>
@@ -173,20 +172,12 @@
 extern unsigned long nr_iowait(void);
 extern unsigned long nr_iowait_cpu(int cpu);
 extern void get_iowait_load(unsigned long *nr_waiters, unsigned long *load);
-#ifdef CONFIG_CPU_QUIET
-extern u64 nr_running_integral(unsigned int cpu);
-#endif
 
 extern void sched_update_nr_prod(int cpu, long delta, bool inc);
 extern void sched_get_nr_running_avg(int *avg, int *iowait_avg, int *big_avg);
 
 extern void calc_global_load(unsigned long ticks);
-
-#if defined(CONFIG_SMP) && defined(CONFIG_NO_HZ_COMMON)
 extern void update_cpu_load_nohz(void);
-#else
-static inline void update_cpu_load_nohz(void) { }
-#endif
 
 extern unsigned long get_parent_ip(unsigned long addr);
 
@@ -279,11 +270,8 @@
 /* Task command name length */
 #define TASK_COMM_LEN 16
 
-<<<<<<< HEAD
 extern const char *sched_window_reset_reasons[];
 
-=======
->>>>>>> 4450e966
 enum task_event {
 	PUT_PREV_TASK   = 0,
 	PICK_NEXT_TASK  = 1,
@@ -293,7 +281,6 @@
 	IRQ_UPDATE	= 5,
 };
 
-<<<<<<< HEAD
 /* Note: this need to be in sync with migrate_type_names array */
 enum migrate_types {
 	GROUP_TO_RQ,
@@ -304,8 +291,6 @@
 
 extern const char *migrate_type_names[];
 
-=======
->>>>>>> 4450e966
 #include <linux/spinlock.h>
 
 /*
@@ -895,14 +880,6 @@
  */
 #define SCHED_CAPACITY_SHIFT	10
 #define SCHED_CAPACITY_SCALE	(1L << SCHED_CAPACITY_SHIFT)
-
-struct sched_capacity_reqs {
-	unsigned long cfs;
-	unsigned long rt;
-	unsigned long dl;
-
-	unsigned long total;
-};
 
 /*
  * sched-domains (multiprocessor balancing) declarations:
@@ -922,7 +899,6 @@
 #define SD_PREFER_SIBLING	0x1000	/* Prefer to place tasks in a sibling domain */
 #define SD_OVERLAP		0x2000	/* sched_domains of this level overlap */
 #define SD_NUMA			0x4000	/* cross-node balancing */
-#define SD_SHARE_CAP_STATES	0x8000  /* Domain members share capacity state */
 
 #ifdef CONFIG_SCHED_SMT
 static inline int cpu_smt_flags(void)
@@ -954,24 +930,6 @@
 }
 
 extern int sched_domain_level_max;
-
-struct capacity_state {
-	unsigned long cap;	/* compute capacity */
-	unsigned long power;	/* power consumption at this compute capacity */
-};
-
-struct idle_state {
-	unsigned long power;	 /* power consumption in this idle state */
-};
-
-struct sched_group_energy {
-	unsigned int nr_idle_states;	/* number of idle states */
-	struct idle_state *idle_states;	/* ptr to idle state array */
-	unsigned int nr_cap_states;	/* number of capacity states */
-	struct capacity_state *cap_states; /* ptr to capacity state array */
-};
-
-unsigned long capacity_curr_of(int cpu);
 
 struct sched_group;
 
@@ -1071,8 +1029,6 @@
 
 typedef const struct cpumask *(*sched_domain_mask_f)(int cpu);
 typedef int (*sched_domain_flags_f)(void);
-typedef
-const struct sched_group_energy * const(*sched_domain_energy_f)(int cpu);
 
 #define SDTL_OVERLAP	0x01
 
@@ -1085,7 +1041,6 @@
 struct sched_domain_topology_level {
 	sched_domain_mask_f mask;
 	sched_domain_flags_f sd_flags;
-	sched_domain_energy_f energy;
 	int		    flags;
 	int		    numa_level;
 	struct sd_data      data;
@@ -1142,22 +1097,7 @@
 	u32 inv_weight;
 };
 
-/*
- * The load_avg/util_avg accumulates an infinite geometric series.
- * 1) load_avg factors frequency scaling into the amount of time that a
- * sched_entity is runnable on a rq into its weight. For cfs_rq, it is the
- * aggregated such weights of all runnable and blocked sched_entities.
- * 2) util_avg factors frequency and cpu scaling into the amount of time
- * that a sched_entity is running on a CPU, in the range [0..SCHED_LOAD_SCALE].
- * For cfs_rq, it is the aggregated such times of all runnable and
- * blocked sched_entities.
- * The 64 bit load_sum can:
- * 1) for cfs_rq, afford 4353082796 (=2^64/47742/88761) entities with
- * the highest weight (=88761) always runnable, we should not overflow
- * 2) for entity, support any load.weight always runnable
- */
 struct sched_avg {
-<<<<<<< HEAD
 	/*
 	 * These sums represent an infinite geometric series and so are bound
 	 * above by 1024/(1-y).  Thus we only need a u32 to store them for all
@@ -1170,11 +1110,6 @@
 	u64 last_runnable_update;
 	s64 decay_count;
 	unsigned long load_avg_contrib;
-=======
-	u64 last_update_time, load_sum;
-	u32 util_sum, period_contrib;
-	unsigned long load_avg, util_avg;
->>>>>>> 4450e966
 };
 
 #ifdef CONFIG_SCHEDSTATS
@@ -1213,13 +1148,8 @@
 };
 #endif
 
-<<<<<<< HEAD
 #define RAVG_HIST_SIZE_MAX  5
 #define NUM_BUSY_BUCKETS 10
-=======
-#ifdef CONFIG_SCHED_WALT
-#define RAVG_HIST_SIZE_MAX  5
->>>>>>> 4450e966
 
 /* ravg represents frequency scaled cpu-demand of tasks */
 struct ravg {
@@ -1244,19 +1174,15 @@
 	 *
 	 * 'prev_window' represents task's contribution to cpu busy time
 	 * statistics (rq->prev_runnable_sum) in previous window
-<<<<<<< HEAD
 	 *
 	 * 'pred_demand' represents task's current predicted cpu busy time
 	 *
 	 * 'busy_buckets' groups historical busy time into different buckets
 	 * used for prediction
-=======
->>>>>>> 4450e966
 	 */
 	u64 mark_start;
 	u32 sum, demand;
 	u32 sum_history[RAVG_HIST_SIZE_MAX];
-<<<<<<< HEAD
 #ifdef CONFIG_SCHED_FREQ_INPUT
 	u32 curr_window, prev_window;
 	u16 active_windows;
@@ -1264,12 +1190,6 @@
 	u8 busy_buckets[NUM_BUSY_BUCKETS];
 #endif
 };
-=======
-	u32 curr_window, prev_window;
-	u16 active_windows;
-};
-#endif
->>>>>>> 4450e966
 
 struct sched_entity {
 	struct load_weight	load;		/* for load-balancing */
@@ -1298,7 +1218,7 @@
 #endif
 
 #ifdef CONFIG_SMP
-	/* Per entity load average tracking */
+	/* Per-entity load-tracking */
 	struct sched_avg	avg;
 #endif
 };
@@ -1394,9 +1314,9 @@
 #ifdef CONFIG_SMP
 	struct llist_node wake_entry;
 	int on_cpu;
-	unsigned int wakee_flips;
+	struct task_struct *last_wakee;
+	unsigned long wakee_flips;
 	unsigned long wakee_flip_decay_ts;
-	struct task_struct *last_wakee;
 
 	int wake_cpu;
 #endif
@@ -1407,18 +1327,13 @@
 	const struct sched_class *sched_class;
 	struct sched_entity se;
 	struct sched_rt_entity rt;
-<<<<<<< HEAD
 #ifdef CONFIG_SCHED_HMP
-=======
-#ifdef CONFIG_SCHED_WALT
->>>>>>> 4450e966
 	struct ravg ravg;
 	/*
 	 * 'init_load_pct' represents the initial task load assigned to children
 	 * of this task
 	 */
 	u32 init_load_pct;
-<<<<<<< HEAD
 	u64 last_wake_ts;
 	u64 last_switch_out_ts;
 	u64 last_cpu_selected_ts;
@@ -1429,10 +1344,6 @@
 	struct list_head grp_list;
 	u64 cpu_cycles;
 #endif
-=======
-#endif
-
->>>>>>> 4450e966
 #ifdef CONFIG_CGROUP_SCHED
 	struct task_group *sched_task_group;
 #endif
@@ -1506,7 +1417,6 @@
 	unsigned long atomic_flags; /* Flags needing atomic access. */
 
 	struct restart_block restart_block;
-
 	pid_t pid;
 	pid_t tgid;
 
@@ -1842,6 +1752,7 @@
 	/* kcov desciptor wired with this task or NULL. */
 	struct kcov	*kcov;
 #endif
+
 #ifdef CONFIG_MEMCG /* memcg uses this to do batch job */
 	unsigned int memcg_kmem_skip_account;
 	struct memcg_oom_info {
@@ -2367,7 +2278,6 @@
 static inline void calc_load_exit_idle(void) { }
 #endif /* CONFIG_NO_HZ_COMMON */
 
-<<<<<<< HEAD
 static inline void set_wake_up_idle(bool enabled)
 {
 	if (enabled)
@@ -2383,8 +2293,6 @@
 }
 #endif
 
-=======
->>>>>>> 4450e966
 /*
  * Do not use outside of architecture code which knows its limitations.
  *
@@ -3321,13 +3229,13 @@
 static inline unsigned long task_rlimit(const struct task_struct *tsk,
 		unsigned int limit)
 {
-	return READ_ONCE(tsk->signal->rlim[limit].rlim_cur);
+	return ACCESS_ONCE(tsk->signal->rlim[limit].rlim_cur);
 }
 
 static inline unsigned long task_rlimit_max(const struct task_struct *tsk,
 		unsigned int limit)
 {
-	return READ_ONCE(tsk->signal->rlim[limit].rlim_max);
+	return ACCESS_ONCE(tsk->signal->rlim[limit].rlim_max);
 }
 
 static inline unsigned long rlimit(unsigned int limit)
