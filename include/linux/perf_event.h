/*
 * Performance events:
 *
 *    Copyright (C) 2008-2009, Thomas Gleixner <tglx@linutronix.de>
 *    Copyright (C) 2008-2011, Red Hat, Inc., Ingo Molnar
 *    Copyright (C) 2008-2011, Red Hat, Inc., Peter Zijlstra
 *
 * Data type definitions, declarations, prototypes.
 *
 *    Started by: Thomas Gleixner and Ingo Molnar
 *
 * For licencing details see kernel-base/COPYING
 */
#ifndef _LINUX_PERF_EVENT_H
#define _LINUX_PERF_EVENT_H

#include <uapi/linux/perf_event.h>
#include <uapi/linux/bpf_perf_event.h>

/*
 * Kernel-internal data types and definitions:
 */

#ifdef CONFIG_PERF_EVENTS
# include <asm/perf_event.h>
# include <asm/local64.h>
#endif

struct perf_guest_info_callbacks {
	int				(*is_in_guest)(void);
	int				(*is_user_mode)(void);
	unsigned long			(*get_guest_ip)(void);
};

#ifdef CONFIG_HAVE_HW_BREAKPOINT
#include <asm/hw_breakpoint.h>
#endif

#include <linux/list.h>
#include <linux/mutex.h>
#include <linux/rculist.h>
#include <linux/rcupdate.h>
#include <linux/spinlock.h>
#include <linux/hrtimer.h>
#include <linux/fs.h>
#include <linux/pid_namespace.h>
#include <linux/workqueue.h>
#include <linux/ftrace.h>
#include <linux/cpu.h>
#include <linux/irq_work.h>
#include <linux/static_key.h>
#include <linux/jump_label_ratelimit.h>
#include <linux/atomic.h>
#include <linux/sysfs.h>
#include <linux/perf_regs.h>
#include <linux/workqueue.h>
#include <linux/cgroup.h>
#include <linux/security.h>
#include <asm/local.h>

struct perf_callchain_entry {
	__u64				nr;
	__u64				ip[0]; /* /proc/sys/kernel/perf_event_max_stack */
};

struct perf_callchain_entry_ctx {
	struct perf_callchain_entry *entry;
	u32			    max_stack;
	u32			    nr;
	short			    contexts;
	bool			    contexts_maxed;
};

typedef unsigned long (*perf_copy_f)(void *dst, const void *src,
				     unsigned long off, unsigned long len);

struct perf_raw_frag {
	union {
		struct perf_raw_frag	*next;
		unsigned long		pad;
	};
	perf_copy_f			copy;
	void				*data;
	u32				size;
} __packed;

struct perf_raw_record {
	struct perf_raw_frag		frag;
	u32				size;
};

/*
 * branch stack layout:
 *  nr: number of taken branches stored in entries[]
 *
 * Note that nr can vary from sample to sample
 * branches (to, from) are stored from most recent
 * to least recent, i.e., entries[0] contains the most
 * recent branch.
 */
struct perf_branch_stack {
	__u64				nr;
	struct perf_branch_entry	entries[0];
};

struct task_struct;

/*
 * extra PMU register associated with an event
 */
struct hw_perf_event_extra {
	u64		config;	/* register value */
	unsigned int	reg;	/* register address or index */
	int		alloc;	/* extra register already allocated */
	int		idx;	/* index in shared_regs->regs[] */
};

/**
 * struct hw_perf_event - performance event hardware details:
 */
struct hw_perf_event {
#ifdef CONFIG_PERF_EVENTS
	union {
		struct { /* hardware */
			u64		config;
			u64		last_tag;
			unsigned long	config_base;
			unsigned long	event_base;
			int		event_base_rdpmc;
			int		idx;
			int		last_cpu;
			int		flags;

			struct hw_perf_event_extra extra_reg;
			struct hw_perf_event_extra branch_reg;
		};
		struct { /* software */
			struct hrtimer	hrtimer;
		};
		struct { /* tracepoint */
			/* for tp_event->class */
			struct list_head	tp_list;
		};
		struct { /* amd_power */
			u64	pwr_acc;
			u64	ptsc;
		};
#ifdef CONFIG_HAVE_HW_BREAKPOINT
		struct { /* breakpoint */
			/*
			 * Crufty hack to avoid the chicken and egg
			 * problem hw_breakpoint has with context
			 * creation and event initalization.
			 */
			struct arch_hw_breakpoint	info;
			struct list_head		bp_list;
		};
#endif
		struct { /* amd_iommu */
			u8	iommu_bank;
			u8	iommu_cntr;
			u16	padding;
			u64	conf;
			u64	conf1;
		};
	};
	/*
	 * If the event is a per task event, this will point to the task in
	 * question. See the comment in perf_event_alloc().
	 */
	struct task_struct		*target;

	/*
	 * PMU would store hardware filter configuration
	 * here.
	 */
	void				*addr_filters;

	/* Last sync'ed generation of filters */
	unsigned long			addr_filters_gen;

/*
 * hw_perf_event::state flags; used to track the PERF_EF_* state.
 */
#define PERF_HES_STOPPED	0x01 /* the counter is stopped */
#define PERF_HES_UPTODATE	0x02 /* event->count up-to-date */
#define PERF_HES_ARCH		0x04

	int				state;

	/*
	 * The last observed hardware counter value, updated with a
	 * local64_cmpxchg() such that pmu::read() can be called nested.
	 */
	local64_t			prev_count;

	/*
	 * The period to start the next sample with.
	 */
	u64				sample_period;

	/*
	 * The period we started this sample with.
	 */
	u64				last_period;

	/*
	 * However much is left of the current period; note that this is
	 * a full 64bit value and allows for generation of periods longer
	 * than hardware might allow.
	 */
	local64_t			period_left;

	/*
	 * State for throttling the event, see __perf_event_overflow() and
	 * perf_adjust_freq_unthr_context().
	 */
	u64                             interrupts_seq;
	u64				interrupts;

	/*
	 * State for freq target events, see __perf_event_overflow() and
	 * perf_adjust_freq_unthr_context().
	 */
	u64				freq_time_stamp;
	u64				freq_count_stamp;
#endif
};

struct perf_event;

/*
 * Common implementation detail of pmu::{start,commit,cancel}_txn
 */
#define PERF_PMU_TXN_ADD  0x1		/* txn to add/schedule event on PMU */
#define PERF_PMU_TXN_READ 0x2		/* txn to read event group from PMU */

/**
 * pmu::capabilities flags
 */
#define PERF_PMU_CAP_NO_INTERRUPT		0x01
#define PERF_PMU_CAP_NO_NMI			0x02
#define PERF_PMU_CAP_AUX_NO_SG			0x04
#define PERF_PMU_CAP_AUX_SW_DOUBLEBUF		0x08
#define PERF_PMU_CAP_EXCLUSIVE			0x10
#define PERF_PMU_CAP_ITRACE			0x20
#define PERF_PMU_CAP_HETEROGENEOUS_CPUS		0x40

/**
 * struct pmu - generic performance monitoring unit
 */
struct pmu {
	struct list_head		entry;

	struct module			*module;
	struct device			*dev;
	const struct attribute_group	**attr_groups;
	const char			*name;
	int				type;

	/*
	 * various common per-pmu feature flags
	 */
	int				capabilities;

	int * __percpu			pmu_disable_count;
	struct perf_cpu_context * __percpu pmu_cpu_context;
	atomic_t			exclusive_cnt; /* < 0: cpu; > 0: tsk */
	int				task_ctx_nr;
	int				hrtimer_interval_ms;
	u32				events_across_hotplug:1,
					reserved:31;

	/* number of address filters this PMU can do */
	unsigned int			nr_addr_filters;

	/*
	 * Fully disable/enable this PMU, can be used to protect from the PMI
	 * as well as for lazy/batch writing of the MSRs.
	 */
	void (*pmu_enable)		(struct pmu *pmu); /* optional */
	void (*pmu_disable)		(struct pmu *pmu); /* optional */

	/*
	 * Try and initialize the event for this PMU.
	 *
	 * Returns:
	 *  -ENOENT	-- @event is not for this PMU
	 *
	 *  -ENODEV	-- @event is for this PMU but PMU not present
	 *  -EBUSY	-- @event is for this PMU but PMU temporarily unavailable
	 *  -EINVAL	-- @event is for this PMU but @event is not valid
	 *  -EOPNOTSUPP -- @event is for this PMU, @event is valid, but not supported
	 *  -EACCESS	-- @event is for this PMU, @event is valid, but no privilidges
	 *
	 *  0		-- @event is for this PMU and valid
	 *
	 * Other error return values are allowed.
	 */
	int (*event_init)		(struct perf_event *event);

	/*
	 * Notification that the event was mapped or unmapped.  Called
	 * in the context of the mapping task.
	 */
	void (*event_mapped)		(struct perf_event *event, struct mm_struct *mm); /* optional */
	void (*event_unmapped)		(struct perf_event *event, struct mm_struct *mm); /* optional */

	/*
	 * Flags for ->add()/->del()/ ->start()/->stop(). There are
	 * matching hw_perf_event::state flags.
	 */
#define PERF_EF_START	0x01		/* start the counter when adding    */
#define PERF_EF_RELOAD	0x02		/* reload the counter when starting */
#define PERF_EF_UPDATE	0x04		/* update the counter when stopping */

	/*
	 * Adds/Removes a counter to/from the PMU, can be done inside a
	 * transaction, see the ->*_txn() methods.
	 *
	 * The add/del callbacks will reserve all hardware resources required
	 * to service the event, this includes any counter constraint
	 * scheduling etc.
	 *
	 * Called with IRQs disabled and the PMU disabled on the CPU the event
	 * is on.
	 *
	 * ->add() called without PERF_EF_START should result in the same state
	 *  as ->add() followed by ->stop().
	 *
	 * ->del() must always PERF_EF_UPDATE stop an event. If it calls
	 *  ->stop() that must deal with already being stopped without
	 *  PERF_EF_UPDATE.
	 */
	int  (*add)			(struct perf_event *event, int flags);
	void (*del)			(struct perf_event *event, int flags);

	/*
	 * Starts/Stops a counter present on the PMU.
	 *
	 * The PMI handler should stop the counter when perf_event_overflow()
	 * returns !0. ->start() will be used to continue.
	 *
	 * Also used to change the sample period.
	 *
	 * Called with IRQs disabled and the PMU disabled on the CPU the event
	 * is on -- will be called from NMI context with the PMU generates
	 * NMIs.
	 *
	 * ->stop() with PERF_EF_UPDATE will read the counter and update
	 *  period/count values like ->read() would.
	 *
	 * ->start() with PERF_EF_RELOAD will reprogram the the counter
	 *  value, must be preceded by a ->stop() with PERF_EF_UPDATE.
	 */
	void (*start)			(struct perf_event *event, int flags);
	void (*stop)			(struct perf_event *event, int flags);

	/*
	 * Updates the counter value of the event.
	 *
	 * For sampling capable PMUs this will also update the software period
	 * hw_perf_event::period_left field.
	 */
	void (*read)			(struct perf_event *event);

	/*
	 * Group events scheduling is treated as a transaction, add
	 * group events as a whole and perform one schedulability test.
	 * If the test fails, roll back the whole group
	 *
	 * Start the transaction, after this ->add() doesn't need to
	 * do schedulability tests.
	 *
	 * Optional.
	 */
	void (*start_txn)		(struct pmu *pmu, unsigned int txn_flags);
	/*
	 * If ->start_txn() disabled the ->add() schedulability test
	 * then ->commit_txn() is required to perform one. On success
	 * the transaction is closed. On error the transaction is kept
	 * open until ->cancel_txn() is called.
	 *
	 * Optional.
	 */
	int  (*commit_txn)		(struct pmu *pmu);
	/*
	 * Will cancel the transaction, assumes ->del() is called
	 * for each successful ->add() during the transaction.
	 *
	 * Optional.
	 */
	void (*cancel_txn)		(struct pmu *pmu);

	/*
	 * Will return the value for perf_event_mmap_page::index for this event,
	 * if no implementation is provided it will default to: event->hw.idx + 1.
	 */
	int (*event_idx)		(struct perf_event *event); /*optional */

	/*
	 * context-switches callback
	 */
	void (*sched_task)		(struct perf_event_context *ctx,
					bool sched_in);
	/*
	 * PMU specific data size
	 */
	size_t				task_ctx_size;


	/*
	 * Set up pmu-private data structures for an AUX area
	 */
	void *(*setup_aux)		(struct perf_event *event, void **pages,
					 int nr_pages, bool overwrite);
					/* optional */

	/*
	 * Free pmu-private AUX data structures
	 */
	void (*free_aux)		(void *aux); /* optional */

	/*
	 * Validate address range filters: make sure the HW supports the
	 * requested configuration and number of filters; return 0 if the
	 * supplied filters are valid, -errno otherwise.
	 *
	 * Runs in the context of the ioctl()ing process and is not serialized
	 * with the rest of the PMU callbacks.
	 */
	int (*addr_filters_validate)	(struct list_head *filters);
					/* optional */

	/*
	 * Synchronize address range filter configuration:
	 * translate hw-agnostic filters into hardware configuration in
	 * event::hw::addr_filters.
	 *
	 * Runs as a part of filter sync sequence that is done in ->start()
	 * callback by calling perf_event_addr_filters_sync().
	 *
	 * May (and should) traverse event::addr_filters::list, for which its
	 * caller provides necessary serialization.
	 */
	void (*addr_filters_sync)	(struct perf_event *event);
					/* optional */

	/*
	 * Filter events for PMU-specific reasons.
	 */
	int (*filter_match)		(struct perf_event *event); /* optional */

	/*
	 * Check period value for PERF_EVENT_IOC_PERIOD ioctl.
	 */
	int (*check_period)		(struct perf_event *event, u64 value); /* optional */
};

enum perf_addr_filter_action_t {
	PERF_ADDR_FILTER_ACTION_STOP = 0,
	PERF_ADDR_FILTER_ACTION_START,
	PERF_ADDR_FILTER_ACTION_FILTER,
};

/**
 * struct perf_addr_filter - address range filter definition
 * @entry:	event's filter list linkage
 * @inode:	object file's inode for file-based filters
 * @offset:	filter range offset
 * @size:	filter range size (size==0 means single address trigger)
 * @action:	filter/start/stop
 *
 * This is a hardware-agnostic filter configuration as specified by the user.
 */
struct perf_addr_filter {
	struct list_head	entry;
	struct path		path;
	unsigned long		offset;
	unsigned long		size;
	enum perf_addr_filter_action_t	action;
};

/**
 * struct perf_addr_filters_head - container for address range filters
 * @list:	list of filters for this event
 * @lock:	spinlock that serializes accesses to the @list and event's
 *		(and its children's) filter generations.
 * @nr_file_filters:	number of file-based filters
 *
 * A child event will use parent's @list (and therefore @lock), so they are
 * bundled together; see perf_event_addr_filters().
 */
struct perf_addr_filters_head {
	struct list_head	list;
	raw_spinlock_t		lock;
	unsigned int		nr_file_filters;
};

struct perf_addr_filter_range {
	unsigned long		start;
	unsigned long		size;
};

/**
 * enum perf_event_state - the states of an event:
 */
enum perf_event_state {
	PERF_EVENT_STATE_DORMANT	= -5,
	PERF_EVENT_STATE_DEAD		= -4,
	PERF_EVENT_STATE_EXIT		= -3,
	PERF_EVENT_STATE_ERROR		= -2,
	PERF_EVENT_STATE_OFF		= -1,
	PERF_EVENT_STATE_INACTIVE	=  0,
	PERF_EVENT_STATE_ACTIVE		=  1,
};

struct file;
struct perf_sample_data;

typedef void (*perf_overflow_handler_t)(struct perf_event *,
					struct perf_sample_data *,
					struct pt_regs *regs);

/*
 * Event capabilities. For event_caps and groups caps.
 *
 * PERF_EV_CAP_SOFTWARE: Is a software event.
 * PERF_EV_CAP_READ_ACTIVE_PKG: A CPU event (or cgroup event) that can be read
 * from any CPU in the package where it is active.
 */
#define PERF_EV_CAP_SOFTWARE		BIT(0)
#define PERF_EV_CAP_READ_ACTIVE_PKG	BIT(1)

#define SWEVENT_HLIST_BITS		8
#define SWEVENT_HLIST_SIZE		(1 << SWEVENT_HLIST_BITS)

struct swevent_hlist {
	struct hlist_head		heads[SWEVENT_HLIST_SIZE];
	struct rcu_head			rcu_head;
};

#define PERF_ATTACH_CONTEXT	0x01
#define PERF_ATTACH_GROUP	0x02
#define PERF_ATTACH_TASK	0x04
#define PERF_ATTACH_TASK_DATA	0x08
#define PERF_ATTACH_ITRACE	0x10

struct perf_cgroup;
struct ring_buffer;

struct pmu_event_list {
	raw_spinlock_t		lock;
	struct list_head	list;
};

#define for_each_sibling_event(sibling, event)			\
	if ((event)->group_leader == (event))			\
		list_for_each_entry((sibling), &(event)->sibling_list, sibling_list)

/**
 * struct perf_event - performance event kernel representation:
 */
struct perf_event {
#ifdef CONFIG_PERF_EVENTS
	/*
	 * entry onto perf_event_context::event_list;
	 *   modifications require ctx->lock
	 *   RCU safe iterations.
	 */
	struct list_head		event_entry;

	/*
	 * Locked for modification by both ctx->mutex and ctx->lock; holding
	 * either sufficies for read.
	 */
	struct list_head		sibling_list;
	struct list_head		active_list;
	/*
	 * Node on the pinned or flexible tree located at the event context;
	 */
	struct rb_node			group_node;
	u64				group_index;
	/*
	 * We need storage to track the entries in perf_pmu_migrate_context; we
	 * cannot use the event_entry because of RCU and we want to keep the
	 * group in tact which avoids us using the other two entries.
	 */
	struct list_head		migrate_entry;

	struct hlist_node		hlist_entry;
	struct list_head		active_entry;
	int				nr_siblings;

	/* Not serialized. Only written during event initialization. */
	int				event_caps;
	/* The cumulative AND of all event_caps for events in this group. */
	int				group_caps;

	struct perf_event		*group_leader;

	/*
	 * Protect the pmu, attributes and context of a group leader.
	 * Note: does not protect the pointer to the group_leader.
	 */
	struct mutex			group_leader_mutex;
	struct pmu			*pmu;
	void				*pmu_private;

	enum perf_event_state		state;
	unsigned int			attach_state;
	local64_t			count;
	atomic64_t			child_count;

	/*
	 * These are the total time in nanoseconds that the event
	 * has been enabled (i.e. eligible to run, and the task has
	 * been scheduled in, if this is a per-task event)
	 * and running (scheduled onto the CPU), respectively.
	 */
	u64				total_time_enabled;
	u64				total_time_running;
	u64				tstamp;

	/*
	 * timestamp shadows the actual context timing but it can
	 * be safely used in NMI interrupt context. It reflects the
	 * context time as it was when the event was last scheduled in.
	 *
	 * ctx_time already accounts for ctx->timestamp. Therefore to
	 * compute ctx_time for a sample, simply add perf_clock().
	 */
	u64				shadow_ctx_time;

	struct perf_event_attr		attr;
	u16				header_size;
	u16				id_header_size;
	u16				read_size;
	struct hw_perf_event		hw;

	struct perf_event_context	*ctx;
	atomic_long_t			refcount;

	/*
	 * These accumulate total time (in nanoseconds) that children
	 * events have been enabled and running, respectively.
	 */
	atomic64_t			child_total_time_enabled;
	atomic64_t			child_total_time_running;

	/*
	 * Protect attach/detach and child_list:
	 */
	struct mutex			child_mutex;
	struct list_head		child_list;
	struct perf_event		*parent;

	int				oncpu;
	int				cpu;
	cpumask_t			readable_on_cpus;

	struct list_head		owner_entry;
	struct task_struct		*owner;

	/* mmap bits */
	struct mutex			mmap_mutex;
	atomic_t			mmap_count;

	struct ring_buffer		*rb;
	struct list_head		rb_entry;
	unsigned long			rcu_batches;
	int				rcu_pending;

	/* poll related */
	wait_queue_head_t		waitq;
	struct fasync_struct		*fasync;

	/* delayed work for NMIs and such */
	int				pending_wakeup;
	int				pending_kill;
	int				pending_disable;
	struct irq_work			pending;

	atomic_t			event_limit;

	/* address range filters */
	struct perf_addr_filters_head	addr_filters;
	/* vma address array for file-based filders */
	struct perf_addr_filter_range	*addr_filter_ranges;
	unsigned long			addr_filters_gen;

	void (*destroy)(struct perf_event *);
	struct rcu_head			rcu_head;

	struct pid_namespace		*ns;
	u64				id;

	u64				(*clock)(void);
	perf_overflow_handler_t		overflow_handler;
	void				*overflow_handler_context;
#ifdef CONFIG_BPF_SYSCALL
	perf_overflow_handler_t		orig_overflow_handler;
	struct bpf_prog			*prog;
#endif

#ifdef CONFIG_EVENT_TRACING
	struct trace_event_call		*tp_event;
	struct event_filter		*filter;
#ifdef CONFIG_FUNCTION_TRACER
	struct ftrace_ops               ftrace_ops;
#endif
#endif

#ifdef CONFIG_CGROUP_PERF
	struct perf_cgroup		*cgrp; /* cgroup event is attach to */
#endif

#ifdef CONFIG_SECURITY
	void *security;
#endif
	struct list_head		sb_list;
	/* Is this event shared with other events */
	bool				shared;

	/*
	 * Entry into the list that holds the events whose CPUs
	 * are offline. These events will be installed once the
	 * CPU wakes up and will be removed from the list after that
	 */
	struct list_head		dormant_event_entry;
#endif /* CONFIG_PERF_EVENTS */
};


struct perf_event_groups {
	struct rb_root	tree;
	u64		index;
};

/**
 * struct perf_event_context - event context structure
 *
 * Used as a container for task events and CPU events as well:
 */
struct perf_event_context {
	struct pmu			*pmu;
	/*
	 * Protect the states of the events in the list,
	 * nr_active, and the list:
	 */
	raw_spinlock_t			lock;
	/*
	 * Protect the list of events.  Locking either mutex or lock
	 * is sufficient to ensure the list doesn't change; to change
	 * the list you need to lock both the mutex and the spinlock.
	 */
	struct mutex			mutex;

	struct list_head		active_ctx_list;
	struct perf_event_groups	pinned_groups;
	struct perf_event_groups	flexible_groups;
	struct list_head		event_list;

	struct list_head		pinned_active;
	struct list_head		flexible_active;

	int				nr_events;
	int				nr_active;
	int				is_active;
	int				nr_stat;
	int				nr_freq;
	int				rotate_disable;
	atomic_t			refcount;
	struct task_struct		*task;

	/*
	 * Context clock, runs when context enabled.
	 */
	u64				time;
	u64				timestamp;

	/*
	 * These fields let us detect when two contexts have both
	 * been cloned (inherited) from a common ancestor.
	 */
	struct perf_event_context	*parent_ctx;
	u64				parent_gen;
	u64				generation;
	int				pin_count;
#ifdef CONFIG_CGROUP_PERF
	int				nr_cgroups;	 /* cgroup evts */
#endif
	void				*task_ctx_data; /* pmu specific data */
	struct rcu_head			rcu_head;
};

/*
 * Number of contexts where an event can trigger:
 *	task, softirq, hardirq, nmi.
 */
#define PERF_NR_CONTEXTS	4

/**
 * struct perf_event_cpu_context - per cpu event context structure
 */
struct perf_cpu_context {
	struct perf_event_context	ctx;
	struct perf_event_context	*task_ctx;
	int				active_oncpu;
	int				exclusive;

	raw_spinlock_t			hrtimer_lock;
	struct hrtimer			hrtimer;
	ktime_t				hrtimer_interval;
	unsigned int			hrtimer_active;

#ifdef CONFIG_CGROUP_PERF
	struct perf_cgroup		*cgrp;
	struct list_head		cgrp_cpuctx_entry;
#endif

	struct list_head		sched_cb_entry;
	int				sched_cb_usage;

	int				online;
};

struct perf_output_handle {
	struct perf_event		*event;
	struct ring_buffer		*rb;
	unsigned long			wakeup;
	unsigned long			size;
	u64				aux_flags;
	union {
		void			*addr;
		unsigned long		head;
	};
	int				page;
};

struct bpf_perf_event_data_kern {
	bpf_user_pt_regs_t *regs;
	struct perf_sample_data *data;
	struct perf_event *event;
};

#ifdef CONFIG_CGROUP_PERF

/*
 * perf_cgroup_info keeps track of time_enabled for a cgroup.
 * This is a per-cpu dynamically allocated data structure.
 */
struct perf_cgroup_info {
	u64				time;
	u64				timestamp;
};

struct perf_cgroup {
	struct cgroup_subsys_state	css;
	struct perf_cgroup_info	__percpu *info;
};

/*
 * Must ensure cgroup is pinned (css_get) before calling
 * this function. In other words, we cannot call this function
 * if there is no cgroup event for the current CPU context.
 */
static inline struct perf_cgroup *
perf_cgroup_from_task(struct task_struct *task, struct perf_event_context *ctx)
{
	return container_of(task_css_check(task, perf_event_cgrp_id,
					   ctx ? lockdep_is_held(&ctx->lock)
					       : true),
			    struct perf_cgroup, css);
}
#endif /* CONFIG_CGROUP_PERF */

#ifdef CONFIG_PERF_EVENTS

extern void *perf_aux_output_begin(struct perf_output_handle *handle,
				   struct perf_event *event);
extern void perf_aux_output_end(struct perf_output_handle *handle,
				unsigned long size);
extern int perf_aux_output_skip(struct perf_output_handle *handle,
				unsigned long size);
extern void *perf_get_aux(struct perf_output_handle *handle);
extern void perf_aux_output_flag(struct perf_output_handle *handle, u64 flags);
extern void perf_event_itrace_started(struct perf_event *event);

extern int perf_pmu_register(struct pmu *pmu, const char *name, int type);
extern void perf_pmu_unregister(struct pmu *pmu);

extern int perf_num_counters(void);
extern const char *perf_pmu_name(void);
extern void __perf_event_task_sched_in(struct task_struct *prev,
				       struct task_struct *task);
extern void __perf_event_task_sched_out(struct task_struct *prev,
					struct task_struct *next);
extern int perf_event_init_task(struct task_struct *child);
extern void perf_event_exit_task(struct task_struct *child);
extern void perf_event_free_task(struct task_struct *task);
extern void perf_event_delayed_put(struct task_struct *task);
extern struct file *perf_event_get(unsigned int fd);
extern const struct perf_event *perf_get_event(struct file *file);
extern const struct perf_event_attr *perf_event_attrs(struct perf_event *event);
extern void perf_event_print_debug(void);
extern void perf_pmu_disable(struct pmu *pmu);
extern void perf_pmu_enable(struct pmu *pmu);
extern void perf_sched_cb_dec(struct pmu *pmu);
extern void perf_sched_cb_inc(struct pmu *pmu);
extern int perf_event_task_disable(void);
extern int perf_event_task_enable(void);
extern int perf_event_refresh(struct perf_event *event, int refresh);
extern void perf_event_update_userpage(struct perf_event *event);
extern int perf_event_release_kernel(struct perf_event *event);
extern struct perf_event *
perf_event_create_kernel_counter(struct perf_event_attr *attr,
				int cpu,
				struct task_struct *task,
				perf_overflow_handler_t callback,
				void *context);
extern void perf_pmu_migrate_context(struct pmu *pmu,
				int src_cpu, int dst_cpu);
int perf_event_read_local(struct perf_event *event, u64 *value,
			  u64 *enabled, u64 *running);
extern u64 perf_event_read_value(struct perf_event *event,
				 u64 *enabled, u64 *running);


struct perf_sample_data {
	/*
	 * Fields set by perf_sample_data_init(), group so as to
	 * minimize the cachelines touched.
	 */
	u64				addr;
	struct perf_raw_record		*raw;
	struct perf_branch_stack	*br_stack;
	u64				period;
	u64				weight;
	u64				txn;
	union  perf_mem_data_src	data_src;

	/*
	 * The other fields, optionally {set,used} by
	 * perf_{prepare,output}_sample().
	 */
	u64				type;
	u64				ip;
	struct {
		u32	pid;
		u32	tid;
	}				tid_entry;
	u64				time;
	u64				id;
	u64				stream_id;
	struct {
		u32	cpu;
		u32	reserved;
	}				cpu_entry;
	struct perf_callchain_entry	*callchain;

	/*
	 * regs_user may point to task_pt_regs or to regs_user_copy, depending
	 * on arch details.
	 */
	struct perf_regs		regs_user;
	struct pt_regs			regs_user_copy;

	struct perf_regs		regs_intr;
	u64				stack_user_size;

	u64				phys_addr;
} ____cacheline_aligned;

/* default value for data source */
#define PERF_MEM_NA (PERF_MEM_S(OP, NA)   |\
		    PERF_MEM_S(LVL, NA)   |\
		    PERF_MEM_S(SNOOP, NA) |\
		    PERF_MEM_S(LOCK, NA)  |\
		    PERF_MEM_S(TLB, NA))

static inline void perf_sample_data_init(struct perf_sample_data *data,
					 u64 addr, u64 period)
{
	/* remaining struct members initialized in perf_prepare_sample() */
	data->addr = addr;
	data->raw  = NULL;
	data->br_stack = NULL;
	data->period = period;
	data->weight = 0;
	data->data_src.val = PERF_MEM_NA;
	data->txn = 0;
}

extern void perf_output_sample(struct perf_output_handle *handle,
			       struct perf_event_header *header,
			       struct perf_sample_data *data,
			       struct perf_event *event);
extern void perf_prepare_sample(struct perf_event_header *header,
				struct perf_sample_data *data,
				struct perf_event *event,
				struct pt_regs *regs);

extern int perf_event_overflow(struct perf_event *event,
				 struct perf_sample_data *data,
				 struct pt_regs *regs);

extern void perf_event_output_forward(struct perf_event *event,
				     struct perf_sample_data *data,
				     struct pt_regs *regs);
extern void perf_event_output_backward(struct perf_event *event,
				       struct perf_sample_data *data,
				       struct pt_regs *regs);
extern void perf_event_output(struct perf_event *event,
			      struct perf_sample_data *data,
			      struct pt_regs *regs);

static inline bool
is_default_overflow_handler(struct perf_event *event)
{
	if (likely(event->overflow_handler == perf_event_output_forward))
		return true;
	if (unlikely(event->overflow_handler == perf_event_output_backward))
		return true;
	return false;
}

extern void
perf_event_header__init_id(struct perf_event_header *header,
			   struct perf_sample_data *data,
			   struct perf_event *event);
extern void
perf_event__output_id_sample(struct perf_event *event,
			     struct perf_output_handle *handle,
			     struct perf_sample_data *sample);

extern void
perf_log_lost_samples(struct perf_event *event, u64 lost);

static inline bool is_sampling_event(struct perf_event *event)
{
	return event->attr.sample_period != 0;
}

/*
 * Return 1 for a software event, 0 for a hardware event
 */
static inline int is_software_event(struct perf_event *event)
{
	return event->event_caps & PERF_EV_CAP_SOFTWARE;
}

/*
 * Return 1 for event in sw context, 0 for event in hw context
 */
static inline int in_software_context(struct perf_event *event)
{
	return event->ctx->pmu->task_ctx_nr == perf_sw_context;
}

static inline int is_exclusive_pmu(struct pmu *pmu)
{
	return pmu->capabilities & PERF_PMU_CAP_EXCLUSIVE;
}

extern struct static_key perf_swevent_enabled[PERF_COUNT_SW_MAX];

extern void ___perf_sw_event(u32, u64, struct pt_regs *, u64);
extern void __perf_sw_event(u32, u64, struct pt_regs *, u64);

#ifndef perf_arch_fetch_caller_regs
static inline void perf_arch_fetch_caller_regs(struct pt_regs *regs, unsigned long ip) { }
#endif

/*
 * Take a snapshot of the regs. Skip ip and frame pointer to
 * the nth caller. We only need a few of the regs:
 * - ip for PERF_SAMPLE_IP
 * - cs for user_mode() tests
 * - bp for callchains
 * - eflags, for future purposes, just in case
 */
static inline void perf_fetch_caller_regs(struct pt_regs *regs)
{
	perf_arch_fetch_caller_regs(regs, CALLER_ADDR0);
}

static __always_inline void
perf_sw_event(u32 event_id, u64 nr, struct pt_regs *regs, u64 addr)
{
	if (static_key_false(&perf_swevent_enabled[event_id]))
		__perf_sw_event(event_id, nr, regs, addr);
}

DECLARE_PER_CPU(struct pt_regs, __perf_regs[4]);

/*
 * 'Special' version for the scheduler, it hard assumes no recursion,
 * which is guaranteed by us not actually scheduling inside other swevents
 * because those disable preemption.
 */
static __always_inline void
perf_sw_event_sched(u32 event_id, u64 nr, u64 addr)
{
	if (static_key_false(&perf_swevent_enabled[event_id])) {
		struct pt_regs *regs = this_cpu_ptr(&__perf_regs[0]);

		perf_fetch_caller_regs(regs);
		___perf_sw_event(event_id, nr, regs, addr);
	}
}

extern struct static_key_false perf_sched_events;

static __always_inline bool
perf_sw_migrate_enabled(void)
{
	if (static_key_false(&perf_swevent_enabled[PERF_COUNT_SW_CPU_MIGRATIONS]))
		return true;
	return false;
}

static inline void perf_event_task_migrate(struct task_struct *task)
{
	if (perf_sw_migrate_enabled())
		task->sched_migrated = 1;
}

static inline void perf_event_task_sched_in(struct task_struct *prev,
					    struct task_struct *task)
{
	if (static_branch_unlikely(&perf_sched_events))
		__perf_event_task_sched_in(prev, task);

	if (perf_sw_migrate_enabled() && task->sched_migrated) {
		struct pt_regs *regs = this_cpu_ptr(&__perf_regs[0]);

		perf_fetch_caller_regs(regs);
		___perf_sw_event(PERF_COUNT_SW_CPU_MIGRATIONS, 1, regs, 0);
		task->sched_migrated = 0;
	}
}

static inline void perf_event_task_sched_out(struct task_struct *prev,
					     struct task_struct *next)
{
	perf_sw_event_sched(PERF_COUNT_SW_CONTEXT_SWITCHES, 1, 0);

	if (static_branch_unlikely(&perf_sched_events))
		__perf_event_task_sched_out(prev, next);
}

extern void perf_event_mmap(struct vm_area_struct *vma);
extern struct perf_guest_info_callbacks *perf_guest_cbs;
extern int perf_register_guest_info_callbacks(struct perf_guest_info_callbacks *callbacks);
extern int perf_unregister_guest_info_callbacks(struct perf_guest_info_callbacks *callbacks);

extern void perf_event_exec(void);
extern void perf_event_comm(struct task_struct *tsk, bool exec);
extern void perf_event_namespaces(struct task_struct *tsk);
extern void perf_event_fork(struct task_struct *tsk);

/* Callchains */
DECLARE_PER_CPU(struct perf_callchain_entry, perf_callchain_entry);

extern void perf_callchain_user(struct perf_callchain_entry_ctx *entry, struct pt_regs *regs);
extern void perf_callchain_kernel(struct perf_callchain_entry_ctx *entry, struct pt_regs *regs);
extern struct perf_callchain_entry *
get_perf_callchain(struct pt_regs *regs, u32 init_nr, bool kernel, bool user,
		   u32 max_stack, bool crosstask, bool add_mark);
extern struct perf_callchain_entry *perf_callchain(struct perf_event *event, struct pt_regs *regs);
extern int get_callchain_buffers(int max_stack);
extern void put_callchain_buffers(void);

extern int sysctl_perf_event_max_stack;
extern int sysctl_perf_event_max_contexts_per_stack;

static inline int perf_callchain_store_context(struct perf_callchain_entry_ctx *ctx, u64 ip)
{
	if (ctx->contexts < sysctl_perf_event_max_contexts_per_stack) {
		struct perf_callchain_entry *entry = ctx->entry;
		entry->ip[entry->nr++] = ip;
		++ctx->contexts;
		return 0;
	} else {
		ctx->contexts_maxed = true;
		return -1; /* no more room, stop walking the stack */
	}
}

static inline int perf_callchain_store(struct perf_callchain_entry_ctx *ctx, u64 ip)
{
	if (ctx->nr < ctx->max_stack && !ctx->contexts_maxed) {
		struct perf_callchain_entry *entry = ctx->entry;
		entry->ip[entry->nr++] = ip;
		++ctx->nr;
		return 0;
	} else {
		return -1; /* no more room, stop walking the stack */
	}
}

extern int sysctl_perf_event_paranoid;
extern int sysctl_perf_event_mlock;
extern int sysctl_perf_event_sample_rate;
extern int sysctl_perf_cpu_time_max_percent;

extern void perf_sample_event_took(u64 sample_len_ns);

extern int perf_proc_update_handler(struct ctl_table *table, int write,
		void __user *buffer, size_t *lenp,
		loff_t *ppos);
extern int perf_cpu_time_max_percent_handler(struct ctl_table *table, int write,
		void __user *buffer, size_t *lenp,
		loff_t *ppos);

int perf_event_max_stack_handler(struct ctl_table *table, int write,
				 void __user *buffer, size_t *lenp, loff_t *ppos);

<<<<<<< HEAD
=======
/* Access to perf_event_open(2) syscall. */
#define PERF_SECURITY_OPEN		0

/* Finer grained perf_event_open(2) access control. */
#define PERF_SECURITY_CPU		1
#define PERF_SECURITY_KERNEL		2
#define PERF_SECURITY_TRACEPOINT	3

>>>>>>> 34f21ff3
static inline bool perf_paranoid_any(void)
{
	return sysctl_perf_event_paranoid > 2;
}

<<<<<<< HEAD
static inline bool perf_paranoid_tracepoint_raw(void)
=======
static inline int perf_is_paranoid(void)
>>>>>>> 34f21ff3
{
	return sysctl_perf_event_paranoid > -1;
}

static inline int perf_allow_kernel(struct perf_event_attr *attr)
{
	if (sysctl_perf_event_paranoid > 1 && !capable(CAP_SYS_ADMIN))
		return -EACCES;

	return security_perf_event_open(attr, PERF_SECURITY_KERNEL);
}

static inline int perf_allow_cpu(struct perf_event_attr *attr)
{
	if (sysctl_perf_event_paranoid > 0 && !capable(CAP_SYS_ADMIN))
		return -EACCES;

	return security_perf_event_open(attr, PERF_SECURITY_CPU);
}

static inline int perf_allow_tracepoint(struct perf_event_attr *attr)
{
	if (sysctl_perf_event_paranoid > -1 && !capable(CAP_SYS_ADMIN))
		return -EPERM;

	return security_perf_event_open(attr, PERF_SECURITY_TRACEPOINT);
}

extern void perf_event_init(void);
extern void perf_tp_event(u16 event_type, u64 count, void *record,
			  int entry_size, struct pt_regs *regs,
			  struct hlist_head *head, int rctx,
			  struct task_struct *task);
extern void perf_bp_event(struct perf_event *event, void *data);

#ifndef perf_misc_flags
# define perf_misc_flags(regs) \
		(user_mode(regs) ? PERF_RECORD_MISC_USER : PERF_RECORD_MISC_KERNEL)
# define perf_instruction_pointer(regs)	instruction_pointer(regs)
#endif
#ifndef perf_arch_bpf_user_pt_regs
# define perf_arch_bpf_user_pt_regs(regs) regs
#endif

static inline bool has_branch_stack(struct perf_event *event)
{
	return event->attr.sample_type & PERF_SAMPLE_BRANCH_STACK;
}

static inline bool needs_branch_stack(struct perf_event *event)
{
	return event->attr.branch_sample_type != 0;
}

static inline bool has_aux(struct perf_event *event)
{
	return event->pmu->setup_aux;
}

static inline bool is_write_backward(struct perf_event *event)
{
	return !!event->attr.write_backward;
}

static inline bool has_addr_filter(struct perf_event *event)
{
	return event->pmu->nr_addr_filters;
}

/*
 * An inherited event uses parent's filters
 */
static inline struct perf_addr_filters_head *
perf_event_addr_filters(struct perf_event *event)
{
	struct perf_addr_filters_head *ifh = &event->addr_filters;

	if (event->parent)
		ifh = &event->parent->addr_filters;

	return ifh;
}

extern void perf_event_addr_filters_sync(struct perf_event *event);

extern int perf_output_begin(struct perf_output_handle *handle,
			     struct perf_event *event, unsigned int size);
extern int perf_output_begin_forward(struct perf_output_handle *handle,
				    struct perf_event *event,
				    unsigned int size);
extern int perf_output_begin_backward(struct perf_output_handle *handle,
				      struct perf_event *event,
				      unsigned int size);

extern void perf_output_end(struct perf_output_handle *handle);
extern unsigned int perf_output_copy(struct perf_output_handle *handle,
			     const void *buf, unsigned int len);
extern unsigned int perf_output_skip(struct perf_output_handle *handle,
				     unsigned int len);
extern int perf_swevent_get_recursion_context(void);
extern void perf_swevent_put_recursion_context(int rctx);
extern u64 perf_swevent_set_period(struct perf_event *event);
extern void perf_event_enable(struct perf_event *event);
extern void perf_event_disable(struct perf_event *event);
extern void perf_event_disable_local(struct perf_event *event);
extern void perf_event_disable_inatomic(struct perf_event *event);
extern void perf_event_task_tick(void);
extern int perf_event_account_interrupt(struct perf_event *event);
#else /* !CONFIG_PERF_EVENTS: */
static inline void *
perf_aux_output_begin(struct perf_output_handle *handle,
		      struct perf_event *event)				{ return NULL; }
static inline void
perf_aux_output_end(struct perf_output_handle *handle, unsigned long size)
									{ }
static inline int
perf_aux_output_skip(struct perf_output_handle *handle,
		     unsigned long size)				{ return -EINVAL; }
static inline void *
perf_get_aux(struct perf_output_handle *handle)				{ return NULL; }
static inline void
perf_event_task_migrate(struct task_struct *task)			{ }
static inline void
perf_event_task_sched_in(struct task_struct *prev,
			 struct task_struct *task)			{ }
static inline void
perf_event_task_sched_out(struct task_struct *prev,
			  struct task_struct *next)			{ }
static inline int perf_event_init_task(struct task_struct *child)	{ return 0; }
static inline void perf_event_exit_task(struct task_struct *child)	{ }
static inline void perf_event_free_task(struct task_struct *task)	{ }
static inline void perf_event_delayed_put(struct task_struct *task)	{ }
static inline struct file *perf_event_get(unsigned int fd)	{ return ERR_PTR(-EINVAL); }
static inline const struct perf_event *perf_get_event(struct file *file)
{
	return ERR_PTR(-EINVAL);
}
static inline const struct perf_event_attr *perf_event_attrs(struct perf_event *event)
{
	return ERR_PTR(-EINVAL);
}
static inline int perf_event_read_local(struct perf_event *event, u64 *value,
					u64 *enabled, u64 *running)
{
	return -EINVAL;
}
static inline void perf_event_print_debug(void)				{ }
static inline int perf_event_task_disable(void)				{ return -EINVAL; }
static inline int perf_event_task_enable(void)				{ return -EINVAL; }
static inline int perf_event_refresh(struct perf_event *event, int refresh)
{
	return -EINVAL;
}

static inline void
perf_sw_event(u32 event_id, u64 nr, struct pt_regs *regs, u64 addr)	{ }
static inline void
perf_sw_event_sched(u32 event_id, u64 nr, u64 addr)			{ }
static inline void
perf_bp_event(struct perf_event *event, void *data)			{ }

static inline int perf_register_guest_info_callbacks
(struct perf_guest_info_callbacks *callbacks)				{ return 0; }
static inline int perf_unregister_guest_info_callbacks
(struct perf_guest_info_callbacks *callbacks)				{ return 0; }

static inline void perf_event_mmap(struct vm_area_struct *vma)		{ }
static inline void perf_event_exec(void)				{ }
static inline void perf_event_comm(struct task_struct *tsk, bool exec)	{ }
static inline void perf_event_namespaces(struct task_struct *tsk)	{ }
static inline void perf_event_fork(struct task_struct *tsk)		{ }
static inline void perf_event_init(void)				{ }
static inline int  perf_swevent_get_recursion_context(void)		{ return -1; }
static inline void perf_swevent_put_recursion_context(int rctx)		{ }
static inline u64 perf_swevent_set_period(struct perf_event *event)	{ return 0; }
static inline void perf_event_enable(struct perf_event *event)		{ }
static inline void perf_event_disable(struct perf_event *event)		{ }
static inline int __perf_event_disable(void *info)			{ return -1; }
static inline void perf_event_task_tick(void)				{ }
static inline int perf_event_release_kernel(struct perf_event *event)	{ return 0; }
#endif

#if defined(CONFIG_PERF_EVENTS) && defined(CONFIG_CPU_SUP_INTEL)
extern void perf_restore_debug_store(void);
#else
static inline void perf_restore_debug_store(void)			{ }
#endif

static __always_inline bool perf_raw_frag_last(const struct perf_raw_frag *frag)
{
	return frag->pad < sizeof(u64);
}

#define perf_output_put(handle, x) perf_output_copy((handle), &(x), sizeof(x))

struct perf_pmu_events_attr {
	struct device_attribute attr;
	u64 id;
	const char *event_str;
};

struct perf_pmu_events_ht_attr {
	struct device_attribute			attr;
	u64					id;
	const char				*event_str_ht;
	const char				*event_str_noht;
};

ssize_t perf_event_sysfs_show(struct device *dev, struct device_attribute *attr,
			      char *page);

#define PMU_EVENT_ATTR(_name, _var, _id, _show)				\
static struct perf_pmu_events_attr _var = {				\
	.attr = __ATTR(_name, 0444, _show, NULL),			\
	.id   =  _id,							\
};

#define PMU_EVENT_ATTR_STRING(_name, _var, _str)			    \
static struct perf_pmu_events_attr _var = {				    \
	.attr		= __ATTR(_name, 0444, perf_event_sysfs_show, NULL), \
	.id		= 0,						    \
	.event_str	= _str,						    \
};

#define PMU_FORMAT_ATTR(_name, _format)					\
static ssize_t								\
_name##_show(struct device *dev,					\
			       struct device_attribute *attr,		\
			       char *page)				\
{									\
	BUILD_BUG_ON(sizeof(_format) >= PAGE_SIZE);			\
	return sprintf(page, _format "\n");				\
}									\
									\
static struct device_attribute format_attr_##_name = __ATTR_RO(_name)

/* Performance counter hotplug functions */
#ifdef CONFIG_PERF_EVENTS
int perf_event_init_cpu(unsigned int cpu);
int perf_event_exit_cpu(unsigned int cpu);
int perf_event_restart_events(unsigned int cpu);
#else
#define perf_event_init_cpu	NULL
#define perf_event_exit_cpu	NULL
#define perf_event_restart_events NULL
#endif

#endif /* _LINUX_PERF_EVENT_H */<|MERGE_RESOLUTION|>--- conflicted
+++ resolved
@@ -1217,8 +1217,6 @@
 int perf_event_max_stack_handler(struct ctl_table *table, int write,
 				 void __user *buffer, size_t *lenp, loff_t *ppos);
 
-<<<<<<< HEAD
-=======
 /* Access to perf_event_open(2) syscall. */
 #define PERF_SECURITY_OPEN		0
 
@@ -1227,17 +1225,12 @@
 #define PERF_SECURITY_KERNEL		2
 #define PERF_SECURITY_TRACEPOINT	3
 
->>>>>>> 34f21ff3
 static inline bool perf_paranoid_any(void)
 {
 	return sysctl_perf_event_paranoid > 2;
 }
 
-<<<<<<< HEAD
-static inline bool perf_paranoid_tracepoint_raw(void)
-=======
 static inline int perf_is_paranoid(void)
->>>>>>> 34f21ff3
 {
 	return sysctl_perf_event_paranoid > -1;
 }
