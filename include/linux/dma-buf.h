/*
 * Header file for dma buffer sharing framework.
 *
 * Copyright(C) 2011 Linaro Limited. All rights reserved.
 * Author: Sumit Semwal <sumit.semwal@ti.com>
 *
 * Many thanks to linaro-mm-sig list, and specially
 * Arnd Bergmann <arnd@arndb.de>, Rob Clark <rob@ti.com> and
 * Daniel Vetter <daniel@ffwll.ch> for their support in creation and
 * refining of this idea.
 *
 * This program is free software; you can redistribute it and/or modify it
 * under the terms of the GNU General Public License version 2 as published by
 * the Free Software Foundation.
 *
 * This program is distributed in the hope that it will be useful, but WITHOUT
 * ANY WARRANTY; without even the implied warranty of MERCHANTABILITY or
 * FITNESS FOR A PARTICULAR PURPOSE.  See the GNU General Public License for
 * more details.
 *
 * You should have received a copy of the GNU General Public License along with
 * this program.  If not, see <http://www.gnu.org/licenses/>.
 */
#ifndef __DMA_BUF_H__
#define __DMA_BUF_H__

#include <linux/file.h>
#include <linux/err.h>
#include <linux/scatterlist.h>
#include <linux/list.h>
#include <linux/dma-mapping.h>
#include <linux/fs.h>
#include <linux/dma-fence.h>
#include <linux/dma-buf-ref.h>
#include <linux/wait.h>

struct device;
struct dma_buf;
struct dma_buf_attachment;

/**
 * struct dma_buf_ops - operations possible on struct dma_buf
 * @map_atomic: [optional] maps a page from the buffer into kernel address
 *		space, users may not block until the subsequent unmap call.
 *		This callback must not sleep.
 * @unmap_atomic: [optional] unmaps a atomically mapped page from the buffer.
 *		  This Callback must not sleep.
 * @map: [optional] maps a page from the buffer into kernel address space.
 * @unmap: [optional] unmaps a page from the buffer.
 * @vmap: [optional] creates a virtual mapping for the buffer into kernel
 *	  address space. Same restrictions as for vmap and friends apply.
 * @vunmap: [optional] unmaps a vmap from the buffer
 */
struct dma_buf_ops {
	/**
	 * @attach:
	 *
	 * This is called from dma_buf_attach() to make sure that a given
	 * &dma_buf_attachment.dev can access the provided &dma_buf. Exporters
	 * which support buffer objects in special locations like VRAM or
	 * device-specific carveout areas should check whether the buffer could
	 * be move to system memory (or directly accessed by the provided
	 * device), and otherwise need to fail the attach operation.
	 *
	 * The exporter should also in general check whether the current
	 * allocation fullfills the DMA constraints of the new device. If this
	 * is not the case, and the allocation cannot be moved, it should also
	 * fail the attach operation.
	 *
	 * Any exporter-private housekeeping data can be stored in the
	 * &dma_buf_attachment.priv pointer.
	 *
	 * This callback is optional.
	 *
	 * Returns:
	 *
	 * 0 on success, negative error code on failure. It might return -EBUSY
	 * to signal that backing storage is already allocated and incompatible
	 * with the requirements of requesting device.
	 */
	int (*attach)(struct dma_buf *, struct dma_buf_attachment *);

	/**
	 * @detach:
	 *
	 * This is called by dma_buf_detach() to release a &dma_buf_attachment.
	 * Provided so that exporters can clean up any housekeeping for an
	 * &dma_buf_attachment.
	 *
	 * This callback is optional.
	 */
	void (*detach)(struct dma_buf *, struct dma_buf_attachment *);

	/**
	 * @map_dma_buf:
	 *
	 * This is called by dma_buf_map_attachment() and is used to map a
	 * shared &dma_buf into device address space, and it is mandatory. It
	 * can only be called if @attach has been called successfully. This
	 * essentially pins the DMA buffer into place, and it cannot be moved
	 * any more
	 *
	 * This call may sleep, e.g. when the backing storage first needs to be
	 * allocated, or moved to a location suitable for all currently attached
	 * devices.
	 *
	 * Note that any specific buffer attributes required for this function
	 * should get added to device_dma_parameters accessible via
	 * &device.dma_params from the &dma_buf_attachment. The @attach callback
	 * should also check these constraints.
	 *
	 * If this is being called for the first time, the exporter can now
	 * choose to scan through the list of attachments for this buffer,
	 * collate the requirements of the attached devices, and choose an
	 * appropriate backing storage for the buffer.
	 *
	 * Based on enum dma_data_direction, it might be possible to have
	 * multiple users accessing at the same time (for reading, maybe), or
	 * any other kind of sharing that the exporter might wish to make
	 * available to buffer-users.
	 *
	 * Returns:
	 *
	 * A &sg_table scatter list of or the backing storage of the DMA buffer,
	 * already mapped into the device address space of the &device attached
	 * with the provided &dma_buf_attachment.
	 *
	 * On failure, returns a negative error value wrapped into a pointer.
	 * May also return -EINTR when a signal was received while being
	 * blocked.
	 */
	struct sg_table * (*map_dma_buf)(struct dma_buf_attachment *,
					 enum dma_data_direction);
	/**
	 * @unmap_dma_buf:
	 *
	 * This is called by dma_buf_unmap_attachment() and should unmap and
	 * release the &sg_table allocated in @map_dma_buf, and it is mandatory.
	 * It should also unpin the backing storage if this is the last mapping
	 * of the DMA buffer, it the exporter supports backing storage
	 * migration.
	 */
	void (*unmap_dma_buf)(struct dma_buf_attachment *,
			      struct sg_table *,
			      enum dma_data_direction);

	/* TODO: Add try_map_dma_buf version, to return immed with -EBUSY
	 * if the call would block.
	 */

	/**
	 * @release:
	 *
	 * Called after the last dma_buf_put to release the &dma_buf, and
	 * mandatory.
	 */
	void (*release)(struct dma_buf *);

	/**
	 * @begin_cpu_access:
	 *
	 * This is called from dma_buf_begin_cpu_access() and allows the
	 * exporter to ensure that the memory is actually available for cpu
	 * access - the exporter might need to allocate or swap-in and pin the
	 * backing storage. The exporter also needs to ensure that cpu access is
	 * coherent for the access direction. The direction can be used by the
	 * exporter to optimize the cache flushing, i.e. access with a different
	 * direction (read instead of write) might return stale or even bogus
	 * data (e.g. when the exporter needs to copy the data to temporary
	 * storage).
	 *
	 * This callback is optional.
	 *
	 * FIXME: This is both called through the DMA_BUF_IOCTL_SYNC command
	 * from userspace (where storage shouldn't be pinned to avoid handing
	 * de-factor mlock rights to userspace) and for the kernel-internal
	 * users of the various kmap interfaces, where the backing storage must
	 * be pinned to guarantee that the atomic kmap calls can succeed. Since
	 * there's no in-kernel users of the kmap interfaces yet this isn't a
	 * real problem.
	 *
	 * Returns:
	 *
	 * 0 on success or a negative error code on failure. This can for
	 * example fail when the backing storage can't be allocated. Can also
	 * return -ERESTARTSYS or -EINTR when the call has been interrupted and
	 * needs to be restarted.
	 */
	int (*begin_cpu_access)(struct dma_buf *, enum dma_data_direction);

	/**
	 * @begin_cpu_access_umapped:
	 *
	 * This is called as a result of the DMA_BUF_IOCTL_SYNC IOCTL being
	 * called with the DMA_BUF_SYNC_START and DMA_BUF_SYNC_USER_MAPPED flags
	 * set. It allows the exporter to ensure that the mmap(ed) portions of
	 * the buffer are available for cpu access - the exporter might need to
	 * allocate or swap-in and pin the backing storage.
	 * The exporter also needs to ensure that cpu access is
	 * coherent for the access direction. The direction can be used by the
	 * exporter to optimize the cache flushing, i.e. access with a different
	 * direction (read instead of write) might return stale or even bogus
	 * data (e.g. when the exporter needs to copy the data to temporary
	 * storage).
	 *
	 * This callback is optional.
	 *
	 * Returns:
	 *
	 * 0 on success or a negative error code on failure. This can for
	 * example fail when the backing storage can't be allocated. Can also
	 * return -ERESTARTSYS or -EINTR when the call has been interrupted and
	 * needs to be restarted.
	 */
	int (*begin_cpu_access_umapped)(struct dma_buf *dmabuf,
					enum dma_data_direction);

	/**
	 * @begin_cpu_access_partial:
	 *
	 * This is called from dma_buf_begin_cpu_access_partial() and allows the
	 * exporter to ensure that the memory specified in the range is
	 * available for cpu access - the exporter might need to allocate or
	 * swap-in and pin the backing storage.
	 * The exporter also needs to ensure that cpu access is
	 * coherent for the access direction. The direction can be used by the
	 * exporter to optimize the cache flushing, i.e. access with a different
	 * direction (read instead of write) might return stale or even bogus
	 * data (e.g. when the exporter needs to copy the data to temporary
	 * storage).
	 *
	 * This callback is optional.
	 *
	 * FIXME: This is both called through the DMA_BUF_IOCTL_SYNC command
	 * from userspace (where storage shouldn't be pinned to avoid handing
	 * de-factor mlock rights to userspace) and for the kernel-internal
	 * users of the various kmap interfaces, where the backing storage must
	 * be pinned to guarantee that the atomic kmap calls can succeed. Since
	 * there's no in-kernel users of the kmap interfaces yet this isn't a
	 * real problem.
	 *
	 * Returns:
	 *
	 * 0 on success or a negative error code on failure. This can for
	 * example fail when the backing storage can't be allocated. Can also
	 * return -ERESTARTSYS or -EINTR when the call has been interrupted and
	 * needs to be restarted.
	 */
	int (*begin_cpu_access_partial)(struct dma_buf *dmabuf,
					enum dma_data_direction,
					unsigned int offset, unsigned int len);

	/**
	 * @end_cpu_access:
	 *
	 * This is called from dma_buf_end_cpu_access() when the importer is
	 * done accessing the CPU. The exporter can use this to flush caches and
	 * unpin any resources pinned in @begin_cpu_access.
	 * The result of any dma_buf kmap calls after end_cpu_access is
	 * undefined.
	 *
	 * This callback is optional.
	 *
	 * Returns:
	 *
	 * 0 on success or a negative error code on failure. Can return
	 * -ERESTARTSYS or -EINTR when the call has been interrupted and needs
	 * to be restarted.
	 */
	int (*end_cpu_access)(struct dma_buf *, enum dma_data_direction);

	/**
	 * @end_cpu_access_umapped:
	 *
	 * This is called as result a of the DMA_BUF_IOCTL_SYNC IOCTL being
	 * called with the DMA_BUF_SYNC_END and DMA_BUF_SYNC_USER_MAPPED flags
	 * set. The exporter can use to limit cache flushing to only those parts
	 * of the buffer which are mmap(ed) and to unpin any resources pinned in
	 * @begin_cpu_access_umapped.
	 * The result of any dma_buf kmap calls after end_cpu_access_umapped is
	 * undefined.
	 *
	 * This callback is optional.
	 *
	 * Returns:
	 *
	 * 0 on success or a negative error code on failure. Can return
	 * -ERESTARTSYS or -EINTR when the call has been interrupted and needs
	 * to be restarted.
	 */
	int (*end_cpu_access_umapped)(struct dma_buf *dmabuf,
				      enum dma_data_direction);

	/**
	 * @end_cpu_access_partial:
	 *
	 * This is called from dma_buf_end_cpu_access_partial() when the
	 * importer is done accessing the CPU. The exporter can use to limit
	 * cache flushing to only the range specefied and to unpin any
	 * resources pinned in @begin_cpu_access_umapped.
	 * The result of any dma_buf kmap calls after end_cpu_access_partial is
	 * undefined.
	 *
	 * This callback is optional.
	 *
	 * Returns:
	 *
	 * 0 on success or a negative error code on failure. Can return
	 * -ERESTARTSYS or -EINTR when the call has been interrupted and needs
	 * to be restarted.
	 */
	int (*end_cpu_access_partial)(struct dma_buf *dmabuf,
				      enum dma_data_direction,
				      unsigned int offset, unsigned int len);

	void *(*map)(struct dma_buf *, unsigned long);
	void (*unmap)(struct dma_buf *, unsigned long, void *);

	/**
	 * @mmap:
	 *
	 * This callback is used by the dma_buf_mmap() function
	 *
	 * Note that the mapping needs to be incoherent, userspace is expected
	 * to braket CPU access using the DMA_BUF_IOCTL_SYNC interface.
	 *
	 * Because dma-buf buffers have invariant size over their lifetime, the
	 * dma-buf core checks whether a vma is too large and rejects such
	 * mappings. The exporter hence does not need to duplicate this check.
	 * Drivers do not need to check this themselves.
	 *
	 * If an exporter needs to manually flush caches and hence needs to fake
	 * coherency for mmap support, it needs to be able to zap all the ptes
	 * pointing at the backing storage. Now linux mm needs a struct
	 * address_space associated with the struct file stored in vma->vm_file
	 * to do that with the function unmap_mapping_range. But the dma_buf
	 * framework only backs every dma_buf fd with the anon_file struct file,
	 * i.e. all dma_bufs share the same file.
	 *
	 * Hence exporters need to setup their own file (and address_space)
	 * association by setting vma->vm_file and adjusting vma->vm_pgoff in
	 * the dma_buf mmap callback. In the specific case of a gem driver the
	 * exporter could use the shmem file already provided by gem (and set
	 * vm_pgoff = 0). Exporters can then zap ptes by unmapping the
	 * corresponding range of the struct address_space associated with their
	 * own file.
	 *
	 * This callback is optional.
	 *
	 * Returns:
	 *
	 * 0 on success or a negative error code on failure.
	 */
	int (*mmap)(struct dma_buf *, struct vm_area_struct *vma);

	void *(*vmap)(struct dma_buf *);
	void (*vunmap)(struct dma_buf *, void *vaddr);

	/**
	 * @get_flags:
	 *
	 * This is called by dma_buf_get_flags and is used to get the buffer's
	 * flags.
	 * This callback is optional.
	 *
	 * Returns:
	 *
	 * 0 on success or a negative error code on failure. On success flags
	 * will be populated with the buffer's flags.
	 */
	int (*get_flags)(struct dma_buf *dmabuf, unsigned long *flags);
};

/**
 * dma_buf_destructor - dma-buf destructor function
 * @dmabuf:	[in]	pointer to dma-buf
 * @dtor_data:	[in]	destructor data associated with this buffer
 *
 * The dma-buf destructor which is called when the dma-buf is freed.
 *
 * If the destructor returns an error the dma-buf's exporter release function
 * won't be called.
 */
typedef int (*dma_buf_destructor)(struct dma_buf *dmabuf, void *dtor_data);

/**
 * struct dma_buf - shared buffer object
 * @size: size of the buffer
 * @file: file pointer used for sharing buffers across, and for refcounting.
 * @attachments: list of dma_buf_attachment that denotes all devices attached.
 * @ops: dma_buf_ops associated with this buffer object.
 * @lock: used internally to serialize list manipulation, attach/detach and
 *        vmap/unmap, and accesses to name
 * @vmapping_counter: used internally to refcnt the vmaps
 * @vmap_ptr: the current vmap ptr if vmapping_counter > 0
 * @exp_name: name of the exporter; useful for debugging.
 * @buf_name: unique name for the buffer
 * @ktime: time (in jiffies) at which the buffer was born
 * @name: userspace-provided name; useful for accounting and debugging.
 * @name_lock: lock to protect name.
 * @owner: pointer to exporter module; used for refcounting when exporter is a
 *         kernel module.
 * @list_node: node for dma_buf accounting and debugging.
 * @priv: exporter specific private data for this buffer object.
 * @resv: reservation object linked to this dma-buf
 * @poll: for userspace poll support
 * @cb_excl: for userspace poll support
 * @cb_shared: for userspace poll support
 *
 * This represents a shared buffer, created by calling dma_buf_export(). The
 * userspace representation is a normal file descriptor, which can be created by
 * calling dma_buf_fd().
 *
 * Shared dma buffers are reference counted using dma_buf_put() and
 * get_dma_buf().
 *
 * Device DMA access is handled by the separate &struct dma_buf_attachment.
 */
struct dma_buf {
	size_t size;
	struct file *file;
	struct list_head attachments;
	const struct dma_buf_ops *ops;
	struct mutex lock;
	unsigned vmapping_counter;
	void *vmap_ptr;
	const char *exp_name;
	char *buf_name;
	ktime_t ktime;
	const char *name;
	spinlock_t name_lock;
	struct module *owner;
	struct list_head list_node;
	void *priv;
	struct reservation_object *resv;

	/* poll support */
	wait_queue_head_t poll;

	struct dma_buf_poll_cb_t {
		struct dma_fence_cb cb;
		wait_queue_head_t *poll;

		__poll_t active;
	} cb_excl, cb_shared;
<<<<<<< HEAD

	struct list_head refs;
	dma_buf_destructor dtor;
	void *dtor_data;
	atomic_t dent_count;
=======
	dma_buf_destructor dtor;
	void *dtor_data;
>>>>>>> bfe2901c
};

/**
 * struct dma_buf_attachment - holds device-buffer attachment data
 * @dmabuf: buffer for this attachment.
 * @dev: device attached to the buffer.
 * @node: list of dma_buf_attachment.
 * @priv: exporter specific attachment data.
 * @dma_map_attrs: DMA attributes to be used when the exporter maps the buffer
 * through dma_buf_map_attachment.
 *
 * This structure holds the attachment information between the dma_buf buffer
 * and its user device(s). The list contains one attachment struct per device
 * attached to the buffer.
 *
 * An attachment is created by calling dma_buf_attach(), and released again by
 * calling dma_buf_detach(). The DMA mapping itself needed to initiate a
 * transfer is created by dma_buf_map_attachment() and freed again by calling
 * dma_buf_unmap_attachment().
 */
struct dma_buf_attachment {
	struct dma_buf *dmabuf;
	struct device *dev;
	struct list_head node;
	void *priv;
	unsigned long dma_map_attrs;
};

/**
 * struct dma_buf_export_info - holds information needed to export a dma_buf
 * @exp_name:	name of the exporter - useful for debugging.
 * @owner:	pointer to exporter module - used for refcounting kernel module
 * @ops:	Attach allocator-defined dma buf ops to the new buffer
 * @size:	Size of the buffer
 * @flags:	mode flags for the file
 * @resv:	reservation-object, NULL to allocate default one
 * @priv:	Attach private data of allocator to this buffer
 *
 * This structure holds the information required to export the buffer. Used
 * with dma_buf_export() only.
 */
struct dma_buf_export_info {
	const char *exp_name;
	struct module *owner;
	const struct dma_buf_ops *ops;
	size_t size;
	int flags;
	struct reservation_object *resv;
	void *priv;
};

/**
 * DEFINE_DMA_BUF_EXPORT_INFO - helper macro for exporters
 * @name: export-info name
 *
 * DEFINE_DMA_BUF_EXPORT_INFO macro defines the &struct dma_buf_export_info,
 * zeroes it out and pre-populates exp_name in it.
 */
#define DEFINE_DMA_BUF_EXPORT_INFO(name)	\
	struct dma_buf_export_info name = { .exp_name = KBUILD_MODNAME, \
					 .owner = THIS_MODULE }

/**
 * get_dma_buf - convenience wrapper for get_file.
 * @dmabuf:	[in]	pointer to dma_buf
 *
 * Increments the reference count on the dma-buf, needed in case of drivers
 * that either need to create additional references to the dmabuf on the
 * kernel side.  For example, an exporter that needs to keep a dmabuf ptr
 * so that subsequent exports don't create a new dmabuf.
 */
static inline void get_dma_buf(struct dma_buf *dmabuf)
{
	get_file(dmabuf->file);
	dma_buf_ref_mod(dmabuf, 1);
}

struct dma_buf_attachment *dma_buf_attach(struct dma_buf *dmabuf,
							struct device *dev);
void dma_buf_detach(struct dma_buf *dmabuf,
				struct dma_buf_attachment *dmabuf_attach);

struct dma_buf *dma_buf_export(const struct dma_buf_export_info *exp_info);

int dma_buf_fd(struct dma_buf *dmabuf, int flags);
struct dma_buf *dma_buf_get(int fd);
void dma_buf_put(struct dma_buf *dmabuf);

struct sg_table *dma_buf_map_attachment(struct dma_buf_attachment *,
					enum dma_data_direction);
void dma_buf_unmap_attachment(struct dma_buf_attachment *, struct sg_table *,
				enum dma_data_direction);
int dma_buf_begin_cpu_access(struct dma_buf *dma_buf,
			     enum dma_data_direction dir);
int dma_buf_begin_cpu_access_partial(struct dma_buf *dma_buf,
				     enum dma_data_direction dir,
<<<<<<< HEAD
				     unsigned int offset,
				     unsigned int len);
int dma_buf_end_cpu_access(struct dma_buf *dma_buf,
			   enum dma_data_direction dir);
int dma_buf_end_cpu_access_partial(struct dma_buf *dma_buf,
				   enum dma_data_direction dir,
				   unsigned int offset, unsigned int len);
=======
				     unsigned int offset, unsigned int len);
int dma_buf_end_cpu_access(struct dma_buf *dma_buf,
			   enum dma_data_direction dir);
int dma_buf_end_cpu_access_partial(struct dma_buf *dma_buf,
				     enum dma_data_direction dir,
				     unsigned int offset, unsigned int len);
>>>>>>> bfe2901c
void *dma_buf_kmap(struct dma_buf *, unsigned long);
void dma_buf_kunmap(struct dma_buf *, unsigned long, void *);

int dma_buf_mmap(struct dma_buf *, struct vm_area_struct *,
		 unsigned long);
void *dma_buf_vmap(struct dma_buf *);
void dma_buf_vunmap(struct dma_buf *, void *vaddr);
<<<<<<< HEAD
int dma_buf_get_flags(struct dma_buf *dma_buf, unsigned long *flags);
=======
int dma_buf_get_flags(struct dma_buf *dmabuf, unsigned long *flags);
>>>>>>> bfe2901c

/**
 * dma_buf_set_destructor - set the dma-buf's destructor
 * @dmabuf:		[in]	pointer to dma-buf
 * @dma_buf_destructor	[in]	the destructor function
 * @dtor_data:		[in]	destructor data associated with this buffer
 */
static inline void dma_buf_set_destructor(struct dma_buf *dmabuf,
					  dma_buf_destructor dtor,
					  void *dtor_data)
{
	dmabuf->dtor = dtor;
	dmabuf->dtor_data = dtor_data;
}
#endif /* __DMA_BUF_H__ */<|MERGE_RESOLUTION|>--- conflicted
+++ resolved
@@ -443,16 +443,11 @@
 
 		__poll_t active;
 	} cb_excl, cb_shared;
-<<<<<<< HEAD
 
 	struct list_head refs;
 	dma_buf_destructor dtor;
 	void *dtor_data;
 	atomic_t dent_count;
-=======
-	dma_buf_destructor dtor;
-	void *dtor_data;
->>>>>>> bfe2901c
 };
 
 /**
@@ -549,7 +544,6 @@
 			     enum dma_data_direction dir);
 int dma_buf_begin_cpu_access_partial(struct dma_buf *dma_buf,
 				     enum dma_data_direction dir,
-<<<<<<< HEAD
 				     unsigned int offset,
 				     unsigned int len);
 int dma_buf_end_cpu_access(struct dma_buf *dma_buf,
@@ -557,14 +551,6 @@
 int dma_buf_end_cpu_access_partial(struct dma_buf *dma_buf,
 				   enum dma_data_direction dir,
 				   unsigned int offset, unsigned int len);
-=======
-				     unsigned int offset, unsigned int len);
-int dma_buf_end_cpu_access(struct dma_buf *dma_buf,
-			   enum dma_data_direction dir);
-int dma_buf_end_cpu_access_partial(struct dma_buf *dma_buf,
-				     enum dma_data_direction dir,
-				     unsigned int offset, unsigned int len);
->>>>>>> bfe2901c
 void *dma_buf_kmap(struct dma_buf *, unsigned long);
 void dma_buf_kunmap(struct dma_buf *, unsigned long, void *);
 
@@ -572,11 +558,7 @@
 		 unsigned long);
 void *dma_buf_vmap(struct dma_buf *);
 void dma_buf_vunmap(struct dma_buf *, void *vaddr);
-<<<<<<< HEAD
 int dma_buf_get_flags(struct dma_buf *dma_buf, unsigned long *flags);
-=======
-int dma_buf_get_flags(struct dma_buf *dmabuf, unsigned long *flags);
->>>>>>> bfe2901c
 
 /**
  * dma_buf_set_destructor - set the dma-buf's destructor
