--- conflicted
+++ resolved
@@ -120,20 +120,5 @@
 static inline int __init rpm_smd_regulator_driver_init(void) { return 0; }
 
 #endif /* CONFIG_REGULATOR_RPM_SMD */
-<<<<<<< HEAD
-
-#if 0
-#ifdef CONFIG_DEBUG_FS
-
-static void rpm_vreg_create_debugfs(struct rpm_regulator *reg);
-
-#else
-
-static inline void rpm_vreg_create_debugfs(struct rpm_regulator *reg)
-{
-}
 #endif
-#endif
-=======
->>>>>>> 4e2f7cbc
 #endif